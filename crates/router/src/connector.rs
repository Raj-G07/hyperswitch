--- conflicted
+++ resolved
@@ -1,9 +1,5 @@
 #[cfg(feature = "dummy_connector")]
 pub mod dummyconnector;
-<<<<<<< HEAD
-=======
-pub mod stripe;
->>>>>>> fd106b76
 pub mod utils;
 
 pub use hyperswitch_connectors::connectors::{
@@ -34,23 +30,10 @@
     plaid::Plaid, powertranz, powertranz::Powertranz, prophetpay, prophetpay::Prophetpay, rapyd,
     rapyd::Rapyd, razorpay, razorpay::Razorpay, recurly, recurly::Recurly, redsys, redsys::Redsys,
     riskified, riskified::Riskified, shift4, shift4::Shift4, signifyd, signifyd::Signifyd, square,
-<<<<<<< HEAD
     square::Square, stax, stax::Stax, stripe, stripe::Stripe, stripebilling,
     stripebilling::Stripebilling, taxjar, taxjar::Taxjar, threedsecureio,
     threedsecureio::Threedsecureio, thunes, thunes::Thunes, trustpay, trustpay::Trustpay, tsys,
     tsys::Tsys, unified_authentication_service,
-    unified_authentication_service::UnifiedAuthenticationService, volt, volt::Volt, wellsfargo,
-    wellsfargo::Wellsfargo, wellsfargopayout, wellsfargopayout::Wellsfargopayout, wise, wise::Wise,
-    worldline, worldline::Worldline, worldpay, worldpay::Worldpay, xendit, xendit::Xendit, zen,
-    zen::Zen, zsl, zsl::Zsl,
-};
-
-#[cfg(feature = "dummy_connector")]
-pub use self::dummyconnector::DummyConnector;
-=======
-    square::Square, stax, stax::Stax, stripebilling, stripebilling::Stripebilling, taxjar,
-    taxjar::Taxjar, threedsecureio, threedsecureio::Threedsecureio, thunes, thunes::Thunes,
-    trustpay, trustpay::Trustpay, tsys, tsys::Tsys, unified_authentication_service,
     unified_authentication_service::UnifiedAuthenticationService, volt, volt::Volt, wellsfargo,
     wellsfargo::Wellsfargo, wellsfargopayout, wellsfargopayout::Wellsfargopayout, wise, wise::Wise,
     worldline, worldline::Worldline, worldpay, worldpay::Worldpay, worldpayxml,
@@ -58,6 +41,4 @@
 };
 
 #[cfg(feature = "dummy_connector")]
-pub use self::dummyconnector::DummyConnector;
-pub use self::stripe::Stripe;
->>>>>>> fd106b76
+pub use self::dummyconnector::DummyConnector;