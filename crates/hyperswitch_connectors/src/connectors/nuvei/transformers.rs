--- conflicted
+++ resolved
@@ -2475,12 +2475,8 @@
         network_advice_code: network_advice_code.clone(),
         network_decline_code: network_decline_code.clone(),
         network_error_message: network_error_message.clone(),
-<<<<<<< HEAD
-    }
-=======
         connector_metadata: None,
-    }))
->>>>>>> a819b463
+    }
 }
 
 /// Represents any possible webhook notification from Nuvei.
