#[cfg(feature = "olap")]
pub mod connector_onboarding;
pub mod currency;
pub mod custom_serde;
pub mod db_utils;
pub mod ext_traits;
#[cfg(feature = "kv_store")]
pub mod storage_partitioning;
#[cfg(feature = "olap")]
pub mod user;
#[cfg(feature = "olap")]
pub mod user_role;
#[cfg(feature = "olap")]
pub mod verify_connector;

use std::fmt::Debug;

use api_models::{enums, payments, webhooks};
use base64::Engine;
pub use common_utils::{
    crypto,
    ext_traits::{ByteSliceExt, BytesExt, Encode, StringExt, ValueExt},
    fp_utils::when,
    validation::validate_email,
};
use data_models::payments::PaymentIntent;
use error_stack::{IntoReport, ResultExt};
use image::Luma;
use masking::ExposeInterface;
use nanoid::nanoid;
use qrcode;
use serde::de::DeserializeOwned;
use serde_json::Value;
use tracing_futures::Instrument;
use uuid::Uuid;

pub use self::ext_traits::{OptionExt, ValidateCall};
use crate::{
    consts,
    core::{
        errors::{self, CustomResult, RouterResult, StorageErrorExt},
        utils, webhooks as webhooks_core,
    },
    db::StorageInterface,
    logger,
    routes::metrics,
    services,
    types::{
        self,
        domain::{
            self,
            types::{encrypt_optional, AsyncLift},
        },
        storage,
        transformers::ForeignFrom,
    },
};

pub mod error_parser {
    use std::fmt::Display;

    use actix_web::{
        error::{Error, JsonPayloadError},
        http::StatusCode,
        HttpRequest, ResponseError,
    };

    #[derive(Debug)]
    struct CustomJsonError {
        err: JsonPayloadError,
    }

    // Display is a requirement defined by the actix crate for implementing ResponseError trait
    impl Display for CustomJsonError {
        fn fmt(&self, f: &mut std::fmt::Formatter<'_>) -> std::fmt::Result {
            f.write_str(
                serde_json::to_string(&serde_json::json!({
                    "error": self.err.to_string()
                }))
                .as_deref()
                .unwrap_or("Invalid Json Error"),
            )
        }
    }

    impl ResponseError for CustomJsonError {
        fn status_code(&self) -> StatusCode {
            StatusCode::BAD_REQUEST
        }

        fn error_response(&self) -> actix_web::HttpResponse<actix_web::body::BoxBody> {
            use actix_web::http::header;

            actix_web::HttpResponseBuilder::new(self.status_code())
                .insert_header((header::CONTENT_TYPE, mime::APPLICATION_JSON))
                .body(self.to_string())
        }
    }

    pub fn custom_json_error_handler(err: JsonPayloadError, _req: &HttpRequest) -> Error {
        actix_web::error::Error::from(CustomJsonError { err })
    }
}

#[inline]
pub fn generate_id(length: usize, prefix: &str) -> String {
    format!("{}_{}", prefix, nanoid!(length, &consts::ALPHABETS))
}

#[inline]
pub fn generate_uuid() -> String {
    Uuid::new_v4().to_string()
}

pub trait ConnectorResponseExt: Sized {
    fn get_response(self) -> RouterResult<types::Response>;
    fn get_error_response(self) -> RouterResult<types::Response>;
    fn get_response_inner<T: DeserializeOwned>(self, type_name: &'static str) -> RouterResult<T> {
        self.get_response()?
            .response
            .parse_struct(type_name)
            .change_context(errors::ApiErrorResponse::InternalServerError)
    }
}

impl<E> ConnectorResponseExt
    for Result<Result<types::Response, types::Response>, error_stack::Report<E>>
{
    fn get_error_response(self) -> RouterResult<types::Response> {
        self.change_context(errors::ApiErrorResponse::InternalServerError)
            .attach_printable("Error while receiving response")
            .and_then(|inner| match inner {
                Ok(res) => {
                    logger::error!(response=?res);
                    Err(errors::ApiErrorResponse::InternalServerError)
                        .into_report()
                        .attach_printable(format!(
                            "Expecting error response, received response: {res:?}"
                        ))
                }
                Err(err_res) => Ok(err_res),
            })
    }

    fn get_response(self) -> RouterResult<types::Response> {
        self.change_context(errors::ApiErrorResponse::InternalServerError)
            .attach_printable("Error while receiving response")
            .and_then(|inner| match inner {
                Err(err_res) => {
                    logger::error!(error_response=?err_res);
                    Err(errors::ApiErrorResponse::InternalServerError)
                        .into_report()
                        .attach_printable(format!(
                            "Expecting response, received error response: {err_res:?}"
                        ))
                }
                Ok(res) => Ok(res),
            })
    }
}

#[inline]
pub fn get_payment_attempt_id(payment_id: impl std::fmt::Display, attempt_count: i16) -> String {
    format!("{payment_id}_{attempt_count}")
}

#[derive(Debug)]
pub struct QrImage {
    pub data: String,
}

impl QrImage {
    pub fn new_from_data(
        data: String,
    ) -> Result<Self, error_stack::Report<common_utils::errors::QrCodeError>> {
        let qr_code = qrcode::QrCode::new(data.as_bytes())
            .into_report()
            .change_context(common_utils::errors::QrCodeError::FailedToCreateQrCode)?;

        // Renders the QR code into an image.
        let qrcode_image_buffer = qr_code.render::<Luma<u8>>().build();
        let qrcode_dynamic_image = image::DynamicImage::ImageLuma8(qrcode_image_buffer);

        let mut image_bytes = Vec::new();

        // Encodes qrcode_dynamic_image and write it to image_bytes
        let _ = qrcode_dynamic_image.write_to(&mut image_bytes, image::ImageOutputFormat::Png);

        let image_data_source = format!(
            "{},{}",
            consts::QR_IMAGE_DATA_SOURCE_STRING,
            consts::BASE64_ENGINE.encode(image_bytes)
        );
        Ok(Self {
            data: image_data_source,
        })
    }
}

pub async fn find_payment_intent_from_payment_id_type(
    db: &dyn StorageInterface,
    payment_id_type: payments::PaymentIdType,
    merchant_account: &domain::MerchantAccount,
) -> CustomResult<PaymentIntent, errors::ApiErrorResponse> {
    match payment_id_type {
        payments::PaymentIdType::PaymentIntentId(payment_id) => db
            .find_payment_intent_by_payment_id_merchant_id(
                &payment_id,
                &merchant_account.merchant_id,
                merchant_account.storage_scheme,
            )
            .await
            .to_not_found_response(errors::ApiErrorResponse::PaymentNotFound),
        payments::PaymentIdType::ConnectorTransactionId(connector_transaction_id) => {
            let attempt = db
                .find_payment_attempt_by_merchant_id_connector_txn_id(
                    &merchant_account.merchant_id,
                    &connector_transaction_id,
                    merchant_account.storage_scheme,
                )
                .await
                .to_not_found_response(errors::ApiErrorResponse::PaymentNotFound)?;
            db.find_payment_intent_by_payment_id_merchant_id(
                &attempt.payment_id,
                &merchant_account.merchant_id,
                merchant_account.storage_scheme,
            )
            .await
            .to_not_found_response(errors::ApiErrorResponse::PaymentNotFound)
        }
        payments::PaymentIdType::PaymentAttemptId(attempt_id) => {
            let attempt = db
                .find_payment_attempt_by_attempt_id_merchant_id(
                    &attempt_id,
                    &merchant_account.merchant_id,
                    merchant_account.storage_scheme,
                )
                .await
                .to_not_found_response(errors::ApiErrorResponse::PaymentNotFound)?;
            db.find_payment_intent_by_payment_id_merchant_id(
                &attempt.payment_id,
                &merchant_account.merchant_id,
                merchant_account.storage_scheme,
            )
            .await
            .to_not_found_response(errors::ApiErrorResponse::PaymentNotFound)
        }
        payments::PaymentIdType::PreprocessingId(_) => {
            Err(errors::ApiErrorResponse::PaymentNotFound)?
        }
    }
}

pub async fn find_payment_intent_from_refund_id_type(
    db: &dyn StorageInterface,
    refund_id_type: webhooks::RefundIdType,
    merchant_account: &domain::MerchantAccount,
    connector_name: &str,
) -> CustomResult<PaymentIntent, errors::ApiErrorResponse> {
    let refund = match refund_id_type {
        webhooks::RefundIdType::RefundId(id) => db
            .find_refund_by_merchant_id_refund_id(
                &merchant_account.merchant_id,
                &id,
                merchant_account.storage_scheme,
            )
            .await
            .to_not_found_response(errors::ApiErrorResponse::RefundNotFound)?,
        webhooks::RefundIdType::ConnectorRefundId(id) => db
            .find_refund_by_merchant_id_connector_refund_id_connector(
                &merchant_account.merchant_id,
                &id,
                connector_name,
                merchant_account.storage_scheme,
            )
            .await
            .to_not_found_response(errors::ApiErrorResponse::RefundNotFound)?,
    };
    let attempt = db
        .find_payment_attempt_by_attempt_id_merchant_id(
            &refund.attempt_id,
            &merchant_account.merchant_id,
            merchant_account.storage_scheme,
        )
        .await
        .to_not_found_response(errors::ApiErrorResponse::PaymentNotFound)?;
    db.find_payment_intent_by_payment_id_merchant_id(
        &attempt.payment_id,
        &merchant_account.merchant_id,
        merchant_account.storage_scheme,
    )
    .await
    .to_not_found_response(errors::ApiErrorResponse::PaymentNotFound)
}

pub async fn find_payment_intent_from_mandate_id_type(
    db: &dyn StorageInterface,
    mandate_id_type: webhooks::MandateIdType,
    merchant_account: &domain::MerchantAccount,
) -> CustomResult<PaymentIntent, errors::ApiErrorResponse> {
    let mandate = match mandate_id_type {
        webhooks::MandateIdType::MandateId(mandate_id) => db
            .find_mandate_by_merchant_id_mandate_id(
                &merchant_account.merchant_id,
                mandate_id.as_str(),
            )
            .await
            .to_not_found_response(errors::ApiErrorResponse::MandateNotFound)?,
        webhooks::MandateIdType::ConnectorMandateId(connector_mandate_id) => db
            .find_mandate_by_merchant_id_connector_mandate_id(
                &merchant_account.merchant_id,
                connector_mandate_id.as_str(),
            )
            .await
            .to_not_found_response(errors::ApiErrorResponse::MandateNotFound)?,
    };
    db.find_payment_intent_by_payment_id_merchant_id(
        &mandate
            .original_payment_id
            .ok_or(errors::ApiErrorResponse::InternalServerError)
            .into_report()
            .attach_printable("original_payment_id not present in mandate record")?,
        &merchant_account.merchant_id,
        merchant_account.storage_scheme,
    )
    .await
    .to_not_found_response(errors::ApiErrorResponse::PaymentNotFound)
}

pub async fn get_mca_from_object_reference_id(
    db: &dyn StorageInterface,
    object_reference_id: webhooks::ObjectReferenceId,
    merchant_account: &domain::MerchantAccount,
    connector_name: &str,
    key_store: &domain::MerchantKeyStore,
) -> CustomResult<domain::MerchantConnectorAccount, errors::ApiErrorResponse> {
    let merchant_id = merchant_account.merchant_id.clone();

    match merchant_account.default_profile.as_ref() {
        Some(profile_id) => db
            .find_merchant_connector_account_by_profile_id_connector_name(
                profile_id,
                connector_name,
                key_store,
            )
            .await
            .to_not_found_response(errors::ApiErrorResponse::MerchantConnectorAccountNotFound {
                id: format!("profile_id {profile_id} and connector_name {connector_name}"),
            }),
        _ => {
            let payment_intent = match object_reference_id {
                webhooks::ObjectReferenceId::PaymentId(payment_id_type) => {
                    find_payment_intent_from_payment_id_type(db, payment_id_type, merchant_account)
                        .await?
                }
                webhooks::ObjectReferenceId::RefundId(refund_id_type) => {
                    find_payment_intent_from_refund_id_type(
                        db,
                        refund_id_type,
                        merchant_account,
                        connector_name,
                    )
                    .await?
                }
                webhooks::ObjectReferenceId::MandateId(mandate_id_type) => {
                    find_payment_intent_from_mandate_id_type(db, mandate_id_type, merchant_account)
                        .await?
                }
            };

            let payment_attempt = db
                .find_payment_attempt_by_attempt_id_merchant_id(
                    &payment_intent.active_attempt.get_id(),
                    &merchant_id,
                    merchant_account.storage_scheme,
                )
                .await
                .to_not_found_response(errors::ApiErrorResponse::PaymentNotFound)?;
<<<<<<< HEAD

            match payment_attempt.merchant_connector_id {
                Some(merchant_connector_id) => db
                    .find_by_merchant_connector_account_merchant_id_merchant_connector_id(
                        &merchant_id,
                        &merchant_connector_id,
                        key_store,
                    )
                    .await
                    .to_not_found_response(
                        errors::ApiErrorResponse::MerchantConnectorAccountNotFound {
                            id: merchant_connector_id,
                        },
                    ),
                None => {
                    let profile_id = utils::get_profile_id_from_business_details(
                        payment_intent.business_country,
                        payment_intent.business_label.as_ref(),
                        merchant_account,
                        payment_intent.profile_id.as_ref(),
                        db,
                        false,
                    )
                    .await
                    .change_context(errors::ApiErrorResponse::InternalServerError)
                    .attach_printable("profile_id is not set in payment_intent")?;

=======

            match payment_attempt.merchant_connector_id {
                Some(merchant_connector_id) => db
                    .find_by_merchant_connector_account_merchant_id_merchant_connector_id(
                        &merchant_id,
                        &merchant_connector_id,
                        key_store,
                    )
                    .await
                    .to_not_found_response(
                        errors::ApiErrorResponse::MerchantConnectorAccountNotFound {
                            id: merchant_connector_id,
                        },
                    ),
                None => {
                    let profile_id = utils::get_profile_id_from_business_details(
                        payment_intent.business_country,
                        payment_intent.business_label.as_ref(),
                        merchant_account,
                        payment_intent.profile_id.as_ref(),
                        db,
                        false,
                    )
                    .await
                    .change_context(errors::ApiErrorResponse::InternalServerError)
                    .attach_printable("profile_id is not set in payment_intent")?;

>>>>>>> b74435b6
                    db.find_merchant_connector_account_by_profile_id_connector_name(
                        &profile_id,
                        connector_name,
                        key_store,
                    )
                    .await
                    .to_not_found_response(
                        errors::ApiErrorResponse::MerchantConnectorAccountNotFound {
                            id: format!(
                                "profile_id {profile_id} and connector_name {connector_name}"
                            ),
                        },
                    )
                }
            }
        }
    }
}

// validate json format for the error
pub fn handle_json_response_deserialization_failure(
    res: types::Response,
    connector: String,
) -> CustomResult<types::ErrorResponse, errors::ConnectorError> {
    metrics::RESPONSE_DESERIALIZATION_FAILURE.add(
        &metrics::CONTEXT,
        1,
        &[metrics::request::add_attributes("connector", connector)],
    );

    let response_data = String::from_utf8(res.response.to_vec())
        .into_report()
        .change_context(errors::ConnectorError::ResponseDeserializationFailed)?;

    // check for whether the response is in json format
    match serde_json::from_str::<Value>(&response_data) {
        // in case of unexpected response but in json format
        Ok(_) => Err(errors::ConnectorError::ResponseDeserializationFailed)?,
        // in case of unexpected response but in html or string format
        Err(error_msg) => {
            logger::error!(deserialization_error=?error_msg);
            logger::error!("UNEXPECTED RESPONSE FROM CONNECTOR: {}", response_data);
            Ok(types::ErrorResponse {
                status_code: res.status_code,
                code: consts::NO_ERROR_CODE.to_string(),
                message: consts::UNSUPPORTED_ERROR_MESSAGE.to_string(),
                reason: Some(response_data),
                attempt_status: None,
                connector_transaction_id: None,
            })
        }
    }
}

pub fn get_http_status_code_type(
    status_code: u16,
) -> CustomResult<String, errors::ApiErrorResponse> {
    let status_code_type = match status_code {
        100..=199 => "1xx",
        200..=299 => "2xx",
        300..=399 => "3xx",
        400..=499 => "4xx",
        500..=599 => "5xx",
        _ => Err(errors::ApiErrorResponse::InternalServerError)
            .into_report()
            .attach_printable("Invalid http status code")?,
    };
    Ok(status_code_type.to_string())
}

pub fn add_connector_http_status_code_metrics(option_status_code: Option<u16>) {
    if let Some(status_code) = option_status_code {
        let status_code_type = get_http_status_code_type(status_code).ok();
        match status_code_type.as_deref() {
            Some("1xx") => {
                metrics::CONNECTOR_HTTP_STATUS_CODE_1XX_COUNT.add(&metrics::CONTEXT, 1, &[])
            }
            Some("2xx") => {
                metrics::CONNECTOR_HTTP_STATUS_CODE_2XX_COUNT.add(&metrics::CONTEXT, 1, &[])
            }
            Some("3xx") => {
                metrics::CONNECTOR_HTTP_STATUS_CODE_3XX_COUNT.add(&metrics::CONTEXT, 1, &[])
            }
            Some("4xx") => {
                metrics::CONNECTOR_HTTP_STATUS_CODE_4XX_COUNT.add(&metrics::CONTEXT, 1, &[])
            }
            Some("5xx") => {
                metrics::CONNECTOR_HTTP_STATUS_CODE_5XX_COUNT.add(&metrics::CONTEXT, 1, &[])
            }
            _ => logger::info!("Skip metrics as invalid http status code received from connector"),
        };
    } else {
        logger::info!("Skip metrics as no http status code received from connector")
    }
}

#[async_trait::async_trait]
pub trait CustomerAddress {
    async fn get_address_update(
        &self,
        address_details: api_models::payments::AddressDetails,
        key: &[u8],
        storage_scheme: storage::enums::MerchantStorageScheme,
    ) -> CustomResult<storage::AddressUpdate, common_utils::errors::CryptoError>;

    async fn get_domain_address(
        &self,
        address_details: api_models::payments::AddressDetails,
        merchant_id: &str,
        customer_id: &str,
        key: &[u8],
        storage_scheme: storage::enums::MerchantStorageScheme,
    ) -> CustomResult<domain::Address, common_utils::errors::CryptoError>;
}

#[async_trait::async_trait]
impl CustomerAddress for api_models::customers::CustomerRequest {
    async fn get_address_update(
        &self,
        address_details: api_models::payments::AddressDetails,
        key: &[u8],
        storage_scheme: storage::enums::MerchantStorageScheme,
    ) -> CustomResult<storage::AddressUpdate, common_utils::errors::CryptoError> {
        async {
            Ok(storage::AddressUpdate::Update {
                city: address_details.city,
                country: address_details.country,
                line1: address_details
                    .line1
                    .async_lift(|inner| encrypt_optional(inner, key))
                    .await?,
                line2: address_details
                    .line2
                    .async_lift(|inner| encrypt_optional(inner, key))
                    .await?,
                line3: address_details
                    .line3
                    .async_lift(|inner| encrypt_optional(inner, key))
                    .await?,
                zip: address_details
                    .zip
                    .async_lift(|inner| encrypt_optional(inner, key))
                    .await?,
                state: address_details
                    .state
                    .async_lift(|inner| encrypt_optional(inner, key))
                    .await?,
                first_name: address_details
                    .first_name
                    .async_lift(|inner| encrypt_optional(inner, key))
                    .await?,
                last_name: address_details
                    .last_name
                    .async_lift(|inner| encrypt_optional(inner, key))
                    .await?,
                phone_number: self
                    .phone
                    .clone()
                    .async_lift(|inner| encrypt_optional(inner, key))
                    .await?,
                country_code: self.phone_country_code.clone(),
                updated_by: storage_scheme.to_string(),
                email: self
                    .email
                    .as_ref()
                    .cloned()
                    .async_lift(|inner| encrypt_optional(inner.map(|inner| inner.expose()), key))
                    .await?,
            })
        }
        .await
    }

    async fn get_domain_address(
        &self,
        address_details: api_models::payments::AddressDetails,
        merchant_id: &str,
        customer_id: &str,
        key: &[u8],
        storage_scheme: storage::enums::MerchantStorageScheme,
    ) -> CustomResult<domain::Address, common_utils::errors::CryptoError> {
        async {
            Ok(domain::Address {
                id: None,
                city: address_details.city,
                country: address_details.country,
                line1: address_details
                    .line1
                    .async_lift(|inner| encrypt_optional(inner, key))
                    .await?,
                line2: address_details
                    .line2
                    .async_lift(|inner| encrypt_optional(inner, key))
                    .await?,
                line3: address_details
                    .line3
                    .async_lift(|inner| encrypt_optional(inner, key))
                    .await?,
                zip: address_details
                    .zip
                    .async_lift(|inner| encrypt_optional(inner, key))
                    .await?,
                state: address_details
                    .state
                    .async_lift(|inner| encrypt_optional(inner, key))
                    .await?,
                first_name: address_details
                    .first_name
                    .async_lift(|inner| encrypt_optional(inner, key))
                    .await?,
                last_name: address_details
                    .last_name
                    .async_lift(|inner| encrypt_optional(inner, key))
                    .await?,
                phone_number: self
                    .phone
                    .clone()
                    .async_lift(|inner| encrypt_optional(inner, key))
                    .await?,
                country_code: self.phone_country_code.clone(),
                customer_id: Some(customer_id.to_string()),
                merchant_id: merchant_id.to_string(),
                address_id: generate_id(consts::ID_LENGTH, "add"),
                payment_id: None,
                created_at: common_utils::date_time::now(),
                modified_at: common_utils::date_time::now(),
                updated_by: storage_scheme.to_string(),
                email: self
                    .email
                    .as_ref()
                    .cloned()
                    .async_lift(|inner| encrypt_optional(inner.map(|inner| inner.expose()), key))
                    .await?,
            })
        }
        .await
    }
}

pub fn add_apple_pay_flow_metrics(
    apple_pay_flow: &Option<enums::ApplePayFlow>,
    connector: Option<String>,
    merchant_id: String,
) {
    if let Some(flow) = apple_pay_flow {
        match flow {
            enums::ApplePayFlow::Simplified => metrics::APPLE_PAY_SIMPLIFIED_FLOW.add(
                &metrics::CONTEXT,
                1,
                &[
                    metrics::request::add_attributes(
                        "connector",
                        connector.to_owned().unwrap_or("null".to_string()),
                    ),
                    metrics::request::add_attributes("merchant_id", merchant_id.to_owned()),
                ],
            ),
            enums::ApplePayFlow::Manual => metrics::APPLE_PAY_MANUAL_FLOW.add(
                &metrics::CONTEXT,
                1,
                &[
                    metrics::request::add_attributes(
                        "connector",
                        connector.to_owned().unwrap_or("null".to_string()),
                    ),
                    metrics::request::add_attributes("merchant_id", merchant_id.to_owned()),
                ],
            ),
        }
    }
}

pub fn add_apple_pay_payment_status_metrics(
    payment_attempt_status: enums::AttemptStatus,
    apple_pay_flow: Option<enums::ApplePayFlow>,
    connector: Option<String>,
    merchant_id: String,
) {
    if payment_attempt_status == enums::AttemptStatus::Charged {
        if let Some(flow) = apple_pay_flow {
            match flow {
                enums::ApplePayFlow::Simplified => {
                    metrics::APPLE_PAY_SIMPLIFIED_FLOW_SUCCESSFUL_PAYMENT.add(
                        &metrics::CONTEXT,
                        1,
                        &[
                            metrics::request::add_attributes(
                                "connector",
                                connector.to_owned().unwrap_or("null".to_string()),
                            ),
                            metrics::request::add_attributes("merchant_id", merchant_id.to_owned()),
                        ],
                    )
                }
                enums::ApplePayFlow::Manual => metrics::APPLE_PAY_MANUAL_FLOW_SUCCESSFUL_PAYMENT
                    .add(
                        &metrics::CONTEXT,
                        1,
                        &[
                            metrics::request::add_attributes(
                                "connector",
                                connector.to_owned().unwrap_or("null".to_string()),
                            ),
                            metrics::request::add_attributes("merchant_id", merchant_id.to_owned()),
                        ],
                    ),
            }
        }
    } else if payment_attempt_status == enums::AttemptStatus::Failure {
        if let Some(flow) = apple_pay_flow {
            match flow {
                enums::ApplePayFlow::Simplified => {
                    metrics::APPLE_PAY_SIMPLIFIED_FLOW_FAILED_PAYMENT.add(
                        &metrics::CONTEXT,
                        1,
                        &[
                            metrics::request::add_attributes(
                                "connector",
                                connector.to_owned().unwrap_or("null".to_string()),
                            ),
                            metrics::request::add_attributes("merchant_id", merchant_id.to_owned()),
                        ],
                    )
                }
                enums::ApplePayFlow::Manual => metrics::APPLE_PAY_MANUAL_FLOW_FAILED_PAYMENT.add(
                    &metrics::CONTEXT,
                    1,
                    &[
                        metrics::request::add_attributes(
                            "connector",
                            connector.to_owned().unwrap_or("null".to_string()),
                        ),
                        metrics::request::add_attributes("merchant_id", merchant_id.to_owned()),
                    ],
                ),
            }
        }
    }
}

pub async fn trigger_payments_webhook<F, Req, Op>(
    merchant_account: domain::MerchantAccount,
    business_profile: diesel_models::business_profile::BusinessProfile,
    payment_data: crate::core::payments::PaymentData<F>,
    req: Option<Req>,
    customer: Option<domain::Customer>,
    state: &crate::routes::AppState,
    operation: Op,
) -> RouterResult<()>
where
    F: Send + Clone + Sync,
    Op: Debug,
{
    let status = payment_data.payment_intent.status;
    let payment_id = payment_data.payment_intent.payment_id.clone();
    let captures = payment_data
        .multiple_capture_data
        .clone()
        .map(|multiple_capture_data| {
            multiple_capture_data
                .get_all_captures()
                .into_iter()
                .cloned()
                .collect()
        });

    if matches!(
        status,
        enums::IntentStatus::Succeeded
            | enums::IntentStatus::Failed
            | enums::IntentStatus::PartiallyCaptured
    ) {
        let payments_response = crate::core::payments::transformers::payments_to_payments_response(
            req,
            payment_data,
            captures,
            customer,
            services::AuthFlow::Merchant,
            &state.conf.server,
            &operation,
            &state.conf.connector_request_reference_id_config,
            None,
            None,
            None,
        )?;

        let event_type = ForeignFrom::foreign_from(status);

        if let services::ApplicationResponse::JsonWithHeaders((payments_response_json, _)) =
            payments_response
        {
            let m_state = state.clone();
            // This spawns this futures in a background thread, the exception inside this future won't affect
            // the current thread and the lifecycle of spawn thread is not handled by runtime.
            // So when server shutdown won't wait for this thread's completion.

            if let Some(event_type) = event_type {
                tokio::spawn(
                    async move {
                        Box::pin(webhooks_core::create_event_and_trigger_outgoing_webhook(
                            m_state,
                            merchant_account,
                            business_profile,
                            event_type,
                            diesel_models::enums::EventClass::Payments,
                            None,
                            payment_id,
                            diesel_models::enums::EventObjectType::PaymentDetails,
                            webhooks::OutgoingWebhookContent::PaymentDetails(
                                payments_response_json,
                            ),
                        ))
                        .await
                    }
                    .in_current_span(),
                );
            } else {
                logger::warn!(
                    "Outgoing webhook not sent because of missing event type status mapping"
                );
            }
        }
    }

    Ok(())
}

type Handle<T> = tokio::task::JoinHandle<RouterResult<T>>;

pub async fn flatten_join_error<T>(handle: Handle<T>) -> RouterResult<T> {
    match handle.await {
        Ok(Ok(t)) => Ok(t),
        Ok(Err(err)) => Err(err),
        Err(err) => Err(err)
            .into_report()
            .change_context(errors::ApiErrorResponse::InternalServerError)
            .attach_printable("Join Error"),
    }
}

#[cfg(test)]
mod tests {
    use crate::utils;
    #[test]
    fn test_image_data_source_url() {
        let qr_image_data_source_url = utils::QrImage::new_from_data("Hyperswitch".to_string());
        assert!(qr_image_data_source_url.is_ok());
    }
}<|MERGE_RESOLUTION|>--- conflicted
+++ resolved
@@ -376,7 +376,6 @@
                 )
                 .await
                 .to_not_found_response(errors::ApiErrorResponse::PaymentNotFound)?;
-<<<<<<< HEAD
 
             match payment_attempt.merchant_connector_id {
                 Some(merchant_connector_id) => db
@@ -404,35 +403,6 @@
                     .change_context(errors::ApiErrorResponse::InternalServerError)
                     .attach_printable("profile_id is not set in payment_intent")?;
 
-=======
-
-            match payment_attempt.merchant_connector_id {
-                Some(merchant_connector_id) => db
-                    .find_by_merchant_connector_account_merchant_id_merchant_connector_id(
-                        &merchant_id,
-                        &merchant_connector_id,
-                        key_store,
-                    )
-                    .await
-                    .to_not_found_response(
-                        errors::ApiErrorResponse::MerchantConnectorAccountNotFound {
-                            id: merchant_connector_id,
-                        },
-                    ),
-                None => {
-                    let profile_id = utils::get_profile_id_from_business_details(
-                        payment_intent.business_country,
-                        payment_intent.business_label.as_ref(),
-                        merchant_account,
-                        payment_intent.profile_id.as_ref(),
-                        db,
-                        false,
-                    )
-                    .await
-                    .change_context(errors::ApiErrorResponse::InternalServerError)
-                    .attach_printable("profile_id is not set in payment_intent")?;
-
->>>>>>> b74435b6
                     db.find_merchant_connector_account_by_profile_id_connector_name(
                         &profile_id,
                         connector_name,
