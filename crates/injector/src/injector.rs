pub mod core {
    use std::collections::HashMap;

    use async_trait::async_trait;
    use common_utils::{
        errors::CustomResult,
        request::{Method, RequestBuilder, RequestContent},
    };
    use error_stack::ResultExt;
    use masking::{self, ExposeInterface};
    use nom::{
        bytes::complete::{tag, take_while1},
        character::complete::{char, multispace0},
        sequence::{delimited, preceded, terminated},
        IResult,
    };
    use router_env::{instrument, logger, tracing};
    use serde_json::Value;
    use thiserror::Error;

    use crate as injector_types;
    use crate::{ContentType, InjectorRequest, InjectorResponse};

    impl From<injector_types::HttpMethod> for Method {
        fn from(method: injector_types::HttpMethod) -> Self {
            match method {
                injector_types::HttpMethod::GET => Self::Get,
                injector_types::HttpMethod::POST => Self::Post,
                injector_types::HttpMethod::PUT => Self::Put,
                injector_types::HttpMethod::PATCH => Self::Patch,
                injector_types::HttpMethod::DELETE => Self::Delete,
            }
        }
    }

    /// Proxy configuration structure (copied from hyperswitch_interfaces to make injector standalone)
    #[derive(Debug, serde::Deserialize, Clone)]
    #[serde(default)]
    pub struct Proxy {
        /// The URL of the HTTP proxy server.
        pub http_url: Option<String>,
        /// The URL of the HTTPS proxy server.
        pub https_url: Option<String>,
        /// The timeout duration (in seconds) for idle connections in the proxy pool.
        pub idle_pool_connection_timeout: Option<u64>,
        /// A comma-separated list of hosts that should bypass the proxy.
        pub bypass_proxy_hosts: Option<String>,
    }

    impl Default for Proxy {
        fn default() -> Self {
            Self {
                http_url: Default::default(),
                https_url: Default::default(),
                idle_pool_connection_timeout: Some(90),
                bypass_proxy_hosts: Default::default(),
            }
        }
    }

    /// Error type for HTTP client creation
    #[derive(Error, Debug)]
    pub enum HttpClientError {
        #[error("Client construction failed")]
        ClientConstructionFailed,
        #[error("Certificate decode failed")]
        CertificateDecodeFailed,
    }

    /// Create identity from certificate and key for mutual TLS
    pub fn create_identity_from_certificate_and_key(
        encoded_certificate: masking::Secret<String>,
        encoded_certificate_key: masking::Secret<String>,
    ) -> CustomResult<reqwest::Identity, HttpClientError> {
        let certificate = encoded_certificate.expose();
        let certificate_key = encoded_certificate_key.expose();

        // Combine certificate and key into a single PEM block
        let combined_pem = format!("{certificate_key}\n{certificate}");

        reqwest::Identity::from_pem(combined_pem.as_bytes())
            .change_context(HttpClientError::CertificateDecodeFailed)
    }

    /// Create certificate list from encoded certificate
    pub fn create_certificate(
        encoded_certificate: masking::Secret<String>,
    ) -> CustomResult<Vec<reqwest::Certificate>, HttpClientError> {
        let certificate = encoded_certificate.expose();
        reqwest::Certificate::from_pem_bundle(certificate.as_bytes())
            .change_context(HttpClientError::CertificateDecodeFailed)
    }

    /// Get client builder with proxy configuration
    fn get_client_builder(
        proxy_config: &Proxy,
    ) -> CustomResult<reqwest::ClientBuilder, HttpClientError> {
        let mut client_builder =
            reqwest::Client::builder().redirect(reqwest::redirect::Policy::none());

        // Configure proxy if provided
        if let Some(url) = proxy_config.https_url.as_ref() {
            if !url.is_empty() {
                let proxy = reqwest::Proxy::https(url)
                    .change_context(HttpClientError::ClientConstructionFailed)?;
                client_builder = client_builder.proxy(proxy);
            }
        }

        if let Some(url) = proxy_config.http_url.as_ref() {
            if !url.is_empty() && proxy_config.https_url.is_none() {
                let proxy = reqwest::Proxy::http(url)
                    .change_context(HttpClientError::ClientConstructionFailed)?;
                client_builder = client_builder.proxy(proxy);
            }
        }

        Ok(client_builder)
    }

    /// Create HTTP client with proper certificate handling
    #[allow(missing_docs)]
    pub fn create_client(
        proxy_config: &Proxy,
        client_certificate: Option<masking::Secret<String>>,
        client_certificate_key: Option<masking::Secret<String>>,
        ca_certificate: Option<masking::Secret<String>>,
    ) -> CustomResult<reqwest::Client, HttpClientError> {
        // Case 1: Mutual TLS with client certificate and key
        if let (Some(encoded_certificate), Some(encoded_certificate_key)) =
            (client_certificate.clone(), client_certificate_key.clone())
        {
<<<<<<< HEAD
            if ca_certificate.is_some() {
                // CA certificate will be ignored in mutual TLS setup
            }
=======
>>>>>>> aae1994e
            let client_builder = get_client_builder(proxy_config)?;

            let identity = create_identity_from_certificate_and_key(
                encoded_certificate.clone(),
                encoded_certificate_key,
            )?;
            let certificate_list = create_certificate(encoded_certificate)?;
            let client_builder = certificate_list
                .into_iter()
                .fold(client_builder, |client_builder, certificate| {
                    client_builder.add_root_certificate(certificate)
                });
            return client_builder
                .identity(identity)
                .use_rustls_tls()
                .build()
                .change_context(HttpClientError::ClientConstructionFailed)
                .attach_printable(
                    "Failed to construct client with certificate and certificate key",
                );
        }

        // Case 2: Use provided CA certificate for server authentication only (one-way TLS)
        if let Some(ca_pem) = ca_certificate {
            let pem = ca_pem.expose().replace("\\r\\n", "\n"); // Fix escaped newlines
            let cert = reqwest::Certificate::from_pem(pem.as_bytes())
                .change_context(HttpClientError::ClientConstructionFailed)
                .attach_printable("Failed to parse CA certificate PEM block")?;
            let client_builder = get_client_builder(proxy_config)?.add_root_certificate(cert);
            return client_builder
                .use_rustls_tls()
                .build()
                .change_context(HttpClientError::ClientConstructionFailed)
                .attach_printable("Failed to construct client with CA certificate");
        }

        // Case 3: Default client (no certs)
        get_client_builder(proxy_config)?
            .build()
            .change_context(HttpClientError::ClientConstructionFailed)
    }

    /// Simplified HTTP client for injector (copied from external_services to make injector standalone)
    /// This is a minimal implementation that covers the essential functionality needed by injector
    #[instrument(skip_all)]
    pub async fn send_request(
        client_proxy: &Proxy,
        request: common_utils::request::Request,
        _option_timeout_secs: Option<u64>,
    ) -> error_stack::Result<reqwest::Response, InjectorError> {
        // Use the proper create_client function
        let client = create_client(
            client_proxy,
            request.certificate.clone(),
            request.certificate_key.clone(),
            request.ca_certificate.clone(),
        )
        .map_err(|_e| error_stack::Report::new(InjectorError::HttpRequestFailed))?;

        // Build the request
        let method = match request.method {
            Method::Get => reqwest::Method::GET,
            Method::Post => reqwest::Method::POST,
            Method::Put => reqwest::Method::PUT,
            Method::Patch => reqwest::Method::PATCH,
            Method::Delete => reqwest::Method::DELETE,
        };

        let mut req_builder = client.request(method.clone(), &request.url);

        // Add headers
        for (key, value) in &request.headers {
            let header_value = match value {
                masking::Maskable::Masked(secret) => secret.clone().expose(),
                masking::Maskable::Normal(normal) => normal.clone(),
            };
            req_builder = req_builder.header(key, header_value);
        }

        // Add body if present
        if let Some(body) = request.body {
            match body {
                RequestContent::Json(payload) => {
                    req_builder = req_builder.json(&payload);
                }
                RequestContent::FormUrlEncoded(payload) => {
                    req_builder = req_builder.form(&payload);
                }
                RequestContent::RawBytes(payload) => {
                    req_builder = req_builder.body(payload);
                }
                _ => {
                    // Unsupported request content type
                }
            }
        }

        // Send the request
        let response = req_builder.send().await.map_err(|e| {
            error_stack::Report::new(InjectorError::HttpRequestFailed)
                .attach_printable(format!("HTTP request failed: {e}"))
        })?;

        Ok(response)
    }

    #[derive(Error, Debug)]
    pub enum InjectorError {
        #[error("Token replacement failed: {0}")]
        TokenReplacementFailed(String),
        #[error("HTTP request failed")]
        HttpRequestFailed,
        #[error("Serialization error: {0}")]
        SerializationError(String),
        #[error("Invalid template: {0}")]
        InvalidTemplate(String),
    }

    #[instrument(skip_all)]
    pub async fn injector_core(
        request: InjectorRequest,
    ) -> error_stack::Result<InjectorResponse, InjectorError> {
        let injector = Injector::new();
        injector.injector_core(request).await
    }

    /// Represents a token reference found in a template string
    #[derive(Debug)]
    pub struct TokenReference {
        /// The field name to be replaced (without the {{$}} wrapper)
        pub field: String,
    }

    /// Parses a single token reference from a string using nom parser combinators
    ///
    /// Expects tokens in the format `{{$field_name}}` where field_name contains
    /// only alphanumeric characters and underscores.
    pub fn parse_token(input: &str) -> IResult<&str, TokenReference> {
        let (input, field) = delimited(
            tag("{{"),
            preceded(
                multispace0,
                preceded(
                    char('$'),
                    terminated(
                        take_while1(|c: char| c.is_alphanumeric() || c == '_'),
                        multispace0,
                    ),
                ),
            ),
            tag("}}"),
        )(input)?;
        Ok((
            input,
            TokenReference {
                field: field.to_string(),
            },
        ))
    }

    /// Finds all token references in a string using nom parser
    ///
    /// Scans through the entire input string and extracts all valid token references.
    /// Returns a vector of TokenReference structs containing the field names.
    pub fn find_all_tokens(input: &str) -> Vec<TokenReference> {
        let mut tokens = Vec::new();
        let mut current_input = input;

        while !current_input.is_empty() {
            if let Ok((remaining, token_ref)) = parse_token(current_input) {
                tokens.push(token_ref);
                current_input = remaining;
            } else {
                // Move forward one character if no token found
                if let Some((_, rest)) = current_input.split_at_checked(1) {
                    current_input = rest;
                } else {
                    break;
                }
            }
        }

        tokens
    }

    /// Recursively searches for a field in vault data JSON structure
    ///
    /// Performs a depth-first search through the JSON object hierarchy to find
    /// a field with the specified name. Returns the first matching value found.
    pub fn find_field_recursively_in_vault_data(
        obj: &serde_json::Map<String, Value>,
        field_name: &str,
    ) -> Option<Value> {
        obj.get(field_name).cloned().or_else(|| {
            obj.values()
                .filter_map(|val| {
                    if let Value::Object(inner_obj) = val {
                        find_field_recursively_in_vault_data(inner_obj, field_name)
                    } else {
                        None
                    }
                })
                .next()
        })
    }

    #[async_trait]
    pub trait TokenInjector {
        async fn injector_core(
            &self,
            request: InjectorRequest,
        ) -> error_stack::Result<InjectorResponse, InjectorError>;
    }

    pub struct Injector;

    impl Injector {
        pub fn new() -> Self {
            Self
        }

        /// Processes a string template and replaces token references with vault data
        #[instrument(skip_all)]
        pub fn interpolate_string_template_with_vault_data(
            &self,
            template: String,
            vault_data: &Value,
            vault_connector: &injector_types::VaultConnectors,
        ) -> error_stack::Result<String, InjectorError> {
            // Find all tokens using nom parser
            let tokens = find_all_tokens(&template);
            let mut result = template;

            for token_ref in tokens.into_iter() {
                let extracted_field_value = self.extract_field_from_vault_data(
                    vault_data,
                    &token_ref.field,
                    vault_connector,
                )?;
                let token_str = match extracted_field_value {
                    Value::String(token_value) => token_value,
                    _ => serde_json::to_string(&extracted_field_value).unwrap_or_default(),
                };

                // Replace the token in the result string
                let token_pattern = format!("{{{{${}}}}}", token_ref.field);
                result = result.replace(&token_pattern, &token_str);
            }

            Ok(result)
        }

        #[instrument(skip_all)]
        pub fn interpolate_token_references_with_vault_data(
            &self,
            value: Value,
            vault_data: &Value,
            vault_connector: &injector_types::VaultConnectors,
        ) -> error_stack::Result<Value, InjectorError> {
            match value {
                Value::Object(obj) => {
                    let new_obj = obj
                        .into_iter()
                        .map(|(key, val)| {
                            self.interpolate_token_references_with_vault_data(
                                val,
                                vault_data,
                                vault_connector,
                            )
                            .map(|processed| (key, processed))
                        })
                        .collect::<error_stack::Result<serde_json::Map<_, _>, InjectorError>>()?;
                    Ok(Value::Object(new_obj))
                }
                Value::String(s) => {
                    let processed_string = self.interpolate_string_template_with_vault_data(
                        s,
                        vault_data,
                        vault_connector,
                    )?;
                    Ok(Value::String(processed_string))
                }
                _ => Ok(value),
            }
        }

        #[instrument(skip_all)]
        fn extract_field_from_vault_data(
            &self,
            vault_data: &Value,
            field_name: &str,
            vault_connector: &injector_types::VaultConnectors,
        ) -> error_stack::Result<Value, InjectorError> {
            match vault_data {
                Value::Object(obj) => {
                    let raw_value = find_field_recursively_in_vault_data(obj, field_name)
                        .ok_or_else(|| {
                            error_stack::Report::new(InjectorError::TokenReplacementFailed(
                                format!("Field '{field_name}' not found"),
                            ))
                        })?;

                    // Apply vault-specific token transformation
                    self.apply_vault_specific_transformation(raw_value, vault_connector, field_name)
                }
                _ => Err(error_stack::Report::new(
                    InjectorError::TokenReplacementFailed(
                        "Vault data is not a valid JSON object".to_string(),
                    ),
                )),
            }
        }

        #[instrument(skip_all)]
        fn apply_vault_specific_transformation(
            &self,
            extracted_field_value: Value,
            vault_connector: &injector_types::VaultConnectors,
            _field_name: &str,
        ) -> error_stack::Result<Value, InjectorError> {
            match vault_connector {
                injector_types::VaultConnectors::VGS => Ok(extracted_field_value),
            }
        }

        #[instrument(skip_all)]
        async fn make_http_request(
            &self,
            config: &injector_types::DomainConnectionConfig,
            payload: &str,
            content_type: &ContentType,
        ) -> error_stack::Result<Value, InjectorError> {
            logger::debug!(
                method = ?config.http_method,
                base_url = %config.base_url,
                endpoint = %config.endpoint_path,
                content_type = ?content_type,
                payload_length = payload.len(),
                headers_count = config.headers.len(),
                "Making HTTP request to connector"
            );
            // Validate inputs first
            if config.endpoint_path.is_empty() {
                logger::error!("Endpoint path is empty");
                Err(error_stack::Report::new(InjectorError::InvalidTemplate(
                    "Endpoint path cannot be empty".to_string(),
                )))?;
            }

            // Construct URL by concatenating base URL with endpoint path
            let url = format!("{}{}", config.base_url, config.endpoint_path);

            logger::debug!("Constructed URL: {}", url);

            // Convert headers to common_utils Headers format safely
            let headers: Vec<(String, masking::Maskable<String>)> = config
                .headers
                .clone()
                .into_iter()
                .map(|(k, v)| (k, masking::Maskable::new_normal(v.expose().clone())))
                .collect();

            // Determine method and request content
            let method = Method::from(config.http_method);

            // Determine request content based on content type with error handling
            let request_content = match content_type {
                ContentType::ApplicationJson => {
                    // Try to parse as JSON, fallback to raw string
                    match serde_json::from_str::<Value>(payload) {
                        Ok(json) => Some(RequestContent::Json(Box::new(json))),
                        Err(e) => {
                            logger::debug!(
                                error = %e,
                                "Failed to parse payload as JSON, falling back to raw bytes"
                            );
                            Some(RequestContent::RawBytes(payload.as_bytes().to_vec()))
                        }
                    }
                }
                ContentType::ApplicationXWwwFormUrlencoded => {
                    // Parse form data safely
                    let form_data: HashMap<String, String> =
                        url::form_urlencoded::parse(payload.as_bytes())
                            .into_owned()
                            .collect();
                    Some(RequestContent::FormUrlEncoded(Box::new(form_data)))
                }
                ContentType::ApplicationXml | ContentType::TextXml => {
                    Some(RequestContent::RawBytes(payload.as_bytes().to_vec()))
                }
                ContentType::TextPlain => {
                    Some(RequestContent::RawBytes(payload.as_bytes().to_vec()))
                }
            };

            // Build request safely
            let mut request_builder = RequestBuilder::new()
                .method(method)
                .url(&url)
                .headers(headers);

            if let Some(content) = request_content {
                request_builder = request_builder.set_body(content);
            }

            // Add certificate configuration if provided
            if let Some(cert_content) = &config.client_cert {
                logger::debug!("Adding client certificate content");
                request_builder = request_builder.add_certificate(Some(cert_content.clone()));
            }

            if let Some(key_content) = &config.client_key {
                logger::debug!("Adding client private key content");
                request_builder = request_builder.add_certificate_key(Some(key_content.clone()));
            }

            if let Some(ca_content) = &config.ca_cert {
                logger::debug!("Adding CA certificate content");
                request_builder = request_builder.add_ca_certificate_pem(Some(ca_content.clone()));
            }

            logger::debug!(
                has_client_cert = config.client_cert.is_some(),
                has_client_key = config.client_key.is_some(),
                has_ca_cert = config.ca_cert.is_some(),
                insecure = config.insecure.unwrap_or(false),
                cert_format = ?config.cert_format,
                "Certificate configuration applied"
            );

            let request = request_builder.build();

            logger::debug!(
                url = %request.url,
                method = ?request.method,
                headers_count = request.headers.len(),
                has_body = request.body.is_some(),
                has_cert = request.certificate.is_some(),
                has_key = request.certificate_key.is_some(),
                has_ca = request.ca_certificate.is_some(),
                "Built common_utils request successfully"
            );

            let proxy = if let Some(proxy_url) = &config.proxy_url {
                let proxy_url_exposed = proxy_url.clone().expose();
                logger::debug!(proxy_url = %proxy_url_exposed, "Using proxy");
                Proxy {
                    http_url: Some(proxy_url_exposed.to_string()),
                    https_url: Some(proxy_url_exposed.to_string()),
                    idle_pool_connection_timeout: Some(90),
                    bypass_proxy_hosts: None,
                }
            } else {
                logger::debug!("No proxy configured, using direct connection");
                Proxy::default()
            };

            // Send request using local standalone http client
            logger::debug!("Sending HTTP request to connector");
            let response = send_request(&proxy, request, None).await?;

            logger::debug!(
                status_code = response.status().as_u16(),
                "Received response from connector"
            );

            let response_text = response
                .text()
                .await
                .change_context(InjectorError::HttpRequestFailed)?;

            logger::debug!(
                response_length = response_text.len(),
                "Processing connector response"
            );

            // Try to parse as JSON, fallback to string value with error logging
            match serde_json::from_str::<Value>(&response_text) {
                Ok(json) => {
                    logger::debug!("Successfully parsed response as JSON");
                    Ok(json)
                }
                Err(e) => {
                    logger::debug!(
                        error = %e,
                        "Failed to parse response as JSON, returning as string"
                    );
                    Ok(Value::String(response_text))
                }
            }
        }
    }

    impl Default for Injector {
        fn default() -> Self {
            Self::new()
        }
    }

    #[async_trait]
    impl TokenInjector for Injector {
        #[instrument(skip_all)]
        async fn injector_core(
            &self,
            request: InjectorRequest,
        ) -> error_stack::Result<InjectorResponse, InjectorError> {
            let start_time = std::time::Instant::now();

            // Convert API model to domain model
            let domain_request: injector_types::DomainInjectorRequest = request.into();

            // Extract token data from SecretSerdeValue for vault data lookup
            let vault_data = domain_request
                .token_data
                .specific_token_data
                .expose()
                .clone();

            // Process template string directly with vault-specific logic
            let processed_payload = self.interpolate_string_template_with_vault_data(
                domain_request.connector_payload.template,
                &vault_data,
                &domain_request.token_data.vault_connector,
            )?;

            // Determine content type from headers or default to form-urlencoded
            let content_type = domain_request
                .connection_config
                .headers
                .get("Content-Type")
                .and_then(|ct| match ct.clone().expose().as_str() {
                    "application/json" => Some(ContentType::ApplicationJson),
                    "application/x-www-form-urlencoded" => {
                        Some(ContentType::ApplicationXWwwFormUrlencoded)
                    }
                    "application/xml" => Some(ContentType::ApplicationXml),
                    "text/xml" => Some(ContentType::TextXml),
                    "text/plain" => Some(ContentType::TextPlain),
                    _ => None,
                })
                .unwrap_or(ContentType::ApplicationXWwwFormUrlencoded);

            // Make HTTP request to connector and return raw response
            let response_data = self
                .make_http_request(
                    &domain_request.connection_config,
                    &processed_payload,
                    &content_type,
                )
                .await?;

            let _elapsed = start_time.elapsed();

            // Return the raw connector response for connector-agnostic handling
            Ok(response_data)
        }
    }
}

// Re-export all items
pub use core::*;

#[cfg(test)]
#[allow(clippy::unwrap_used)]
mod tests {
    use router_env::logger;

    use super::core::*;
    use crate::*;

    #[test]
    fn test_token_parsing() {
        let result = parse_token("{{$card_number}}");
        assert!(result.is_ok());
        let (_, token_ref) = result.unwrap();
        assert_eq!(token_ref.field, "card_number");
    }

    #[test]
    fn test_token_interpolation() {
        let injector = Injector::new();
        let template = serde_json::Value::String("card_number={{$card_number}}&cvv={{$cvv}}&expiry={{$exp_month}}/{{$exp_year}}&amount=50&currency=USD&transaction_type=purchase".to_string());

        let vault_data = serde_json::json!({
            "card_number": "TEST_card123",
            "cvv": "TEST_cvv456",
            "exp_month": "TEST_12",
            "exp_year": "TEST_2026"
        });

        // Test with VGS vault (direct replacement)
        let vault_connector = VaultConnectors::VGS;
        let result = injector
            .interpolate_token_references_with_vault_data(template, &vault_data, &vault_connector)
            .unwrap();
        assert_eq!(result, serde_json::Value::String("card_number=TEST_card123&cvv=TEST_cvv456&expiry=TEST_12/TEST_2026&amount=50&currency=USD&transaction_type=purchase".to_string()));
    }

    #[test]
    fn test_field_not_found() {
        let injector = Injector::new();
        let template = serde_json::Value::String("{{$unknown_field}}".to_string());

        let vault_data = serde_json::json!({
            "card_number": "TEST_CARD_NUMBER"
        });

        let vault_connector = VaultConnectors::VGS;
        let result = injector.interpolate_token_references_with_vault_data(
            template,
            &vault_data,
            &vault_connector,
        );
        assert!(result.is_err());
    }

    #[test]
    fn test_recursive_field_search() {
        let vault_data = serde_json::json!({
            "payment_method": {
                "card": {
                    "number": "TEST_CARD_NUMBER"
                }
            }
        });

        let obj = vault_data.as_object().unwrap();
        let result = find_field_recursively_in_vault_data(obj, "number");
        assert_eq!(
            result,
            Some(serde_json::Value::String("TEST_CARD_NUMBER".to_string()))
        );
    }

    #[test]
    fn test_vault_specific_token_handling() {
        let injector = Injector::new();
        let template = serde_json::Value::String("{{$card_number}}".to_string());

        let vault_data = serde_json::json!({
            "card_number": "TOKEN"
        });

        // Test VGS vault - direct replacement
        let vgs_result = injector
            .interpolate_token_references_with_vault_data(
                template.clone(),
                &vault_data,
                &VaultConnectors::VGS,
            )
            .unwrap();
        assert_eq!(vgs_result, serde_json::Value::String("TOKEN".to_string()));
    }

    #[tokio::test]
    #[ignore = "Integration test that requires network access"]
    async fn test_injector_core_integration() {
        use std::collections::HashMap;

        // Create test request
        let mut headers = HashMap::new();
        headers.insert(
            "Content-Type".to_string(),
            masking::Secret::new("application/x-www-form-urlencoded".to_string()),
        );
        headers.insert(
            "Authorization".to_string(),
            masking::Secret::new("Bearer Test".to_string()),
        );

        let specific_token_data = common_utils::pii::SecretSerdeValue::new(serde_json::json!({
            "card_number": "TEST_123",
            "cvv": "123",
            "exp_month": "12",
            "exp_year": "25"
        }));

        let request = InjectorRequest {
            connector_payload: ConnectorPayload {
                template: "card_number={{$card_number}}&cvv={{$cvv}}&expiry={{$exp_month}}/{{$exp_year}}&amount=50&currency=USD&transaction_type=purchase".to_string(),
            },
            token_data: TokenData {
                vault_connector: VaultConnectors::VGS,
                specific_token_data,
            },
            connection_config: ConnectionConfig {
                base_url: "https://api.stripe.com".to_string(),
                endpoint_path: "/v1/payment_intents".to_string(),
                http_method: HttpMethod::POST,
                headers,
                proxy_url: None, // Remove proxy that was causing issues
                // Certificate fields (None for basic test)
                client_cert: None,
                client_key: None,
                ca_cert: None, // Empty CA cert for testing
                insecure: None,
                cert_password: None,
                cert_format: None,
                max_response_size: None, // Use default
            },
        };

        // Test the core function - this will make a real HTTP request to httpbin.org
        let result = injector_core(request).await;

        // The request should succeed (httpbin.org should be accessible)
        if let Err(ref e) = result {
            logger::error!(error = ?e, "Injector core failed");
        }
        assert!(
            result.is_ok(),
            "injector_core should succeed with valid request: {result:?}"
        );

        let response = result.unwrap();

        // Log the response for demonstration
        logger::info!(
            response = %serde_json::to_string_pretty(&response).unwrap_or_default(),
            "HTTP response from test endpoint"
        );

        // Response should be a JSON value from httpbin.org
        assert!(
            response.is_object() || response.is_string(),
            "Response should be JSON object or string"
        );
    }

    #[tokio::test]
    #[ignore = "Integration test that requires network access"]
    async fn test_certificate_configuration() {
        use std::collections::HashMap;

        let mut headers = HashMap::new();
        headers.insert(
            "Content-Type".to_string(),
            masking::Secret::new("application/x-www-form-urlencoded".to_string()),
        );
        headers.insert(
            "Authorization".to_string(),
            masking::Secret::new("Bearer API_KEY".to_string()),
        );

        let specific_token_data = common_utils::pii::SecretSerdeValue::new(serde_json::json!({
            "card_number": "TOKEN",
            "cvv": "123",
            "exp_month": "12",
            "exp_year": "25"
        }));

        // Test with insecure flag (skip certificate verification)
        let request = InjectorRequest {
            connector_payload: ConnectorPayload {
                template: "card_number={{$card_number}}&cvv={{$cvv}}&expiry={{$exp_month}}/{{$exp_year}}&amount=50&currency=USD&transaction_type=purchase".to_string(),
            },
            token_data: TokenData {
                vault_connector: VaultConnectors::VGS,
                specific_token_data,
            },
            connection_config: ConnectionConfig {
                base_url: "https://api.stripe.com".to_string(),
                endpoint_path: "/v1/payment_intents".to_string(),
                http_method: HttpMethod::POST,
                headers,
                proxy_url: Some(masking::Secret::new("https://proxy.example.com:8443".to_string())),
                // Certificate configuration - using insecure for testing
                client_cert: None,
                client_key: None,
                ca_cert: Some(masking::Secret::new("CERT".to_string())),
                insecure: None, // This allows testing with self-signed certs
                cert_password: None,
                cert_format: None,
                max_response_size: None, // Use default
            },
        };

        let result = injector_core(request).await;

        // Should succeed even with insecure flag
        assert!(
            result.is_ok(),
            "Certificate test should succeed: {result:?}"
        );

        let response = result.unwrap();

        // Log the response for demonstration
        logger::info!(
            response = %serde_json::to_string_pretty(&response).unwrap_or_default(),
            "Certificate test response"
        );

        // Verify the token was replaced in the JSON
        // httpbin.org returns the request data in the 'data' or 'json' field
        let response_contains_token = if let Some(response_str) = response.as_str() {
            response_str.contains("TOKEN")
        } else if response.is_object() {
            // Check if the response contains our token in the request data
            let response_str = serde_json::to_string(&response).unwrap_or_default();
            response_str.contains("TOKEN")
        } else {
            false
        };

        assert!(
            response_contains_token,
            "Response should contain replaced token: {}",
            serde_json::to_string_pretty(&response).unwrap_or_default()
        );
    }
}<|MERGE_RESOLUTION|>--- conflicted
+++ resolved
@@ -130,12 +130,6 @@
         if let (Some(encoded_certificate), Some(encoded_certificate_key)) =
             (client_certificate.clone(), client_certificate_key.clone())
         {
-<<<<<<< HEAD
-            if ca_certificate.is_some() {
-                // CA certificate will be ignored in mutual TLS setup
-            }
-=======
->>>>>>> aae1994e
             let client_builder = get_client_builder(proxy_config)?;
 
             let identity = create_identity_from_certificate_and_key(
