--- conflicted
+++ resolved
@@ -68,11 +68,8 @@
             locale: None,
             payment_channel: None,
             enable_partial_authorization: None,
-<<<<<<< HEAD
+            enable_overcapture: None,
             feature_metadata: None,
-=======
-            enable_overcapture: None,
->>>>>>> 72c0f896
         }
     }
 
