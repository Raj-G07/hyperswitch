use ::payment_methods::{
    controller::PaymentMethodsController,
    core::{migration, migration::payment_methods::migrate_payment_method},
};
#[cfg(all(
    any(feature = "v1", feature = "v2", feature = "olap", feature = "oltp"),
    all(not(feature = "customer_v2"), not(feature = "payment_methods_v2"))
))]
use actix_multipart::form::MultipartForm;
use actix_web::{web, HttpRequest, HttpResponse};
use common_utils::{errors::CustomResult, id_type, transformers::ForeignFrom};
use diesel_models::enums::IntentStatus;
use error_stack::ResultExt;
use hyperswitch_domain_models::{
    bulk_tokenization::CardNetworkTokenizeRequest, merchant_key_store::MerchantKeyStore,
};
use router_env::{instrument, logger, tracing, Flow};

use super::app::{AppState, SessionState};
use crate::{
    core::{
        api_locking,
        errors::{self, utils::StorageErrorExt},
        payment_methods::{self as payment_methods_routes, cards},
    },
    services::{self, api, authentication as auth, authorization::permissions::Permission},
    types::{
        api::payment_methods::{self, PaymentMethodId},
        domain,
        storage::payment_method::PaymentTokenData,
    },
};
#[cfg(all(
    any(feature = "v1", feature = "v2", feature = "olap", feature = "oltp"),
    not(feature = "customer_v2")
))]
use crate::{
    core::{customers, payment_methods::tokenize},
    types::api::customers::CustomerRequest,
};

#[cfg(all(
    any(feature = "v1", feature = "v2"),
    not(feature = "payment_methods_v2")
))]
#[instrument(skip_all, fields(flow = ?Flow::PaymentMethodsCreate))]
pub async fn create_payment_method_api(
    state: web::Data<AppState>,
    req: HttpRequest,
    json_payload: web::Json<payment_methods::PaymentMethodCreate>,
) -> HttpResponse {
    let flow = Flow::PaymentMethodsCreate;

    Box::pin(api::server_wrap(
        flow,
        state,
        &req,
        json_payload.into_inner(),
        |state, auth: auth::AuthenticationData, req, _| async move {
            let merchant_context = auth.into();
            Box::pin(cards::get_client_secret_or_add_payment_method(
                &state,
                req,
                &merchant_context,
            ))
            .await
        },
        &auth::HeaderAuth(auth::ApiKeyAuth {
            is_connected_allowed: false,
            is_platform_allowed: false,
        }),
        api_locking::LockAction::NotApplicable,
    ))
    .await
}

#[cfg(all(feature = "v2", feature = "payment_methods_v2"))]
#[instrument(skip_all, fields(flow = ?Flow::PaymentMethodsCreate))]
pub async fn create_payment_method_api(
    state: web::Data<AppState>,
    req: HttpRequest,
    json_payload: web::Json<payment_methods::PaymentMethodCreate>,
) -> HttpResponse {
    let flow = Flow::PaymentMethodsCreate;

    Box::pin(api::server_wrap(
        flow,
        state,
        &req,
        json_payload.into_inner(),
        |state, auth: auth::AuthenticationData, req, req_state| async move {
            let merchant_context = auth.clone().into();
            Box::pin(payment_methods_routes::create_payment_method(
                &state,
                &req_state,
                req,
                &merchant_context,
                &auth.profile,
            ))
            .await
        },
        &auth::V2ApiKeyAuth {
            is_connected_allowed: false,
            is_platform_allowed: false,
        },
        api_locking::LockAction::NotApplicable,
    ))
    .await
}

#[cfg(all(feature = "v2", feature = "payment_methods_v2"))]
#[instrument(skip_all, fields(flow = ?Flow::PaymentMethodsCreate))]
pub async fn create_payment_method_intent_api(
    state: web::Data<AppState>,
    req: HttpRequest,
    json_payload: web::Json<payment_methods::PaymentMethodIntentCreate>,
) -> HttpResponse {
    let flow = Flow::PaymentMethodsCreate;

    Box::pin(api::server_wrap(
        flow,
        state,
        &req,
        json_payload.into_inner(),
        |state, auth: auth::AuthenticationData, req, _| async move {
            let merchant_context = auth.into();
            Box::pin(payment_methods_routes::payment_method_intent_create(
                &state,
                req,
                &merchant_context,
            ))
            .await
        },
        &auth::V2ApiKeyAuth {
            is_connected_allowed: false,
            is_platform_allowed: false,
        },
        api_locking::LockAction::NotApplicable,
    ))
    .await
}

/// This struct is used internally only
#[cfg(all(feature = "v2", feature = "payment_methods_v2"))]
#[derive(Debug, serde::Deserialize, serde::Serialize, Clone)]
pub struct PaymentMethodIntentConfirmInternal {
    pub id: id_type::GlobalPaymentMethodId,
    pub request: payment_methods::PaymentMethodIntentConfirm,
}

#[cfg(all(feature = "v2", feature = "payment_methods_v2"))]
impl From<PaymentMethodIntentConfirmInternal> for payment_methods::PaymentMethodIntentConfirm {
    fn from(item: PaymentMethodIntentConfirmInternal) -> Self {
        item.request
    }
}

#[cfg(all(feature = "v2", feature = "payment_methods_v2"))]
impl common_utils::events::ApiEventMetric for PaymentMethodIntentConfirmInternal {
    fn get_api_event_type(&self) -> Option<common_utils::events::ApiEventsType> {
        Some(common_utils::events::ApiEventsType::PaymentMethod {
            payment_method_id: self.id.clone(),
            payment_method_type: Some(self.request.payment_method_type),
            payment_method_subtype: Some(self.request.payment_method_subtype),
        })
    }
}

#[cfg(all(feature = "v2", feature = "payment_methods_v2"))]
#[instrument(skip_all, fields(flow = ?Flow::PaymentMethodsUpdate))]
pub async fn payment_method_update_api(
    state: web::Data<AppState>,
    req: HttpRequest,
    path: web::Path<id_type::GlobalPaymentMethodId>,
    json_payload: web::Json<payment_methods::PaymentMethodUpdate>,
) -> HttpResponse {
    let flow = Flow::PaymentMethodsUpdate;
    let payment_method_id = path.into_inner();
    let payload = json_payload.into_inner();

    Box::pin(api::server_wrap(
        flow,
        state,
        &req,
        payload,
        |state, auth: auth::AuthenticationData, req, _| {
            let merchant_context = auth.into();
            payment_methods_routes::update_payment_method(
                state,
                merchant_context,
                auth.profile,
                req,
                &payment_method_id,
            )
        },
        &auth::V2ApiKeyAuth {
            is_connected_allowed: false,
            is_platform_allowed: false,
        },
        api_locking::LockAction::NotApplicable,
    ))
    .await
}

#[cfg(all(feature = "v2", feature = "payment_methods_v2"))]
#[instrument(skip_all, fields(flow = ?Flow::PaymentMethodsRetrieve))]
pub async fn payment_method_retrieve_api(
    state: web::Data<AppState>,
    req: HttpRequest,
    path: web::Path<String>,
) -> HttpResponse {
    let flow = Flow::PaymentMethodsRetrieve;
    let payload = web::Json(PaymentMethodId {
        payment_method_id: path.into_inner(),
    })
    .into_inner();

    Box::pin(api::server_wrap(
        flow,
        state,
        &req,
        payload,
        |state, auth: auth::AuthenticationData, pm, _| {
            let merchant_context = auth.into();
            payment_methods_routes::retrieve_payment_method(state, pm, merchant_context)
        },
        &auth::V2ApiKeyAuth {
            is_connected_allowed: false,
            is_platform_allowed: false,
        },
        api_locking::LockAction::NotApplicable,
    ))
    .await
}

#[cfg(all(feature = "v2", feature = "payment_methods_v2"))]
#[instrument(skip_all, fields(flow = ?Flow::PaymentMethodsDelete))]
pub async fn payment_method_delete_api(
    state: web::Data<AppState>,
    req: HttpRequest,
    path: web::Path<String>,
) -> HttpResponse {
    let flow = Flow::PaymentMethodsDelete;
    let payload = web::Json(PaymentMethodId {
        payment_method_id: path.into_inner(),
    })
    .into_inner();

    Box::pin(api::server_wrap(
        flow,
        state,
        &req,
        payload,
        |state, auth: auth::AuthenticationData, pm, _| {
<<<<<<< HEAD
            let merchant_context = auth.into();
            payment_methods_routes::delete_payment_method(state, pm, merchant_context)
=======
            let merchant_context = domain::MerchantContext::NormalMerchant(Box::new(
                domain::Context(auth.merchant_account, auth.key_store),
            ));
            payment_methods_routes::delete_payment_method(state, pm, merchant_context, auth.profile)
>>>>>>> d7499c3f
        },
        &auth::V2ApiKeyAuth {
            is_connected_allowed: false,
            is_platform_allowed: false,
        },
        api_locking::LockAction::NotApplicable,
    ))
    .await
}

#[instrument(skip_all, fields(flow = ?Flow::PaymentMethodsMigrate))]
pub async fn migrate_payment_method_api(
    state: web::Data<AppState>,
    req: HttpRequest,
    json_payload: web::Json<payment_methods::PaymentMethodMigrate>,
) -> HttpResponse {
    let flow = Flow::PaymentMethodsMigrate;
    Box::pin(api::server_wrap(
        flow,
        state,
        &req,
        json_payload.into_inner(),
        |state, _, req, _| async move {
            let merchant_id = req.merchant_id.clone();
            let (key_store, merchant_account) = get_merchant_account(&state, &merchant_id).await?;
            let merchant_context = domain::MerchantContext::NormalMerchant(Box::new(
                domain::Context(merchant_account, key_store),
            ));
            Box::pin(migrate_payment_method(
                &(&state).into(),
                req,
                &merchant_id,
                &merchant_context,
                &cards::PmCards {
                    state: &state,
                    merchant_context: &merchant_context,
                },
            ))
            .await
        },
        &auth::AdminApiAuth,
        api_locking::LockAction::NotApplicable,
    ))
    .await
}

async fn get_merchant_account(
    state: &SessionState,
    merchant_id: &id_type::MerchantId,
) -> CustomResult<(MerchantKeyStore, domain::MerchantAccount), errors::ApiErrorResponse> {
    let key_manager_state = &state.into();
    let key_store = state
        .store
        .get_merchant_key_store_by_merchant_id(
            key_manager_state,
            merchant_id,
            &state.store.get_master_key().to_vec().into(),
        )
        .await
        .to_not_found_response(errors::ApiErrorResponse::MerchantAccountNotFound)?;

    let merchant_account = state
        .store
        .find_merchant_account_by_merchant_id(key_manager_state, merchant_id, &key_store)
        .await
        .to_not_found_response(errors::ApiErrorResponse::MerchantAccountNotFound)?;
    Ok((key_store, merchant_account))
}

#[cfg(all(
    any(feature = "v1", feature = "v2", feature = "olap", feature = "oltp"),
    not(feature = "customer_v2")
))]
#[instrument(skip_all, fields(flow = ?Flow::PaymentMethodsMigrate))]
pub async fn migrate_payment_methods(
    state: web::Data<AppState>,
    req: HttpRequest,
    MultipartForm(form): MultipartForm<migration::PaymentMethodsMigrateForm>,
) -> HttpResponse {
    let flow = Flow::PaymentMethodsMigrate;
    let (merchant_id, records, merchant_connector_id) =
        match migration::get_payment_method_records(form) {
            Ok((merchant_id, records, merchant_connector_id)) => {
                (merchant_id, records, merchant_connector_id)
            }
            Err(e) => return api::log_and_return_error_response(e.into()),
        };
    Box::pin(api::server_wrap(
        flow,
        state,
        &req,
        records,
        |state, _, req, _| {
            let merchant_id = merchant_id.clone();
            let merchant_connector_id = merchant_connector_id.clone();
            async move {
                let (key_store, merchant_account) =
                    get_merchant_account(&state, &merchant_id).await?;
                // Create customers if they are not already present
                let merchant_context = domain::MerchantContext::NormalMerchant(Box::new(
                    domain::Context(merchant_account.clone(), key_store.clone()),
                ));

                customers::migrate_customers(
                    state.clone(),
                    req.iter()
                        .map(|e| CustomerRequest::from((e.clone(), merchant_id.clone())))
                        .collect(),
                    merchant_context.clone(),
                )
                .await
                .change_context(errors::ApiErrorResponse::InternalServerError)?;
                let controller = cards::PmCards {
                    state: &state,
                    merchant_context: &merchant_context,
                };
                Box::pin(migration::migrate_payment_methods(
                    &(&state).into(),
                    req,
                    &merchant_id,
                    &merchant_context,
                    merchant_connector_id,
                    &controller,
                ))
                .await
            }
        },
        &auth::AdminApiAuth,
        api_locking::LockAction::NotApplicable,
    ))
    .await
}

#[cfg(all(
    any(feature = "v1", feature = "v2"),
    not(feature = "payment_methods_v2")
))]
#[instrument(skip_all, fields(flow = ?Flow::PaymentMethodSave))]
pub async fn save_payment_method_api(
    state: web::Data<AppState>,
    req: HttpRequest,
    json_payload: web::Json<payment_methods::PaymentMethodCreate>,
    path: web::Path<String>,
) -> HttpResponse {
    let flow = Flow::PaymentMethodSave;
    let payload = json_payload.into_inner();
    let pm_id = path.into_inner();
    let api_auth = auth::ApiKeyAuth::default();

    let (auth, _) = match auth::check_client_secret_and_get_auth(req.headers(), &payload, api_auth)
    {
        Ok((auth, _auth_flow)) => (auth, _auth_flow),
        Err(e) => return api::log_and_return_error_response(e),
    };

    Box::pin(api::server_wrap(
        flow,
        state,
        &req,
        payload,
        |state, auth: auth::AuthenticationData, req, _| {
            let merchant_context = auth.into();
            Box::pin(cards::add_payment_method_data(
                state,
                req,
                merchant_context,
                pm_id.clone(),
            ))
        },
        &*auth,
        api_locking::LockAction::NotApplicable,
    ))
    .await
}

#[cfg(feature = "v1")]
#[instrument(skip_all, fields(flow = ?Flow::PaymentMethodsList))]
pub async fn list_payment_method_api(
    state: web::Data<AppState>,
    req: HttpRequest,
    json_payload: web::Query<payment_methods::PaymentMethodListRequest>,
) -> HttpResponse {
    let flow = Flow::PaymentMethodsList;
    let payload = json_payload.into_inner();
    let api_auth = auth::ApiKeyAuth::default();

    let (auth, _) = match auth::check_client_secret_and_get_auth(req.headers(), &payload, api_auth)
    {
        Ok((auth, _auth_flow)) => (auth, _auth_flow),
        Err(e) => return api::log_and_return_error_response(e),
    };

    Box::pin(api::server_wrap(
        flow,
        state,
        &req,
        payload,
        |state, auth: auth::AuthenticationData, req, _| {
            // TODO (#7195): Fill platform_merchant_account in the client secret auth and pass it here.
            let merchant_context = auth.into();
            cards::list_payment_methods(state, merchant_context, req)
        },
        &*auth,
        api_locking::LockAction::NotApplicable,
    ))
    .await
}

#[cfg(all(
    any(feature = "v2", feature = "v1"),
    not(feature = "payment_methods_v2"),
    not(feature = "customer_v2")
))]
/// List payment methods for a Customer
///
/// To filter and list the applicable payment methods for a particular Customer ID
#[utoipa::path(
    get,
    path = "/customers/{customer_id}/payment_methods",
    params (
        ("accepted_country" = Vec<String>, Query, description = "The two-letter ISO currency code"),
        ("accepted_currency" = Vec<Currency>, Path, description = "The three-letter ISO currency code"),
        ("minimum_amount" = i64, Query, description = "The minimum amount accepted for processing by the particular payment method."),
        ("maximum_amount" = i64, Query, description = "The maximum amount amount accepted for processing by the particular payment method."),
        ("recurring_payment_enabled" = bool, Query, description = "Indicates whether the payment method is eligible for recurring payments"),
        ("installment_payment_enabled" = bool, Query, description = "Indicates whether the payment method is eligible for installment payments"),
    ),
    responses(
        (status = 200, description = "Payment Methods retrieved", body = CustomerPaymentMethodsListResponse),
        (status = 400, description = "Invalid Data"),
        (status = 404, description = "Payment Methods does not exist in records")
    ),
    tag = "Payment Methods",
    operation_id = "List all Payment Methods for a Customer",
    security(("api_key" = []))
)]
#[instrument(skip_all, fields(flow = ?Flow::CustomerPaymentMethodsList))]
pub async fn list_customer_payment_method_api(
    state: web::Data<AppState>,
    customer_id: web::Path<(id_type::CustomerId,)>,
    req: HttpRequest,
    query_payload: web::Query<payment_methods::PaymentMethodListRequest>,
) -> HttpResponse {
    let flow = Flow::CustomerPaymentMethodsList;
    let payload = query_payload.into_inner();
    let customer_id = customer_id.into_inner().0;
    let api_auth = auth::ApiKeyAuth::default();

    let ephemeral_auth = match auth::is_ephemeral_auth(req.headers(), api_auth) {
        Ok(auth) => auth,
        Err(err) => return api::log_and_return_error_response(err),
    };
    Box::pin(api::server_wrap(
        flow,
        state,
        &req,
        payload,
        |state, auth: auth::AuthenticationData, req, _| {
            let merchant_context = auth.into();
            cards::do_list_customer_pm_fetch_customer_if_not_passed(
                state,
                merchant_context,
                Some(req),
                Some(&customer_id),
                None,
            )
        },
        &*ephemeral_auth,
        api_locking::LockAction::NotApplicable,
    ))
    .await
}

#[cfg(all(
    any(feature = "v2", feature = "v1"),
    not(feature = "payment_methods_v2"),
    not(feature = "customer_v2")
))]
/// List payment methods for a Customer
///
/// To filter and list the applicable payment methods for a particular Customer ID
#[utoipa::path(
    get,
    path = "/customers/payment_methods",
    params (
        ("client-secret" = String, Path, description = "A secret known only to your application and the authorization server"),
        ("accepted_country" = Vec<String>, Query, description = "The two-letter ISO currency code"),
        ("accepted_currency" = Vec<Currency>, Path, description = "The three-letter ISO currency code"),
        ("minimum_amount" = i64, Query, description = "The minimum amount accepted for processing by the particular payment method."),
        ("maximum_amount" = i64, Query, description = "The maximum amount amount accepted for processing by the particular payment method."),
        ("recurring_payment_enabled" = bool, Query, description = "Indicates whether the payment method is eligible for recurring payments"),
        ("installment_payment_enabled" = bool, Query, description = "Indicates whether the payment method is eligible for installment payments"),
    ),
    responses(
        (status = 200, description = "Payment Methods retrieved for customer tied to its respective client-secret passed in the param", body = CustomerPaymentMethodsListResponse),
        (status = 400, description = "Invalid Data"),
        (status = 404, description = "Payment Methods does not exist in records")
    ),
    tag = "Payment Methods",
    operation_id = "List all Payment Methods for a Customer",
    security(("publishable_key" = []))
)]
#[instrument(skip_all, fields(flow = ?Flow::CustomerPaymentMethodsList))]
pub async fn list_customer_payment_method_api_client(
    state: web::Data<AppState>,
    req: HttpRequest,
    query_payload: web::Query<payment_methods::PaymentMethodListRequest>,
) -> HttpResponse {
    let flow = Flow::CustomerPaymentMethodsList;
    let payload = query_payload.into_inner();
    let api_key = auth::get_api_key(req.headers()).ok();
    let api_auth = auth::ApiKeyAuth::default();

    let (auth, _, is_ephemeral_auth) =
        match auth::get_ephemeral_or_other_auth(req.headers(), false, Some(&payload), api_auth)
            .await
        {
            Ok((auth, _auth_flow, is_ephemeral_auth)) => (auth, _auth_flow, is_ephemeral_auth),
            Err(e) => return api::log_and_return_error_response(e),
        };

    Box::pin(api::server_wrap(
        flow,
        state,
        &req,
        payload,
        |state, auth: auth::AuthenticationData, req, _| {
            let merchant_context = auth.into();
            cards::do_list_customer_pm_fetch_customer_if_not_passed(
                state,
                merchant_context,
                Some(req),
                None,
                is_ephemeral_auth.then_some(api_key).flatten(),
            )
        },
        &*auth,
        api_locking::LockAction::NotApplicable,
    ))
    .await
}

/// Generate a form link for collecting payment methods for a customer
#[instrument(skip_all, fields(flow = ?Flow::PaymentMethodCollectLink))]
pub async fn initiate_pm_collect_link_flow(
    state: web::Data<AppState>,
    req: HttpRequest,
    json_payload: web::Json<payment_methods::PaymentMethodCollectLinkRequest>,
) -> HttpResponse {
    let flow = Flow::PaymentMethodCollectLink;
    Box::pin(api::server_wrap(
        flow,
        state,
        &req,
        json_payload.into_inner(),
        |state, auth: auth::AuthenticationData, req, _| {
            let merchant_context = auth.into();
            payment_methods_routes::initiate_pm_collect_link(state, merchant_context, req)
        },
        &auth::ApiKeyAuth {
            is_connected_allowed: false,
            is_platform_allowed: false,
        },
        api_locking::LockAction::NotApplicable,
    ))
    .await
}

#[cfg(all(feature = "v2", feature = "olap"))]
#[instrument(skip_all, fields(flow = ?Flow::CustomerPaymentMethodsList))]
pub async fn list_customer_payment_method_api(
    state: web::Data<AppState>,
    customer_id: web::Path<id_type::GlobalCustomerId>,
    req: HttpRequest,
    query_payload: web::Query<api_models::payment_methods::PaymentMethodListRequest>,
) -> HttpResponse {
    let flow = Flow::CustomerPaymentMethodsList;
    let payload = query_payload.into_inner();
    let customer_id = customer_id.into_inner();

    Box::pin(api::server_wrap(
        flow,
        state,
        &req,
        payload,
        |state, auth: auth::AuthenticationData, _, _| {
            let merchant_context = auth.into();
            payment_methods_routes::list_saved_payment_methods_for_customer(
                state,
                merchant_context,
                customer_id.clone(),
            )
        },
        auth::auth_type(
            &auth::V2ApiKeyAuth {
                is_connected_allowed: false,
                is_platform_allowed: false,
            },
            &auth::JWTAuth {
                permission: Permission::MerchantCustomerRead,
            },
            req.headers(),
        ),
        api_locking::LockAction::NotApplicable,
    ))
    .await
}

#[cfg(all(feature = "v2", feature = "olap"))]
#[instrument(skip_all, fields(flow = ?Flow::GetPaymentMethodTokenData))]
pub async fn get_payment_method_token_data(
    state: web::Data<AppState>,
    req: HttpRequest,
    path: web::Path<id_type::GlobalPaymentMethodId>,
    json_payload: web::Json<api_models::payment_methods::GetTokenDataRequest>,
) -> HttpResponse {
    let flow = Flow::GetPaymentMethodTokenData;
    let payment_method_id = path.into_inner();
    let payload = json_payload.into_inner();

    Box::pin(api::server_wrap(
        flow,
        state,
        &req,
        payload,
        |state, auth: auth::AuthenticationData, req, _| {
            payment_methods_routes::get_token_data_for_payment_method(
                state,
                auth.merchant_account,
                auth.key_store,
                auth.profile,
                req,
                payment_method_id.clone(),
            )
        },
        auth::auth_type(
            &auth::V2ApiKeyAuth {
                is_connected_allowed: false,
                is_platform_allowed: false,
            },
            &auth::JWTAuth {
                permission: Permission::MerchantCustomerRead,
            },
            req.headers(),
        ),
        api_locking::LockAction::NotApplicable,
    ))
    .await
}

#[cfg(all(feature = "v2", feature = "olap"))]
#[instrument(skip_all, fields(flow = ?Flow::TotalPaymentMethodCount))]
pub async fn get_total_payment_method_count(
    state: web::Data<AppState>,
    req: HttpRequest,
) -> HttpResponse {
    let flow = Flow::TotalPaymentMethodCount;

    Box::pin(api::server_wrap(
        flow,
        state,
        &req,
        (),
        |state, auth: auth::AuthenticationData, _, _| {
            let merchant_context = auth.into();
            payment_methods_routes::get_total_saved_payment_methods_for_merchant(
                state,
                merchant_context,
            )
        },
        auth::auth_type(
            &auth::V2ApiKeyAuth {
                is_connected_allowed: false,
                is_platform_allowed: false,
            },
            &auth::JWTAuth {
                permission: Permission::MerchantCustomerRead,
            },
            req.headers(),
        ),
        api_locking::LockAction::NotApplicable,
    ))
    .await
}

#[cfg(all(any(feature = "v1", feature = "v2"), not(feature = "customer_v2")))]
/// Generate a form link for collecting payment methods for a customer
#[instrument(skip_all, fields(flow = ?Flow::PaymentMethodCollectLink))]
pub async fn render_pm_collect_link(
    state: web::Data<AppState>,
    req: HttpRequest,
    path: web::Path<(id_type::MerchantId, String)>,
) -> HttpResponse {
    let flow = Flow::PaymentMethodCollectLink;
    let (merchant_id, pm_collect_link_id) = path.into_inner();
    let payload = payment_methods::PaymentMethodCollectLinkRenderRequest {
        merchant_id: merchant_id.clone(),
        pm_collect_link_id,
    };
    Box::pin(api::server_wrap(
        flow,
        state,
        &req,
        payload,
        |state, auth: auth::AuthenticationData, req, _| {
            let merchant_context = auth.into();
            payment_methods_routes::render_pm_collect_link(state, merchant_context, req)
        },
        &auth::MerchantIdAuth(merchant_id),
        api_locking::LockAction::NotApplicable,
    ))
    .await
}

#[cfg(all(
    any(feature = "v1", feature = "v2"),
    not(feature = "payment_methods_v2")
))]
#[instrument(skip_all, fields(flow = ?Flow::PaymentMethodsRetrieve))]
pub async fn payment_method_retrieve_api(
    state: web::Data<AppState>,
    req: HttpRequest,
    path: web::Path<String>,
) -> HttpResponse {
    let flow = Flow::PaymentMethodsRetrieve;
    let payload = web::Json(PaymentMethodId {
        payment_method_id: path.into_inner(),
    })
    .into_inner();

    Box::pin(api::server_wrap(
        flow,
        state,
        &req,
        payload,
        |state, auth: auth::AuthenticationData, pm, _| async move {
            let merchant_context = auth.into();
            cards::PmCards {
                state: &state,
                merchant_context: &merchant_context,
            }
            .retrieve_payment_method(pm)
            .await
        },
        &auth::HeaderAuth(auth::ApiKeyAuth {
            is_connected_allowed: false,
            is_platform_allowed: false,
        }),
        api_locking::LockAction::NotApplicable,
    ))
    .await
}

#[cfg(all(
    any(feature = "v1", feature = "v2"),
    not(feature = "payment_methods_v2")
))]
#[instrument(skip_all, fields(flow = ?Flow::PaymentMethodsUpdate))]
pub async fn payment_method_update_api(
    state: web::Data<AppState>,
    req: HttpRequest,
    path: web::Path<String>,
    json_payload: web::Json<payment_methods::PaymentMethodUpdate>,
) -> HttpResponse {
    let flow = Flow::PaymentMethodsUpdate;
    let payment_method_id = path.into_inner();
    let payload = json_payload.into_inner();
    let api_auth = auth::ApiKeyAuth::default();

    let (auth, _) = match auth::check_client_secret_and_get_auth(req.headers(), &payload, api_auth)
    {
        Ok((auth, _auth_flow)) => (auth, _auth_flow),
        Err(e) => return api::log_and_return_error_response(e),
    };

    Box::pin(api::server_wrap(
        flow,
        state,
        &req,
        payload,
        |state, auth: auth::AuthenticationData, req, _| {
            let merchant_context = auth.into();
            cards::update_customer_payment_method(state, merchant_context, req, &payment_method_id)
        },
        &*auth,
        api_locking::LockAction::NotApplicable,
    ))
    .await
}

#[cfg(all(
    any(feature = "v1", feature = "v2"),
    not(feature = "payment_methods_v2")
))]
#[instrument(skip_all, fields(flow = ?Flow::PaymentMethodsDelete))]
pub async fn payment_method_delete_api(
    state: web::Data<AppState>,
    req: HttpRequest,
    payment_method_id: web::Path<(String,)>,
) -> HttpResponse {
    let flow = Flow::PaymentMethodsDelete;
    let pm = PaymentMethodId {
        payment_method_id: payment_method_id.into_inner().0,
    };
    let api_auth = auth::ApiKeyAuth::default();

    let ephemeral_auth = match auth::is_ephemeral_auth(req.headers(), api_auth) {
        Ok(auth) => auth,
        Err(err) => return api::log_and_return_error_response(err),
    };

    Box::pin(api::server_wrap(
        flow,
        state,
        &req,
        pm,
        |state, auth: auth::AuthenticationData, req, _| async move {
            let merchant_context = auth.into();
            cards::PmCards {
                state: &state,
                merchant_context: &merchant_context,
            }
            .delete_payment_method(req)
            .await
        },
        &*ephemeral_auth,
        api_locking::LockAction::NotApplicable,
    ))
    .await
}

#[cfg(feature = "v1")]
#[instrument(skip_all, fields(flow = ?Flow::ListCountriesCurrencies))]
pub async fn list_countries_currencies_for_connector_payment_method(
    state: web::Data<AppState>,
    req: HttpRequest,
    query_payload: web::Query<payment_methods::ListCountriesCurrenciesRequest>,
) -> HttpResponse {
    let flow = Flow::ListCountriesCurrencies;
    let payload = query_payload.into_inner();
    Box::pin(api::server_wrap(
        flow,
        state,
        &req,
        payload,
        |state, auth: auth::AuthenticationData, req, _| {
            cards::list_countries_currencies_for_connector_payment_method(
                state,
                req,
                auth.profile_id,
            )
        },
        #[cfg(not(feature = "release"))]
        auth::auth_type(
            &auth::HeaderAuth(auth::ApiKeyAuth {
                is_connected_allowed: false,
                is_platform_allowed: false,
            }),
            &auth::JWTAuth {
                permission: Permission::ProfileConnectorWrite,
            },
            req.headers(),
        ),
        #[cfg(feature = "release")]
        &auth::JWTAuth {
            permission: Permission::ProfileConnectorWrite,
        },
        api_locking::LockAction::NotApplicable,
    ))
    .await
}

#[cfg(feature = "v1")]
#[instrument(skip_all, fields(flow = ?Flow::DefaultPaymentMethodsSet))]
pub async fn default_payment_method_set_api(
    state: web::Data<AppState>,
    req: HttpRequest,
    path: web::Path<payment_methods::DefaultPaymentMethod>,
) -> HttpResponse {
    let flow = Flow::DefaultPaymentMethodsSet;
    let payload = path.into_inner();
    let pc = payload.clone();
    let customer_id = &pc.customer_id;
    let api_auth = auth::ApiKeyAuth::default();

    let ephemeral_auth = match auth::is_ephemeral_auth(req.headers(), api_auth) {
        Ok(auth) => auth,
        Err(err) => return api::log_and_return_error_response(err),
    };
    Box::pin(api::server_wrap(
        flow,
        state,
        &req,
        payload,
        |state, auth: auth::AuthenticationData, default_payment_method, _| async move {
            let merchant_id = auth.merchant_account.get_id();
            cards::PmCards {
                state: &state,
                merchant_context: &domain::MerchantContext::NormalMerchant(Box::new(
                    domain::Context(auth.merchant_account.clone(), auth.key_store),
                )),
            }
            .set_default_payment_method(
                merchant_id,
                customer_id,
                default_payment_method.payment_method_id,
            )
            .await
        },
        &*ephemeral_auth,
        api_locking::LockAction::NotApplicable,
    ))
    .await
}

#[cfg(test)]
mod tests {
    #![allow(clippy::unwrap_used)]
    use api_models::payment_methods::PaymentMethodListRequest;

    use super::*;

    // #[test]
    // fn test_custom_list_deserialization() {
    //     let dummy_data = "amount=120&recurring_enabled=true&installment_payment_enabled=true";
    //     let de_query: web::Query<PaymentMethodListRequest> =
    //         web::Query::from_query(dummy_data).unwrap();
    //     let de_struct = de_query.into_inner();
    //     assert_eq!(de_struct.installment_payment_enabled, Some(true))
    // }

    #[test]
    fn test_custom_list_deserialization_multi_amount() {
        let dummy_data = "amount=120&recurring_enabled=true&amount=1000";
        let de_query: Result<web::Query<PaymentMethodListRequest>, _> =
            web::Query::from_query(dummy_data);
        assert!(de_query.is_err())
    }
}

#[derive(Clone)]
pub struct ParentPaymentMethodToken {
    key_for_token: String,
}

impl ParentPaymentMethodToken {
    pub fn create_key_for_token(
        (parent_pm_token, payment_method): (&String, api_models::enums::PaymentMethod),
    ) -> Self {
        Self {
            key_for_token: format!(
                "pm_token_{}_{}_hyperswitch",
                parent_pm_token, payment_method
            ),
        }
    }

    #[cfg(feature = "v2")]
    pub fn return_key_for_token(
        (parent_pm_token, payment_method): (&String, api_models::enums::PaymentMethod),
    ) -> String {
        format!(
            "pm_token_{}_{}_hyperswitch",
            parent_pm_token, payment_method
        )
    }

    pub async fn insert(
        &self,
        fulfillment_time: i64,
        token: PaymentTokenData,
        state: &SessionState,
    ) -> CustomResult<(), errors::ApiErrorResponse> {
        let redis_conn = state
            .store
            .get_redis_conn()
            .change_context(errors::ApiErrorResponse::InternalServerError)
            .attach_printable("Failed to get redis connection")?;
        redis_conn
            .serialize_and_set_key_with_expiry(
                &self.key_for_token.as_str().into(),
                token,
                fulfillment_time,
            )
            .await
            .change_context(errors::StorageError::KVError)
            .change_context(errors::ApiErrorResponse::InternalServerError)
            .attach_printable("Failed to add token in redis")?;

        Ok(())
    }

    pub fn should_delete_payment_method_token(&self, status: IntentStatus) -> bool {
        // RequiresMerchantAction: When the payment goes for merchant review incase of potential fraud allow payment_method_token to be stored until resolved
        ![
            IntentStatus::RequiresCustomerAction,
            IntentStatus::RequiresMerchantAction,
        ]
        .contains(&status)
    }

    pub async fn delete(&self, state: &SessionState) -> CustomResult<(), errors::ApiErrorResponse> {
        let redis_conn = state
            .store
            .get_redis_conn()
            .change_context(errors::ApiErrorResponse::InternalServerError)
            .attach_printable("Failed to get redis connection")?;
        match redis_conn
            .delete_key(&self.key_for_token.as_str().into())
            .await
        {
            Ok(_) => Ok(()),
            Err(err) => {
                {
                    logger::info!("Error while deleting redis key: {:?}", err)
                };
                Ok(())
            }
        }
    }
}

#[cfg(all(
    any(feature = "v1", feature = "v2", feature = "olap", feature = "oltp"),
    not(feature = "payment_methods_v2")
))]
#[instrument(skip_all, fields(flow = ?Flow::TokenizeCard))]
pub async fn tokenize_card_api(
    state: web::Data<AppState>,
    req: HttpRequest,
    json_payload: web::Json<payment_methods::CardNetworkTokenizeRequest>,
) -> HttpResponse {
    let flow = Flow::TokenizeCard;

    Box::pin(api::server_wrap(
        flow,
        state,
        &req,
        json_payload.into_inner(),
        |state, _, req, _| async move {
            let merchant_id = req.merchant_id.clone();
            let (key_store, merchant_account) = get_merchant_account(&state, &merchant_id).await?;
            let merchant_context = domain::MerchantContext::NormalMerchant(Box::new(
                domain::Context(merchant_account, key_store),
            ));
            let res = Box::pin(cards::tokenize_card_flow(
                &state,
                CardNetworkTokenizeRequest::foreign_from(req),
                &merchant_context,
            ))
            .await?;
            Ok(services::ApplicationResponse::Json(res))
        },
        &auth::AdminApiAuth,
        api_locking::LockAction::NotApplicable,
    ))
    .await
}

#[cfg(all(
    any(feature = "v1", feature = "v2", feature = "olap", feature = "oltp"),
    not(feature = "payment_methods_v2")
))]
#[instrument(skip_all, fields(flow = ?Flow::TokenizeCardUsingPaymentMethodId))]
pub async fn tokenize_card_using_pm_api(
    state: web::Data<AppState>,
    req: HttpRequest,
    path: web::Path<String>,
    json_payload: web::Json<payment_methods::CardNetworkTokenizeRequest>,
) -> HttpResponse {
    let flow = Flow::TokenizeCardUsingPaymentMethodId;
    let pm_id = path.into_inner();
    let mut payload = json_payload.into_inner();
    if let payment_methods::TokenizeDataRequest::ExistingPaymentMethod(ref mut pm_data) =
        payload.data
    {
        pm_data.payment_method_id = pm_id;
    } else {
        return api::log_and_return_error_response(error_stack::report!(
            errors::ApiErrorResponse::InvalidDataValue { field_name: "card" }
        ));
    }

    Box::pin(api::server_wrap(
        flow,
        state,
        &req,
        payload,
        |state, _, req, _| async move {
            let merchant_id = req.merchant_id.clone();
            let (key_store, merchant_account) = get_merchant_account(&state, &merchant_id).await?;
            let merchant_context = domain::MerchantContext::NormalMerchant(Box::new(
                domain::Context(merchant_account, key_store),
            ));
            let res = Box::pin(cards::tokenize_card_flow(
                &state,
                CardNetworkTokenizeRequest::foreign_from(req),
                &merchant_context,
            ))
            .await?;
            Ok(services::ApplicationResponse::Json(res))
        },
        &auth::AdminApiAuth,
        api_locking::LockAction::NotApplicable,
    ))
    .await
}

#[cfg(all(
    any(feature = "v1", feature = "v2", feature = "olap", feature = "oltp"),
    not(feature = "payment_methods_v2")
))]
#[instrument(skip_all, fields(flow = ?Flow::TokenizeCardBatch))]
pub async fn tokenize_card_batch_api(
    state: web::Data<AppState>,
    req: HttpRequest,
    MultipartForm(form): MultipartForm<tokenize::CardNetworkTokenizeForm>,
) -> HttpResponse {
    let flow = Flow::TokenizeCardBatch;
    let (merchant_id, records) = match tokenize::get_tokenize_card_form_records(form) {
        Ok(res) => res,
        Err(e) => return api::log_and_return_error_response(e.into()),
    };

    Box::pin(api::server_wrap(
        flow,
        state,
        &req,
        records,
        |state, _, req, _| {
            let merchant_id = merchant_id.clone();
            async move {
                let (key_store, merchant_account) =
                    get_merchant_account(&state, &merchant_id).await?;
                let merchant_context = domain::MerchantContext::NormalMerchant(Box::new(
                    domain::Context(merchant_account, key_store),
                ));
                Box::pin(tokenize::tokenize_cards(&state, req, &merchant_context)).await
            }
        },
        &auth::AdminApiAuth,
        api_locking::LockAction::NotApplicable,
    ))
    .await
}

#[cfg(feature = "v2")]
#[instrument(skip_all, fields(flow = ?Flow::PaymentMethodSessionCreate))]
pub async fn payment_methods_session_create(
    state: web::Data<AppState>,
    req: HttpRequest,
    json_payload: web::Json<api_models::payment_methods::PaymentMethodSessionRequest>,
) -> HttpResponse {
    let flow = Flow::PaymentMethodSessionCreate;
    let payload = json_payload.into_inner();

    Box::pin(api::server_wrap(
        flow,
        state,
        &req,
        payload,
        |state, auth: auth::AuthenticationData, request, _| async move {
            let merchant_context = auth.into();
            payment_methods_routes::payment_methods_session_create(state, merchant_context, request)
                .await
        },
        &auth::V2ApiKeyAuth {
            is_connected_allowed: false,
            is_platform_allowed: false,
        },
        api_locking::LockAction::NotApplicable,
    ))
    .await
}

#[cfg(feature = "v2")]
#[instrument(skip_all, fields(flow = ?Flow::PaymentMethodSessionUpdate))]
pub async fn payment_methods_session_update(
    state: web::Data<AppState>,
    req: HttpRequest,
    path: web::Path<id_type::GlobalPaymentMethodSessionId>,
    json_payload: web::Json<api_models::payment_methods::PaymentMethodsSessionUpdateRequest>,
) -> HttpResponse {
    let flow = Flow::PaymentMethodSessionUpdate;
    let payment_method_session_id = path.into_inner();
    let payload = json_payload.into_inner();
    Box::pin(api::server_wrap(
        flow,
        state,
        &req,
        payload,
        |state, auth: auth::AuthenticationData, req, _| {
            let value = payment_method_session_id.clone();
            async move {
                let merchant_context = domain::MerchantContext::NormalMerchant(Box::new(
                    domain::Context(auth.merchant_account, auth.key_store),
                ));
                payment_methods_routes::payment_methods_session_update(
                    state,
                    merchant_context,
                    value.clone(),
                    req,
                )
                .await
            }
        },
        &auth::V2ApiKeyAuth {
            is_connected_allowed: false,
            is_platform_allowed: false,
        },
        api_locking::LockAction::NotApplicable,
    ))
    .await
}

#[cfg(feature = "v2")]
#[instrument(skip_all, fields(flow = ?Flow::PaymentMethodSessionRetrieve))]
pub async fn payment_methods_session_retrieve(
    state: web::Data<AppState>,
    req: HttpRequest,
    path: web::Path<id_type::GlobalPaymentMethodSessionId>,
) -> HttpResponse {
    let flow = Flow::PaymentMethodSessionRetrieve;
    let payment_method_session_id = path.into_inner();

    Box::pin(api::server_wrap(
        flow,
        state,
        &req,
        payment_method_session_id.clone(),
        |state, auth: auth::AuthenticationData, payment_method_session_id, _| async move {
            let merchant_context = auth.into();
            payment_methods_routes::payment_methods_session_retrieve(
                state,
                merchant_context,
                payment_method_session_id,
            )
            .await
        },
        auth::api_or_client_auth(
            &auth::V2ApiKeyAuth {
                is_connected_allowed: false,
                is_platform_allowed: false,
            },
            &auth::V2ClientAuth(
                common_utils::types::authentication::ResourceId::PaymentMethodSession(
                    payment_method_session_id,
                ),
            ),
            req.headers(),
        ),
        api_locking::LockAction::NotApplicable,
    ))
    .await
}

#[cfg(all(feature = "v2", feature = "payment_methods_v2"))]
#[instrument(skip_all, fields(flow = ?Flow::PaymentMethodsList))]
pub async fn payment_method_session_list_payment_methods(
    state: web::Data<AppState>,
    req: HttpRequest,
    path: web::Path<id_type::GlobalPaymentMethodSessionId>,
) -> HttpResponse {
    let flow = Flow::PaymentMethodsList;
    let payment_method_session_id = path.into_inner();

    Box::pin(api::server_wrap(
        flow,
        state,
        &req,
        payment_method_session_id.clone(),
        |state, auth: auth::AuthenticationData, payment_method_session_id, _| {
            let merchant_context = auth.clone().into();
            payment_methods_routes::list_payment_methods_for_session(
                state,
                merchant_context,
                auth.profile,
                payment_method_session_id,
            )
        },
        &auth::V2ClientAuth(
            common_utils::types::authentication::ResourceId::PaymentMethodSession(
                payment_method_session_id,
            ),
        ),
        api_locking::LockAction::NotApplicable,
    ))
    .await
}

#[cfg(feature = "v2")]
#[derive(Clone, Debug, serde::Serialize)]
struct PaymentMethodsSessionGenericRequest<T: serde::Serialize> {
    payment_method_session_id: id_type::GlobalPaymentMethodSessionId,
    #[serde(flatten)]
    request: T,
}

#[cfg(feature = "v2")]
impl<T: serde::Serialize> common_utils::events::ApiEventMetric
    for PaymentMethodsSessionGenericRequest<T>
{
    fn get_api_event_type(&self) -> Option<common_utils::events::ApiEventsType> {
        Some(common_utils::events::ApiEventsType::PaymentMethodSession {
            payment_method_session_id: self.payment_method_session_id.clone(),
        })
    }
}

#[cfg(all(feature = "v2", feature = "payment_methods_v2"))]
#[instrument(skip_all, fields(flow = ?Flow::PaymentMethodSessionConfirm))]
pub async fn payment_method_session_confirm(
    state: web::Data<AppState>,
    req: HttpRequest,
    path: web::Path<id_type::GlobalPaymentMethodSessionId>,
    json_payload: web::Json<api_models::payment_methods::PaymentMethodSessionConfirmRequest>,
) -> HttpResponse {
    let flow = Flow::PaymentMethodSessionConfirm;
    let payload = json_payload.into_inner();
    let payment_method_session_id = path.into_inner();

    let request = PaymentMethodsSessionGenericRequest {
        payment_method_session_id: payment_method_session_id.clone(),
        request: payload,
    };

    Box::pin(api::server_wrap(
        flow,
        state,
        &req,
        request,
        |state, auth: auth::AuthenticationData, request, req_state| {
            let merchant_context = auth.clone().into();
            payment_methods_routes::payment_methods_session_confirm(
                state,
                req_state,
                merchant_context,
                auth.profile,
                request.payment_method_session_id,
                request.request,
            )
        },
        &auth::V2ClientAuth(
            common_utils::types::authentication::ResourceId::PaymentMethodSession(
                payment_method_session_id,
            ),
        ),
        api_locking::LockAction::NotApplicable,
    ))
    .await
}

#[cfg(all(feature = "v2", feature = "payment_methods_v2"))]
#[instrument(skip_all, fields(flow = ?Flow::PaymentMethodSessionUpdateSavedPaymentMethod))]
pub async fn payment_method_session_update_saved_payment_method(
    state: web::Data<AppState>,
    req: HttpRequest,
    path: web::Path<id_type::GlobalPaymentMethodSessionId>,
    json_payload: web::Json<
        api_models::payment_methods::PaymentMethodSessionUpdateSavedPaymentMethod,
    >,
) -> HttpResponse {
    let flow = Flow::PaymentMethodSessionUpdateSavedPaymentMethod;
    let payload = json_payload.into_inner();
    let payment_method_session_id = path.into_inner();

    let request = PaymentMethodsSessionGenericRequest {
        payment_method_session_id: payment_method_session_id.clone(),
        request: payload,
    };

    Box::pin(api::server_wrap(
        flow,
        state,
        &req,
        request,
        |state, auth: auth::AuthenticationData, request, _| {
            let merchant_context = auth.into();
            payment_methods_routes::payment_methods_session_update_payment_method(
                state,
                merchant_context,
                auth.profile,
                request.payment_method_session_id,
                request.request,
            )
        },
        &auth::V2ClientAuth(
            common_utils::types::authentication::ResourceId::PaymentMethodSession(
                payment_method_session_id,
            ),
        ),
        api_locking::LockAction::NotApplicable,
    ))
    .await
}

#[cfg(all(feature = "v2", feature = "payment_methods_v2"))]
#[instrument(skip_all, fields(flow = ?Flow::PaymentMethodSessionUpdateSavedPaymentMethod))]
pub async fn payment_method_session_delete_saved_payment_method(
    state: web::Data<AppState>,
    req: HttpRequest,
    path: web::Path<id_type::GlobalPaymentMethodSessionId>,
    json_payload: web::Json<
        api_models::payment_methods::PaymentMethodSessionDeleteSavedPaymentMethod,
    >,
) -> HttpResponse {
    let flow = Flow::PaymentMethodSessionDeleteSavedPaymentMethod;
    let payload = json_payload.into_inner();
    let payment_method_session_id = path.into_inner();

    let request = PaymentMethodsSessionGenericRequest {
        payment_method_session_id: payment_method_session_id.clone(),
        request: payload,
    };

    Box::pin(api::server_wrap(
        flow,
        state,
        &req,
        request,
        |state, auth: auth::AuthenticationData, request, _| {
            let merchant_context = auth.into();
            payment_methods_routes::payment_methods_session_delete_payment_method(
                state,
                merchant_context,
                auth.profile,
                request.request.payment_method_id,
                request.payment_method_session_id,
            )
        },
        &auth::V2ClientAuth(
            common_utils::types::authentication::ResourceId::PaymentMethodSession(
                payment_method_session_id,
            ),
        ),
        api_locking::LockAction::NotApplicable,
    ))
    .await
}<|MERGE_RESOLUTION|>--- conflicted
+++ resolved
@@ -252,15 +252,8 @@
         &req,
         payload,
         |state, auth: auth::AuthenticationData, pm, _| {
-<<<<<<< HEAD
-            let merchant_context = auth.into();
-            payment_methods_routes::delete_payment_method(state, pm, merchant_context)
-=======
-            let merchant_context = domain::MerchantContext::NormalMerchant(Box::new(
-                domain::Context(auth.merchant_account, auth.key_store),
-            ));
+            let merchant_context = auth.into();
             payment_methods_routes::delete_payment_method(state, pm, merchant_context, auth.profile)
->>>>>>> d7499c3f
         },
         &auth::V2ApiKeyAuth {
             is_connected_allowed: false,
