--- conflicted
+++ resolved
@@ -343,40 +343,6 @@
         let config = RetryLimitsConfig::get_network_config(network_type, state);
         let now = OffsetDateTime::now_utc();
 
-<<<<<<< HEAD
-        //  Calculate total for exactly the last 30 days (rolling window)
-        let mut total_30_day_retries: i32 = 0;
-        for i in 0..RETRY_WINDOW_DAYS {
-            let date = today - Duration::days(i.into());
-            total_30_day_retries += token
-                .daily_retry_history
-                .get(&date)
-                .copied()
-                .unwrap_or(INITIAL_RETRY_COUNT);
-        }
-
-        // 1. Check 30-day limit FIRST (monthly check)
-        let monthly_wait_hours =
-            if total_30_day_retries >= card_network_config.max_retries_last_30_days {
-                // Find the oldest retry date in the 30-day window and calculate when it expires
-                let mut oldest_date_with_retries = None;
-                for i in 0..RETRY_WINDOW_DAYS {
-                    let date = today - Duration::days(i.into());
-                    if token.daily_retry_history.get(&date).copied().unwrap_or(0) > 0 {
-                        oldest_date_with_retries = Some(date);
-                    }
-                }
-
-                if let Some(oldest_date) = oldest_date_with_retries {
-                    let expiry_time = (oldest_date + Duration::days(31)).midnight().assume_utc();
-                    (expiry_time - now).whole_hours().max(0)
-                } else {
-                    0 // No retry history
-                }
-            } else {
-                0 // Monthly limit not exceeded
-            };
-=======
         let total_30_day_retries = Self::calculate_total_30_day_retries(token, today);
 
         let monthly_wait_hours = if total_30_day_retries >= config.max_retry_count_for_thirty_day {
@@ -388,7 +354,6 @@
         } else {
             0
         };
->>>>>>> c230254c
 
         let today_retries = token
             .daily_retry_history
