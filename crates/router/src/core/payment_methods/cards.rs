use std::{
    collections::{HashMap, HashSet},
    fmt::Debug,
    str::FromStr,
};

<<<<<<< HEAD
use ::payment_methods::{
    cards::PaymentMethodsController,
    configs::default::{get_billing_required_fields, get_shipping_required_fields},
=======
use ::payment_methods::configs::payment_connector_required_fields::{
    get_billing_required_fields, get_shipping_required_fields,
>>>>>>> 5ea5df58
};
#[cfg(all(
    any(feature = "v1", feature = "v2"),
    not(feature = "payment_methods_v2")
))]
use api_models::admin::PaymentMethodsEnabled;
use api_models::{
    enums as api_enums,
    payment_methods::{
        BankAccountTokenData, Card, CardDetailUpdate, CardDetailsPaymentMethod, CardNetworkTypes,
        CountryCodeWithName, ListCountriesCurrenciesRequest, ListCountriesCurrenciesResponse,
        MaskedBankDetails, PaymentExperienceTypes, PaymentMethodsData, RequestPaymentMethodTypes,
        RequiredFieldInfo, ResponsePaymentMethodIntermediate, ResponsePaymentMethodTypes,
        ResponsePaymentMethodsEnabled,
    },
    payments::BankCodeResponse,
    pm_auth::PaymentMethodAuthConfig,
    surcharge_decision_configs as api_surcharge_decision_configs,
};
use common_enums::{enums::MerchantStorageScheme, ConnectorType};
use common_utils::{
    consts,
    crypto::{self, Encryptable},
    encryption::Encryption,
    ext_traits::{AsyncExt, BytesExt, Encode, StringExt, ValueExt},
    generate_id, id_type,
    request::Request,
    type_name,
    types::{
        keymanager::{Identifier, KeyManagerState},
        MinorUnit,
    },
};
use diesel_models::payment_method;
use error_stack::{report, ResultExt};
#[cfg(all(
    any(feature = "v1", feature = "v2"),
    not(feature = "payment_methods_v2")
))]
use euclid::dssa::graph::{AnalysisContext, CgraphExt};
use euclid::frontend::dir;
use hyperswitch_constraint_graph as cgraph;
#[cfg(all(any(feature = "v1", feature = "v2"), not(feature = "customer_v2")))]
use hyperswitch_domain_models::customer::CustomerUpdate;
use hyperswitch_domain_models::mandates::CommonMandateReference;
#[cfg(all(
    any(feature = "v1", feature = "v2"),
    not(feature = "payment_methods_v2")
))]
use kgraph_utils::transformers::IntoDirValue;
use masking::Secret;
use router_env::{instrument, tracing};
use scheduler::errors as sch_errors;
use strum::IntoEnumIterator;

#[cfg(feature = "v1")]
use super::surcharge_decision_configs::{
    perform_surcharge_decision_management_for_payment_method_list,
    perform_surcharge_decision_management_for_saved_cards,
};
#[cfg(all(
    any(feature = "v1", feature = "v2"),
    not(feature = "payment_methods_v2")
))]
use super::tokenize::NetworkTokenizationProcess;
#[cfg(all(
    any(feature = "v1", feature = "v2"),
    not(feature = "payment_methods_v2")
))]
use crate::core::payment_methods::{
    add_payment_method_status_update_task, tokenize,
    utils::{get_merchant_pm_filter_graph, make_pm_graph, refresh_pm_filters_cache},
};
#[cfg(all(
    any(feature = "v2", feature = "v1"),
    not(feature = "payment_methods_v2"),
    not(feature = "customer_v2")
))]
use crate::routes::app::SessionStateInfo;
#[cfg(feature = "payouts")]
use crate::types::domain::types::AsyncLift;
use crate::{
    configs::settings,
    consts as router_consts,
    core::{
        errors::{self, StorageErrorExt},
        payment_methods::{network_tokenization, transformers as payment_methods, vault},
        payments::{
            helpers,
            routing::{self, SessionFlowRoutingInput},
        },
        utils as core_utils,
    },
    db, logger,
    pii::prelude::*,
    routes::{self, metrics, payment_methods::ParentPaymentMethodToken},
    services,
    types::{
        api::{self, routing as routing_types, PaymentMethodCreateExt},
        domain::{self, Profile},
        storage::{self, enums, PaymentMethodListContext, PaymentTokenData},
        transformers::{ForeignFrom, ForeignTryFrom},
    },
    utils,
    utils::OptionExt,
};
#[cfg(all(feature = "v2", feature = "payment_methods_v2"))]
use crate::{
    core::payment_methods as pm_core, headers, types::payment_methods as pm_types,
    utils::ConnectorResponseExt,
};
<<<<<<< HEAD
pub struct PmCards<'a> {
    pub state: &'a routes::SessionState,
    pub merchant_account: &'a domain::MerchantAccount,
=======

#[cfg(all(
    any(feature = "v1", feature = "v2"),
    not(feature = "payment_methods_v2"),
    not(feature = "customer_v2")
))]
#[instrument(skip_all)]
#[allow(clippy::too_many_arguments)]
pub async fn create_payment_method(
    state: &routes::SessionState,
    req: &api::PaymentMethodCreate,
    customer_id: &id_type::CustomerId,
    payment_method_id: &str,
    locker_id: Option<String>,
    merchant_id: &id_type::MerchantId,
    pm_metadata: Option<serde_json::Value>,
    customer_acceptance: Option<serde_json::Value>,
    payment_method_data: crypto::OptionalEncryptableValue,
    key_store: &domain::MerchantKeyStore,
    connector_mandate_details: Option<serde_json::Value>,
    status: Option<enums::PaymentMethodStatus>,
    network_transaction_id: Option<String>,
    storage_scheme: MerchantStorageScheme,
    payment_method_billing_address: crypto::OptionalEncryptableValue,
    card_scheme: Option<String>,
    network_token_requestor_reference_id: Option<String>,
    network_token_locker_id: Option<String>,
    network_token_payment_method_data: crypto::OptionalEncryptableValue,
) -> errors::CustomResult<domain::PaymentMethod, errors::ApiErrorResponse> {
    let db = &*state.store;
    let customer = db
        .find_customer_by_customer_id_merchant_id(
            &state.into(),
            customer_id,
            merchant_id,
            key_store,
            storage_scheme,
        )
        .await
        .to_not_found_response(errors::ApiErrorResponse::CustomerNotFound)?;

    let client_secret = generate_id(
        consts::ID_LENGTH,
        format!("{payment_method_id}_secret").as_str(),
    );

    let current_time = common_utils::date_time::now();

    let response = db
        .insert_payment_method(
            &state.into(),
            key_store,
            domain::PaymentMethod {
                customer_id: customer_id.to_owned(),
                merchant_id: merchant_id.to_owned(),
                payment_method_id: payment_method_id.to_string(),
                locker_id,
                payment_method: req.payment_method,
                payment_method_type: req.payment_method_type,
                payment_method_issuer: req.payment_method_issuer.clone(),
                scheme: req.card_network.clone().or(card_scheme),
                metadata: pm_metadata.map(Secret::new),
                payment_method_data,
                connector_mandate_details,
                customer_acceptance: customer_acceptance.map(Secret::new),
                client_secret: Some(client_secret),
                status: status.unwrap_or(enums::PaymentMethodStatus::Active),
                network_transaction_id: network_transaction_id.to_owned(),
                payment_method_issuer_code: None,
                accepted_currency: None,
                token: None,
                cardholder_name: None,
                issuer_name: None,
                issuer_country: None,
                payer_country: None,
                is_stored: None,
                swift_code: None,
                direct_debit_token: None,
                created_at: current_time,
                last_modified: current_time,
                last_used_at: current_time,
                payment_method_billing_address,
                updated_by: None,
                version: common_types::consts::API_VERSION,
                network_token_requestor_reference_id,
                network_token_locker_id,
                network_token_payment_method_data,
            },
            storage_scheme,
        )
        .await
        .change_context(errors::ApiErrorResponse::InternalServerError)
        .attach_printable("Failed to add payment method in db")?;

    if customer.default_payment_method_id.is_none() && req.payment_method.is_some() {
        let _ = set_default_payment_method(
            state,
            merchant_id,
            key_store.clone(),
            customer_id,
            payment_method_id.to_owned(),
            storage_scheme,
        )
        .await
        .map_err(|error| logger::error!(?error, "Failed to set the payment method as default"));
    }
    Ok(response)
}

#[cfg(all(
    any(feature = "v1", feature = "v2"),
    not(feature = "payment_methods_v2")
))]
pub fn store_default_payment_method(
    req: &api::PaymentMethodCreate,
    customer_id: &id_type::CustomerId,
    merchant_id: &id_type::MerchantId,
) -> (
    api::PaymentMethodResponse,
    Option<payment_methods::DataDuplicationCheck>,
) {
    let pm_id = generate_id(consts::ID_LENGTH, "pm");
    let payment_method_response = api::PaymentMethodResponse {
        merchant_id: merchant_id.to_owned(),
        customer_id: Some(customer_id.to_owned()),
        payment_method_id: pm_id,
        payment_method: req.payment_method,
        payment_method_type: req.payment_method_type,
        #[cfg(feature = "payouts")]
        bank_transfer: None,
        card: None,
        metadata: req.metadata.clone(),
        created: Some(common_utils::date_time::now()),
        recurring_enabled: false,           //[#219]
        installment_payment_enabled: false, //[#219]
        payment_experience: Some(vec![api_models::enums::PaymentExperience::RedirectToUrl]),
        last_used_at: Some(common_utils::date_time::now()),
        client_secret: None,
    };

    (payment_method_response, None)
>>>>>>> 5ea5df58
}

#[async_trait::async_trait]
impl PaymentMethodsController for PmCards<'_> {
    #[cfg(all(
        any(feature = "v1", feature = "v2"),
        not(feature = "payment_methods_v2"),
        not(feature = "customer_v2")
    ))]
    #[instrument(skip_all)]
    #[allow(clippy::too_many_arguments)]
    async fn create_payment_method(
        &self,
        req: &api::PaymentMethodCreate,
        customer_id: &id_type::CustomerId,
        payment_method_id: &str,
        locker_id: Option<String>,
        merchant_id: &id_type::MerchantId,
        pm_metadata: Option<serde_json::Value>,
        customer_acceptance: Option<serde_json::Value>,
        payment_method_data: crypto::OptionalEncryptableValue,
        key_store: &domain::MerchantKeyStore,
        connector_mandate_details: Option<serde_json::Value>,
        status: Option<enums::PaymentMethodStatus>,
        network_transaction_id: Option<String>,
        payment_method_billing_address: crypto::OptionalEncryptableValue,
        card_scheme: Option<String>,
        network_token_requestor_reference_id: Option<String>,
        network_token_locker_id: Option<String>,
        network_token_payment_method_data: crypto::OptionalEncryptableValue,
    ) -> errors::CustomResult<domain::PaymentMethod, errors::ApiErrorResponse> {
        let db = &*self.state.store;
        let customer = db
            .find_customer_by_customer_id_merchant_id(
                &self.state.into(),
                customer_id,
                merchant_id,
                key_store,
                self.merchant_account.storage_scheme,
            )
            .await
            .to_not_found_response(errors::ApiErrorResponse::CustomerNotFound)?;

        let client_secret = generate_id(
            consts::ID_LENGTH,
            format!("{payment_method_id}_secret").as_str(),
        );

        let current_time = common_utils::date_time::now();

        let response = db
            .insert_payment_method(
                &self.state.into(),
                key_store,
                domain::PaymentMethod {
                    customer_id: customer_id.to_owned(),
                    merchant_id: merchant_id.to_owned(),
                    payment_method_id: payment_method_id.to_string(),
                    locker_id,
                    payment_method: req.payment_method,
                    payment_method_type: req.payment_method_type,
                    payment_method_issuer: req.payment_method_issuer.clone(),
                    scheme: req.card_network.clone().or(card_scheme),
                    metadata: pm_metadata.map(Secret::new),
                    payment_method_data,
                    connector_mandate_details,
                    customer_acceptance: customer_acceptance.map(Secret::new),
                    client_secret: Some(client_secret),
                    status: status.unwrap_or(enums::PaymentMethodStatus::Active),
                    network_transaction_id: network_transaction_id.to_owned(),
                    payment_method_issuer_code: None,
                    accepted_currency: None,
                    token: None,
                    cardholder_name: None,
                    issuer_name: None,
                    issuer_country: None,
                    payer_country: None,
                    is_stored: None,
                    swift_code: None,
                    direct_debit_token: None,
                    created_at: current_time,
                    last_modified: current_time,
                    last_used_at: current_time,
                    payment_method_billing_address,
                    updated_by: None,
                    version: domain::consts::API_VERSION,
                    network_token_requestor_reference_id,
                    network_token_locker_id,
                    network_token_payment_method_data,
                },
                self.merchant_account.storage_scheme,
            )
            .await
            .change_context(errors::ApiErrorResponse::InternalServerError)
            .attach_printable("Failed to add payment method in db")?;

        if customer.default_payment_method_id.is_none() && req.payment_method.is_some() {
            let _ = self
                .set_default_payment_method(
                    merchant_id,
                    key_store.clone(),
                    customer_id,
                    payment_method_id.to_owned(),
                )
                .await
                .map_err(|error| {
                    logger::error!(?error, "Failed to set the payment method as default")
                });
        }
        Ok(response)
    }
    #[cfg(all(
        any(feature = "v1", feature = "v2"),
        not(feature = "payment_methods_v2")
    ))]
    fn store_default_payment_method(
        &self,
        req: &api::PaymentMethodCreate,
        customer_id: &id_type::CustomerId,
        merchant_id: &id_type::MerchantId,
    ) -> (
        api::PaymentMethodResponse,
        Option<payment_methods::DataDuplicationCheck>,
    ) {
        let pm_id = generate_id(consts::ID_LENGTH, "pm");
        let payment_method_response = api::PaymentMethodResponse {
            merchant_id: merchant_id.to_owned(),
            customer_id: Some(customer_id.to_owned()),
            payment_method_id: pm_id,
            payment_method: req.payment_method,
            payment_method_type: req.payment_method_type,
            #[cfg(feature = "payouts")]
            bank_transfer: None,
            card: None,
            metadata: req.metadata.clone(),
            created: Some(common_utils::date_time::now()),
            recurring_enabled: false,           //[#219]
            installment_payment_enabled: false, //[#219]
            payment_experience: Some(vec![api_models::enums::PaymentExperience::RedirectToUrl]),
            last_used_at: Some(common_utils::date_time::now()),
            client_secret: None,
        };

        (payment_method_response, None)
    }

    #[cfg(all(feature = "v2", feature = "payment_methods_v2"))]
    fn store_default_payment_method(
        &self,
        _req: &api::PaymentMethodCreate,
        _customer_id: &id_type::CustomerId,
        _merchant_id: &id_type::MerchantId,
    ) -> (
        api::PaymentMethodResponse,
        Option<payment_methods::DataDuplicationCheck>,
    ) {
        todo!()
    }

    #[cfg(all(
        any(feature = "v1", feature = "v2"),
        not(feature = "payment_methods_v2")
    ))]
    #[instrument(skip_all)]
    async fn get_or_insert_payment_method(
        &self,
        req: api::PaymentMethodCreate,
        resp: &mut api::PaymentMethodResponse,
        customer_id: &id_type::CustomerId,
        key_store: &domain::MerchantKeyStore,
    ) -> errors::RouterResult<domain::PaymentMethod> {
        let mut payment_method_id = resp.payment_method_id.clone();
        let mut locker_id = None;
        let db = &*self.state.store;
        let key_manager_state = &(self.state.into());
        let payment_method = {
            let existing_pm_by_pmid = db
                .find_payment_method(
                    key_manager_state,
                    key_store,
                    &payment_method_id,
                    self.merchant_account.storage_scheme,
                )
                .await;

            if let Err(err) = existing_pm_by_pmid {
                if err.current_context().is_db_not_found() {
                    locker_id = Some(payment_method_id.clone());
                    let existing_pm_by_locker_id = db
                        .find_payment_method_by_locker_id(
                            key_manager_state,
                            key_store,
                            &payment_method_id,
                            self.merchant_account.storage_scheme,
                        )
                        .await;

                    match &existing_pm_by_locker_id {
                        Ok(pm) => payment_method_id.clone_from(pm.get_id()),
                        Err(_) => payment_method_id = generate_id(consts::ID_LENGTH, "pm"),
                    };
                    existing_pm_by_locker_id
                } else {
                    Err(err)
                }
            } else {
                existing_pm_by_pmid
            }
        };
        payment_method_id.clone_into(&mut resp.payment_method_id);

        match payment_method {
            Ok(pm) => Ok(pm),
            Err(err) => {
                if err.current_context().is_db_not_found() {
                    self.insert_payment_method(
                        resp,
                        &req,
                        key_store,
                        self.merchant_account.get_id(),
                        customer_id,
                        resp.metadata.clone().map(|val| val.expose()),
                        None,
                        locker_id,
                        None,
                        req.network_transaction_id.clone(),
                        None,
                        None,
                        None,
                        None,
                    )
                    .await
                } else {
                    Err(err)
                        .change_context(errors::ApiErrorResponse::InternalServerError)
                        .attach_printable("Error while finding payment method")
                }
            }
        }
    }

    #[cfg(all(feature = "v2", feature = "payment_methods_v2"))]
    #[instrument(skip_all)]
    async fn get_or_insert_payment_method(
        &self,
        _req: api::PaymentMethodCreate,
        _resp: &mut api::PaymentMethodResponse,
        _merchant_account: &domain::MerchantAccount,
        _customer_id: &id_type::CustomerId,
        _key_store: &domain::MerchantKeyStore,
    ) -> errors::RouterResult<domain::PaymentMethod> {
        todo!()
    }

    #[cfg(all(
        any(feature = "v1", feature = "v2"),
        not(feature = "payment_methods_v2"),
        not(feature = "customer_v2")
    ))]
    #[allow(clippy::too_many_arguments)]
    async fn save_network_token_and_update_payment_method(
        &self,
        req: &api::PaymentMethodMigrate,
        key_store: &domain::MerchantKeyStore,
        network_token_data: &api_models::payment_methods::MigrateNetworkTokenData,
        network_token_requestor_ref_id: String,
        pm_id: String,
    ) -> errors::RouterResult<bool> {
        let payment_method_create_request =
            api::PaymentMethodCreate::get_payment_method_create_from_payment_method_migrate(
                network_token_data.network_token_number.clone(),
                req,
            );
        let customer_id = req.customer_id.clone().get_required_value("customer_id")?;

        let network_token_details = api::CardDetail {
            card_number: network_token_data.network_token_number.clone(),
            card_exp_month: network_token_data.network_token_exp_month.clone(),
            card_exp_year: network_token_data.network_token_exp_year.clone(),
            card_holder_name: network_token_data.card_holder_name.clone(),
            nick_name: network_token_data.nick_name.clone(),
            card_issuing_country: network_token_data.card_issuing_country.clone(),
            card_network: network_token_data.card_network.clone(),
            card_issuer: network_token_data.card_issuer.clone(),
            card_type: network_token_data.card_type.clone(),
        };

        logger::debug!(
            "Adding network token to locker for customer_id: {:?}",
            customer_id
        );

        let token_resp = Box::pin(self.add_card_to_locker(
            payment_method_create_request.clone(),
            &network_token_details,
            &customer_id,
            None,
        ))
        .await
        .change_context(errors::ApiErrorResponse::InternalServerError)
        .attach_printable("Add Network Token failed");
        let key_manager_state = &self.state.into();

        match token_resp {
            Ok(resp) => {
                logger::debug!("Network token added to locker");
                let (token_pm_resp, _duplication_check) = resp;
                let pm_token_details = token_pm_resp.card.as_ref().map(|card| {
                    PaymentMethodsData::Card(CardDetailsPaymentMethod::from(card.clone()))
                });
                let pm_network_token_data_encrypted = pm_token_details
                    .async_map(|pm_card| {
                        create_encrypted_data(key_manager_state, key_store, pm_card)
                    })
                    .await
                    .transpose()
                    .change_context(errors::ApiErrorResponse::InternalServerError)
                    .attach_printable("Unable to encrypt payment method data")?;

                let pm_update = storage::PaymentMethodUpdate::NetworkTokenDataUpdate {
                    network_token_requestor_reference_id: Some(network_token_requestor_ref_id),
                    network_token_locker_id: Some(token_pm_resp.payment_method_id),
                    network_token_payment_method_data: pm_network_token_data_encrypted
                        .map(Into::into),
                };
                let db = &*self.state.store;
                let existing_pm = db
                    .find_payment_method(
                        &self.state.into(),
                        key_store,
                        &pm_id,
                        self.merchant_account.storage_scheme,
                    )
                    .await
                    .change_context(errors::ApiErrorResponse::InternalServerError)
                    .attach_printable(format!(
                        "Failed to fetch payment method for existing pm_id: {:?} in db",
                        pm_id
                    ))?;

                db.update_payment_method(
                    &self.state.into(),
                    key_store,
                    existing_pm,
                    pm_update,
                    self.merchant_account.storage_scheme,
                )
                .await
                .change_context(errors::ApiErrorResponse::InternalServerError)
                .attach_printable(format!(
                    "Failed to update payment method for existing pm_id: {:?} in db",
                    pm_id
                ))?;

                logger::debug!("Network token added to locker and payment method updated");
                Ok(true)
            }
            Err(err) => {
                logger::debug!("Network token added to locker failed {:?}", err);
                Ok(false)
            }
        }
    }

    #[cfg(all(
        any(feature = "v1", feature = "v2"),
        not(feature = "payment_methods_v2")
    ))]
    #[allow(clippy::too_many_arguments)]
    async fn insert_payment_method(
        &self,
        resp: &api::PaymentMethodResponse,
        req: &api::PaymentMethodCreate,
        key_store: &domain::MerchantKeyStore,
        merchant_id: &id_type::MerchantId,
        customer_id: &id_type::CustomerId,
        pm_metadata: Option<serde_json::Value>,
        customer_acceptance: Option<serde_json::Value>,
        locker_id: Option<String>,
        connector_mandate_details: Option<serde_json::Value>,
        network_transaction_id: Option<String>,
        payment_method_billing_address: crypto::OptionalEncryptableValue,
        network_token_requestor_reference_id: Option<String>,
        network_token_locker_id: Option<String>,
        network_token_payment_method_data: crypto::OptionalEncryptableValue,
    ) -> errors::RouterResult<domain::PaymentMethod> {
        let pm_card_details = resp
            .card
            .clone()
            .map(|card| PaymentMethodsData::Card(CardDetailsPaymentMethod::from(card.clone())));
        let key_manager_state = self.state.into();
        let pm_data_encrypted: crypto::OptionalEncryptableValue = pm_card_details
            .clone()
            .async_map(|pm_card| create_encrypted_data(&key_manager_state, &key_store, pm_card))
            .await
            .transpose()
            .change_context(errors::ApiErrorResponse::InternalServerError)
            .attach_printable("Unable to encrypt payment method data")?;

        self.create_payment_method(
            req,
            customer_id,
            &resp.payment_method_id,
            locker_id,
            merchant_id,
            pm_metadata,
            customer_acceptance,
            pm_data_encrypted,
            &key_store,
            connector_mandate_details,
            None,
            network_transaction_id,
            payment_method_billing_address,
            resp.card.clone().and_then(|card| {
                card.card_network
                    .map(|card_network| card_network.to_string())
            }),
            network_token_requestor_reference_id,
            network_token_locker_id,
            network_token_payment_method_data,
        )
        .await
    }

    #[cfg(all(feature = "v2", feature = "payment_methods_v2"))]
    #[allow(clippy::too_many_arguments)]
    async fn insert_payment_method(
        &self,
        resp: &api::PaymentMethodResponse,
        req: &api::PaymentMethodCreate,
        key_store: &domain::MerchantKeyStore,
        merchant_id: &id_type::MerchantId,
        customer_id: &id_type::CustomerId,
        pm_metadata: Option<serde_json::Value>,
        customer_acceptance: Option<serde_json::Value>,
        locker_id: Option<String>,
        connector_mandate_details: Option<serde_json::Value>,
        network_transaction_id: Option<String>,
        storage_scheme: MerchantStorageScheme,
        payment_method_billing_address: Option<Encryption>,
    ) -> errors::RouterResult<domain::PaymentMethod> {
        todo!()
    }

    #[cfg(feature = "payouts")]
    async fn add_bank_to_locker(
        &self,
        req: api::PaymentMethodCreate,
        key_store: &domain::MerchantKeyStore,
        bank: &api::BankPayout,
        customer_id: &id_type::CustomerId,
    ) -> errors::CustomResult<
        (
            api::PaymentMethodResponse,
            Option<payment_methods::DataDuplicationCheck>,
        ),
        errors::VaultError,
    > {
        let key = key_store.key.get_inner().peek();
        let payout_method_data = api::PayoutMethodData::Bank(bank.clone());
        let key_manager_state: KeyManagerState = self.state.into();
        let enc_data = async {
            serde_json::to_value(payout_method_data.to_owned())
                .map_err(|err| {
                    logger::error!("Error while encoding payout method data: {err:?}");
                    errors::VaultError::SavePaymentMethodFailed
                })
                .change_context(errors::VaultError::SavePaymentMethodFailed)
                .attach_printable("Unable to encode payout method data")
                .ok()
                .map(|v| {
                    let secret: Secret<String> = Secret::new(v.to_string());
                    secret
                })
                .async_lift(|inner| async {
                    domain::types::crypto_operation(
                        &key_manager_state,
                        type_name!(payment_method::PaymentMethod),
                        domain::types::CryptoOperation::EncryptOptional(inner),
                        Identifier::Merchant(key_store.merchant_id.clone()),
                        key,
                    )
                    .await
                    .and_then(|val| val.try_into_optionaloperation())
                })
                .await
        }
        .await
        .change_context(errors::VaultError::SavePaymentMethodFailed)
        .attach_printable("Failed to encrypt payout method data")?
        .map(Encryption::from)
        .map(|e| e.into_inner())
        .map_or(Err(errors::VaultError::SavePaymentMethodFailed), |e| {
            Ok(hex::encode(e.peek()))
        })?;

        let payload =
            payment_methods::StoreLockerReq::LockerGeneric(payment_methods::StoreGenericReq {
                merchant_id: self.merchant_account.get_id().to_owned(),
                merchant_customer_id: customer_id.to_owned(),
                enc_data,
                ttl: self.state.conf.locker.ttl_for_storage_in_secs,
            });
        let store_resp = add_card_to_hs_locker(
            self.state,
            &payload,
            customer_id,
            api_enums::LockerChoice::HyperswitchCardVault,
        )
        .await?;
        let payment_method_resp = payment_methods::mk_add_bank_response_hs(
            bank.clone(),
            store_resp.card_reference,
            req,
            self.merchant_account.get_id(),
        );
        Ok((payment_method_resp, store_resp.duplication_check))
    }

    /// The response will be the tuple of PaymentMethodResponse and the duplication check of payment_method
    async fn add_card_to_locker(
        &self,
        req: api::PaymentMethodCreate,
        card: &api::CardDetail,
        customer_id: &id_type::CustomerId,
        card_reference: Option<&str>,
    ) -> errors::CustomResult<
        (
            api::PaymentMethodResponse,
            Option<payment_methods::DataDuplicationCheck>,
        ),
        errors::VaultError,
    > {
        metrics::STORED_TO_LOCKER.add(1, &[]);
        let add_card_to_hs_resp = Box::pin(common_utils::metrics::utils::record_operation_time(
            async {
                self.add_card_hs(
                    req.clone(),
                    card,
                    customer_id,
                    api_enums::LockerChoice::HyperswitchCardVault,
                    card_reference,
                )
                .await
                .inspect_err(|_| {
                    metrics::CARD_LOCKER_FAILURES.add(
                        1,
                        router_env::metric_attributes!(("locker", "rust"), ("operation", "add")),
                    );
                })
            },
            &metrics::CARD_ADD_TIME,
            router_env::metric_attributes!(("locker", "rust")),
        ))
        .await?;

        logger::debug!("card added to hyperswitch-card-vault");
        Ok(add_card_to_hs_resp)
    }

    async fn delete_card_from_locker(
        &self,
        customer_id: &id_type::CustomerId,
        merchant_id: &id_type::MerchantId,
        card_reference: &str,
    ) -> errors::RouterResult<payment_methods::DeleteCardResp> {
        metrics::DELETE_FROM_LOCKER.add(1, &[]);

        common_utils::metrics::utils::record_operation_time(
            async move {
                delete_card_from_hs_locker(self.state, customer_id, merchant_id, card_reference)
                    .await
                    .inspect_err(|_| {
                        metrics::CARD_LOCKER_FAILURES.add(
                            1,
                            router_env::metric_attributes!(
                                ("locker", "rust"),
                                ("operation", "delete")
                            ),
                        );
                    })
            },
            &metrics::CARD_DELETE_TIME,
            &[],
        )
        .await
        .change_context(errors::ApiErrorResponse::InternalServerError)
        .attach_printable("Failed while deleting card from locker")
    }

    #[instrument(skip_all)]
    async fn add_card_hs(
        &self,
        req: api::PaymentMethodCreate,
        card: &api::CardDetail,
        customer_id: &id_type::CustomerId,
        locker_choice: api_enums::LockerChoice,
        card_reference: Option<&str>,
    ) -> errors::CustomResult<
        (
            api::PaymentMethodResponse,
            Option<payment_methods::DataDuplicationCheck>,
        ),
        errors::VaultError,
    > {
        let payload = payment_methods::StoreLockerReq::LockerCard(payment_methods::StoreCardReq {
            merchant_id: self.merchant_account.get_id().to_owned(),
            merchant_customer_id: customer_id.to_owned(),
            requestor_card_reference: card_reference.map(str::to_string),
            card: Card {
                card_number: card.card_number.to_owned(),
                name_on_card: card.card_holder_name.to_owned(),
                card_exp_month: card.card_exp_month.to_owned(),
                card_exp_year: card.card_exp_year.to_owned(),
                card_brand: card.card_network.as_ref().map(ToString::to_string),
                card_isin: None,
                nick_name: card.nick_name.as_ref().map(Secret::peek).cloned(),
            },
            ttl: self.state.conf.locker.ttl_for_storage_in_secs,
        });

        let store_card_payload =
            add_card_to_hs_locker(self.state, &payload, customer_id, locker_choice).await?;

        let payment_method_resp = payment_methods::mk_add_card_response_hs(
            card.clone(),
            store_card_payload.card_reference,
            req,
            self.merchant_account.get_id(),
        );
        Ok((payment_method_resp, store_card_payload.duplication_check))
    }

    #[cfg(all(
        any(feature = "v2", feature = "v1"),
        not(feature = "payment_methods_v2")
    ))]
    async fn get_card_details_with_locker_fallback(
        &self,
        pm: &domain::PaymentMethod,
    ) -> errors::RouterResult<Option<api::CardDetailFromLocker>> {
        let card_decrypted = pm
            .payment_method_data
            .clone()
            .map(|x| x.into_inner().expose())
            .and_then(|v| serde_json::from_value::<PaymentMethodsData>(v).ok())
            .and_then(|pmd| match pmd {
                PaymentMethodsData::Card(crd) => Some(api::CardDetailFromLocker::from(crd)),
                _ => None,
            });

        Ok(if let Some(mut crd) = card_decrypted {
            crd.scheme.clone_from(&pm.scheme);
            Some(crd)
        } else {
            logger::debug!(
                "Getting card details from locker as it is not found in payment methods table"
            );
            Some(get_card_details_from_locker(self.state, pm).await?)
        })
    }

    #[cfg(all(
        any(feature = "v2", feature = "v1"),
        not(feature = "payment_methods_v2")
    ))]
    async fn get_card_details_without_locker_fallback(
        &self,
        pm: &domain::PaymentMethod,
    ) -> errors::RouterResult<api::CardDetailFromLocker> {
        let card_decrypted = pm
            .payment_method_data
            .clone()
            .map(|x| x.into_inner().expose())
            .and_then(|v| serde_json::from_value::<PaymentMethodsData>(v).ok())
            .and_then(|pmd| match pmd {
                PaymentMethodsData::Card(crd) => Some(api::CardDetailFromLocker::from(crd)),
                _ => None,
            });

        Ok(if let Some(mut crd) = card_decrypted {
            crd.scheme.clone_from(&pm.scheme);
            crd
        } else {
            logger::debug!(
                "Getting card details from locker as it is not found in payment methods table"
            );
            get_card_details_from_locker(self.state, pm).await?
        })
    }

<<<<<<< HEAD
    #[cfg(all(any(feature = "v1", feature = "v2"), not(feature = "customer_v2")))]
    async fn set_default_payment_method(
        &self,
        merchant_id: &id_type::MerchantId,
        key_store: domain::MerchantKeyStore,
        customer_id: &id_type::CustomerId,
        payment_method_id: String,
    ) -> errors::RouterResponse<api_models::payment_methods::CustomerDefaultPaymentMethodResponse>
    {
        let db = &*self.state.store;
        let key_manager_state = &self.state.into();
        // check for the customer
        // TODO: customer need not be checked again here, this function can take an optional customer and check for existence of customer based on the optional value
        let customer = db
            .find_customer_by_customer_id_merchant_id(
                key_manager_state,
                customer_id,
                merchant_id,
                &key_store,
                self.merchant_account.storage_scheme,
            )
            .await
            .to_not_found_response(errors::ApiErrorResponse::CustomerNotFound)?;
        // check for the presence of payment_method
        let payment_method = db
            .find_payment_method(
                &(self.state.into()),
                &key_store,
                &payment_method_id,
                self.merchant_account.storage_scheme,
            )
            .await
            .to_not_found_response(errors::ApiErrorResponse::PaymentMethodNotFound)?;
        let pm = payment_method
            .get_payment_method_type()
            .get_required_value("payment_method")?;

        utils::when(
            &payment_method.customer_id != customer_id
                || payment_method.merchant_id != *merchant_id,
            || {
                Err(errors::ApiErrorResponse::PreconditionFailed {
                    message: "The payment_method_id is not valid".to_string(),
                })
=======
    let response = db
        .insert_payment_method(
            &state.into(),
            key_store,
            domain::PaymentMethod {
                customer_id: customer_id.to_owned(),
                merchant_id: merchant_id.to_owned(),
                payment_method_id: payment_method_id.to_string(),
                locker_id: None,
                payment_method: req.payment_method,
                payment_method_type: req.payment_method_type,
                payment_method_issuer: req.payment_method_issuer.clone(),
                scheme: req.card_network.clone().or(card.scheme.clone()),
                metadata: payment_method_metadata.map(Secret::new),
                payment_method_data: payment_method_data_encrypted,
                connector_mandate_details: connector_mandate_details.clone(),
                customer_acceptance: None,
                client_secret: None,
                status: enums::PaymentMethodStatus::Active,
                network_transaction_id: network_transaction_id.clone(),
                payment_method_issuer_code: None,
                accepted_currency: None,
                token: None,
                cardholder_name: None,
                issuer_name: None,
                issuer_country: None,
                payer_country: None,
                is_stored: None,
                swift_code: None,
                direct_debit_token: None,
                created_at: current_time,
                last_modified: current_time,
                last_used_at: current_time,
                payment_method_billing_address,
                updated_by: None,
                version: common_types::consts::API_VERSION,
                network_token_requestor_reference_id: None,
                network_token_locker_id: None,
                network_token_payment_method_data: None,
>>>>>>> 5ea5df58
            },
        )?;

        utils::when(
            Some(payment_method_id.clone()) == customer.default_payment_method_id,
            || {
                Err(errors::ApiErrorResponse::PreconditionFailed {
                    message: "Payment Method is already set as default".to_string(),
                })
            },
        )?;

        let customer_id = customer.customer_id.clone();

        let customer_update = CustomerUpdate::UpdateDefaultPaymentMethod {
            default_payment_method_id: Some(Some(payment_method_id.to_owned())),
        };
        // update the db with the default payment method id

        let updated_customer_details = db
            .update_customer_by_customer_id_merchant_id(
                key_manager_state,
                customer_id.to_owned(),
                merchant_id.to_owned(),
                customer,
                customer_update,
                &key_store,
                self.merchant_account.storage_scheme,
            )
            .await
            .change_context(errors::ApiErrorResponse::InternalServerError)
            .attach_printable("Failed to update the default payment method id for the customer")?;

        let resp = api_models::payment_methods::CustomerDefaultPaymentMethodResponse {
            default_payment_method_id: updated_customer_details.default_payment_method_id,
            customer_id,
            payment_method_type: payment_method.get_payment_method_subtype(),
            payment_method: pm,
        };

        Ok(services::ApplicationResponse::Json(resp))
    }

    #[cfg(all(
        any(feature = "v1", feature = "v2"),
        not(feature = "payment_methods_v2")
    ))]
    async fn add_payment_method_status_update_task(
        &self,
        payment_method: &domain::PaymentMethod,
        prev_status: common_enums::PaymentMethodStatus,
        curr_status: common_enums::PaymentMethodStatus,
        merchant_id: &id_type::MerchantId,
    ) -> Result<(), sch_errors::ProcessTrackerError> {
        add_payment_method_status_update_task(
            &*self.state.store,
            &payment_method,
            prev_status,
            curr_status,
            merchant_id,
        )
        .await
    }

    #[cfg(feature = "v1")]
    async fn validate_merchant_connector_ids_in_connector_mandate_details(
        &self,
        key_store: &domain::MerchantKeyStore,
        connector_mandate_details: &api_models::payment_methods::CommonMandateReference,
        merchant_id: &id_type::MerchantId,
        card_network: Option<common_enums::CardNetwork>,
    ) -> errors::RouterResult<()> {
        helpers::validate_merchant_connector_ids_in_connector_mandate_details(
            self.state,
            key_store,
            connector_mandate_details,
            merchant_id,
            card_network,
        )
        .await
    }

    #[cfg(all(
        any(feature = "v2", feature = "v1"),
        not(feature = "payment_methods_v2")
    ))]
    #[instrument(skip_all)]
    async fn retrieve_payment_method(
        &self,
        pm: api::PaymentMethodId,
        key_store: &domain::MerchantKeyStore,
    ) -> errors::RouterResponse<api::PaymentMethodResponse> {
        let db = self.state.store.as_ref();
        let pm = db
            .find_payment_method(
                &self.state.into(),
                &key_store,
                &pm.payment_method_id,
                self.merchant_account.storage_scheme,
            )
            .await
            .to_not_found_response(errors::ApiErrorResponse::PaymentMethodNotFound)?;

        let card = if pm.get_payment_method_type() == Some(enums::PaymentMethod::Card) {
            let card_detail = if self.state.conf.locker.locker_enabled {
                let card = get_card_from_locker(
                    &self.state,
                    &pm.customer_id,
                    &pm.merchant_id,
                    pm.locker_id.as_ref().unwrap_or(&pm.payment_method_id),
                )
                .await
                .change_context(errors::ApiErrorResponse::InternalServerError)
                .attach_printable("Error getting card from card vault")?;
                payment_methods::get_card_detail(&pm, card)
                    .change_context(errors::ApiErrorResponse::InternalServerError)
                    .attach_printable("Failed while getting card details from locker")?
            } else {
                self.get_card_details_without_locker_fallback(&pm).await?
            };
            Some(card_detail)
        } else {
            None
        };
        Ok(services::ApplicationResponse::Json(
            api::PaymentMethodResponse {
                merchant_id: pm.merchant_id.clone(),
                customer_id: Some(pm.customer_id.clone()),
                payment_method_id: pm.payment_method_id.clone(),
                payment_method: pm.get_payment_method_type(),
                payment_method_type: pm.get_payment_method_subtype(),
                #[cfg(feature = "payouts")]
                bank_transfer: None,
                card,
                metadata: pm.metadata,
                created: Some(pm.created_at),
                recurring_enabled: false,
                installment_payment_enabled: false,
                payment_experience: Some(vec![api_models::enums::PaymentExperience::RedirectToUrl]),
                last_used_at: Some(pm.last_used_at),
                client_secret: pm.client_secret,
            },
        ))
    }

    #[cfg(all(any(feature = "v1", feature = "v2"), not(feature = "customer_v2")))]
    #[instrument(skip_all)]
    async fn delete_payment_method(
        &self,
        pm_id: api::PaymentMethodId,
        key_store: domain::MerchantKeyStore,
    ) -> errors::RouterResponse<api::PaymentMethodDeleteResponse> {
        let db = self.state.store.as_ref();
        let key_manager_state = &(self.state.into());
        let key = db
            .find_payment_method(
                key_manager_state,
                &key_store,
                pm_id.payment_method_id.as_str(),
                self.merchant_account.storage_scheme,
            )
            .await
            .to_not_found_response(errors::ApiErrorResponse::PaymentMethodNotFound)?;

        let customer = db
            .find_customer_by_customer_id_merchant_id(
                key_manager_state,
                &key.customer_id,
                self.merchant_account.get_id(),
                &key_store,
                self.merchant_account.storage_scheme,
            )
            .await
            .to_not_found_response(errors::ApiErrorResponse::InternalServerError)
            .attach_printable("Customer not found for the payment method")?;

        if key.get_payment_method_type() == Some(enums::PaymentMethod::Card) {
            let response = self
                .delete_card_from_locker(
                    &key.customer_id,
                    &key.merchant_id,
                    key.locker_id.as_ref().unwrap_or(&key.payment_method_id),
                )
                .await?;

            if let Some(network_token_ref_id) = key.network_token_requestor_reference_id {
                let resp =
                    network_tokenization::delete_network_token_from_locker_and_token_service(
                        &self.state,
                        &key.customer_id,
                        &key.merchant_id,
                        key.payment_method_id.clone(),
                        key.network_token_locker_id,
                        network_token_ref_id,
                        &self.merchant_account,
                    )
                    .await?;

                if resp.status == "Ok" {
                    logger::info!("Token From locker deleted Successfully!");
                } else {
                    logger::error!("Error: Deleting Token From Locker!\n{:#?}", resp);
                }
            }

            if response.status == "Ok" {
                logger::info!("Card From locker deleted Successfully!");
            } else {
                logger::error!("Error: Deleting Card From Locker!\n{:#?}", response);
                Err(errors::ApiErrorResponse::InternalServerError)?
            }
        }

        db.delete_payment_method_by_merchant_id_payment_method_id(
            &(self.state.into()),
            &key_store,
            self.merchant_account.get_id(),
            pm_id.payment_method_id.as_str(),
        )
        .await
        .to_not_found_response(errors::ApiErrorResponse::PaymentMethodNotFound)?;

        if customer.default_payment_method_id.as_ref() == Some(&pm_id.payment_method_id) {
            let customer_update = CustomerUpdate::UpdateDefaultPaymentMethod {
                default_payment_method_id: Some(None),
            };
            db.update_customer_by_customer_id_merchant_id(
                key_manager_state,
                key.customer_id,
                key.merchant_id,
                customer,
                customer_update,
                &key_store,
                self.merchant_account.storage_scheme,
            )
            .await
            .change_context(errors::ApiErrorResponse::InternalServerError)
            .attach_printable("Failed to update the default payment method id for the customer")?;
        };

        Ok(services::ApplicationResponse::Json(
            api::PaymentMethodDeleteResponse {
                payment_method_id: key.payment_method_id.clone(),
                deleted: true,
            },
        ))
    }

    #[cfg(all(
        any(feature = "v1", feature = "v2"),
        not(feature = "payment_methods_v2")
    ))]
    #[instrument(skip_all)]
    async fn add_payment_method(
        &self,
        req: &api::PaymentMethodCreate,
        key_store: &domain::MerchantKeyStore,
    ) -> errors::RouterResponse<api::PaymentMethodResponse> {
        req.validate()?;
        let db = &*self.state.store;
        let merchant_id = self.merchant_account.get_id();
        let customer_id = req.customer_id.clone().get_required_value("customer_id")?;
        let payment_method = req.payment_method.get_required_value("payment_method")?;
        let key_manager_state = self.state.into();
        let payment_method_billing_address: Option<Encryptable<Secret<serde_json::Value>>> = req
            .billing
            .clone()
            .async_map(|billing| create_encrypted_data(&key_manager_state, key_store, billing))
            .await
            .transpose()
            .change_context(errors::ApiErrorResponse::InternalServerError)
            .attach_printable("Unable to encrypt Payment method billing address")?;

        let connector_mandate_details = req
            .connector_mandate_details
            .clone()
            .map(serde_json::to_value)
            .transpose()
            .change_context(errors::ApiErrorResponse::InternalServerError)?;
        let response = match payment_method {
            #[cfg(feature = "payouts")]
            api_enums::PaymentMethod::BankTransfer => match req.bank_transfer.clone() {
                Some(bank) => self
                    .add_bank_to_locker(req.clone(), key_store, &bank, &customer_id)
                    .await
                    .change_context(errors::ApiErrorResponse::InternalServerError)
                    .attach_printable("Add PaymentMethod Failed"),
                _ => Ok(self.store_default_payment_method(&req, &customer_id, merchant_id)),
            },
            api_enums::PaymentMethod::Card => match req.card.clone() {
                Some(card) => {
                    let mut card_details = card;
                    card_details = helpers::populate_bin_details_for_payment_method_create(
                        card_details.clone(),
                        db.get_payment_methods_store(),
                    )
                    .await;
                    helpers::validate_card_expiry(
                        &card_details.card_exp_month,
                        &card_details.card_exp_year,
                    )?;
                    Box::pin(self.add_card_to_locker(
                        req.clone(),
                        &card_details,
                        &customer_id,
                        None,
                    ))
                    .await
                    .change_context(errors::ApiErrorResponse::InternalServerError)
                    .attach_printable("Add Card Failed")
                }
                _ => Ok(self.store_default_payment_method(&req, &customer_id, merchant_id)),
            },
            _ => Ok(self.store_default_payment_method(&req, &customer_id, merchant_id)),
        };

        let (mut resp, duplication_check) = response?;

        match duplication_check {
            Some(duplication_check) => match duplication_check {
                payment_methods::DataDuplicationCheck::Duplicated => {
                    let existing_pm = self
                        .get_or_insert_payment_method(
                            req.clone(),
                            &mut resp,
                            &customer_id,
                            key_store,
                        )
                        .await?;

                    resp.client_secret = existing_pm.client_secret;
                }
                payment_methods::DataDuplicationCheck::MetaDataChanged => {
                    if let Some(card) = req.card.clone() {
                        let existing_pm = self
                            .get_or_insert_payment_method(
                                req.clone(),
                                &mut resp,
                                &customer_id,
                                key_store,
                            )
                            .await?;

                        let client_secret = existing_pm.client_secret.clone();

                        self.delete_card_from_locker(
                            &customer_id,
                            merchant_id,
                            existing_pm
                                .locker_id
                                .as_ref()
                                .unwrap_or(&existing_pm.payment_method_id),
                        )
                        .await?;

                        let add_card_resp = self
                            .add_card_hs(
                                req.clone(),
                                &card,
                                &customer_id,
                                api::enums::LockerChoice::HyperswitchCardVault,
                                Some(
                                    existing_pm
                                        .locker_id
                                        .as_ref()
                                        .unwrap_or(&existing_pm.payment_method_id),
                                ),
                            )
                            .await;

                        if let Err(err) = add_card_resp {
                            logger::error!(vault_err=?err);
                            db.delete_payment_method_by_merchant_id_payment_method_id(
                                &(self.state.into()),
                                key_store,
                                merchant_id,
                                &resp.payment_method_id,
                            )
                            .await
                            .to_not_found_response(
                                errors::ApiErrorResponse::PaymentMethodNotFound,
                            )?;

                            Err(report!(errors::ApiErrorResponse::InternalServerError)
                                .attach_printable("Failed while updating card metadata changes"))?
                        };

                        let existing_pm_data = self
                            .get_card_details_without_locker_fallback(&existing_pm)
                            .await?;

                        let updated_card = Some(api::CardDetailFromLocker {
                            scheme: existing_pm.scheme.clone(),
                            last4_digits: Some(card.card_number.get_last4()),
                            issuer_country: card
                                .card_issuing_country
                                .or(existing_pm_data.issuer_country),
                            card_isin: Some(card.card_number.get_card_isin()),
                            card_number: Some(card.card_number),
                            expiry_month: Some(card.card_exp_month),
                            expiry_year: Some(card.card_exp_year),
                            card_token: None,
                            card_fingerprint: None,
                            card_holder_name: card
                                .card_holder_name
                                .or(existing_pm_data.card_holder_name),
                            nick_name: card.nick_name.or(existing_pm_data.nick_name),
                            card_network: card.card_network.or(existing_pm_data.card_network),
                            card_issuer: card.card_issuer.or(existing_pm_data.card_issuer),
                            card_type: card.card_type.or(existing_pm_data.card_type),
                            saved_to_locker: true,
                        });

                        let updated_pmd = updated_card.as_ref().map(|card| {
                            PaymentMethodsData::Card(CardDetailsPaymentMethod::from(card.clone()))
                        });
                        let pm_data_encrypted: Option<Encryptable<Secret<serde_json::Value>>> =
                            updated_pmd
                                .async_map(|updated_pmd| {
                                    create_encrypted_data(
                                        &key_manager_state,
                                        key_store,
                                        updated_pmd,
                                    )
                                })
                                .await
                                .transpose()
                                .change_context(errors::ApiErrorResponse::InternalServerError)
                                .attach_printable("Unable to encrypt payment method data")?;

                        let pm_update = storage::PaymentMethodUpdate::PaymentMethodDataUpdate {
                            payment_method_data: pm_data_encrypted.map(Into::into),
                        };

                        db.update_payment_method(
                            &(self.state.into()),
                            key_store,
                            existing_pm,
                            pm_update,
                            self.merchant_account.storage_scheme,
                        )
                        .await
                        .change_context(errors::ApiErrorResponse::InternalServerError)
                        .attach_printable("Failed to add payment method in db")?;

                        resp.client_secret = client_secret;
                    }
                }
            },
            None => {
                let pm_metadata = resp.metadata.as_ref().map(|data| data.peek());

                let locker_id = if resp.payment_method == Some(api_enums::PaymentMethod::Card)
                    || resp.payment_method == Some(api_enums::PaymentMethod::BankTransfer)
                {
                    Some(resp.payment_method_id)
                } else {
                    None
                };
                resp.payment_method_id = generate_id(consts::ID_LENGTH, "pm");
                let pm = self
                    .insert_payment_method(
                        &resp,
                        &req,
                        key_store,
                        merchant_id,
                        &customer_id,
                        pm_metadata.cloned(),
                        None,
                        locker_id,
                        connector_mandate_details,
                        req.network_transaction_id.clone(),
                        payment_method_billing_address,
                        None,
                        None,
                        None,
                    )
                    .await?;

                resp.client_secret = pm.client_secret;
            }
        }

        Ok(services::ApplicationResponse::Json(resp))
    }
}

#[cfg(all(
    any(feature = "v1", feature = "v2"),
    not(feature = "payment_methods_v2")
))]
#[instrument(skip_all)]
pub async fn get_client_secret_or_add_payment_method(
    state: &routes::SessionState,
    req: api::PaymentMethodCreate,
    merchant_account: &domain::MerchantAccount,
    key_store: &domain::MerchantKeyStore,
) -> errors::RouterResponse<api::PaymentMethodResponse> {
    let merchant_id = merchant_account.get_id();
    let customer_id = req.customer_id.clone().get_required_value("customer_id")?;
    let cards = PmCards {
        state,
        merchant_account,
    };
    #[cfg(not(feature = "payouts"))]
    let condition = req.card.is_some();
    #[cfg(feature = "payouts")]
    let condition = req.card.is_some() || req.bank_transfer.is_some() || req.wallet.is_some();
    let key_manager_state = state.into();
    let payment_method_billing_address: Option<Encryptable<Secret<serde_json::Value>>> = req
        .billing
        .clone()
        .async_map(|billing| create_encrypted_data(&key_manager_state, key_store, billing))
        .await
        .transpose()
        .change_context(errors::ApiErrorResponse::InternalServerError)
        .attach_printable("Unable to encrypt Payment method billing address")?;

    let connector_mandate_details = req
        .connector_mandate_details
        .clone()
        .map(serde_json::to_value)
        .transpose()
        .change_context(errors::ApiErrorResponse::InternalServerError)?;

    if condition {
        Box::pin(cards.add_payment_method(&req, key_store)).await
    } else {
        let payment_method_id = generate_id(consts::ID_LENGTH, "pm");

        let res = cards
            .create_payment_method(
                &req,
                &customer_id,
                payment_method_id.as_str(),
                None,
                merchant_id,
                None,
                None,
                None,
                key_store,
                connector_mandate_details,
                Some(enums::PaymentMethodStatus::AwaitingData),
                None,
                payment_method_billing_address,
                None,
                None,
                None,
                None,
            )
            .await?;

        if res.status == enums::PaymentMethodStatus::AwaitingData {
            add_payment_method_status_update_task(
                &*state.store,
                &res,
                enums::PaymentMethodStatus::AwaitingData,
                enums::PaymentMethodStatus::Inactive,
                merchant_id,
            )
            .await
            .change_context(errors::ApiErrorResponse::InternalServerError)
            .attach_printable(
                "Failed to add payment method status update task in process tracker",
            )?;
        }

        Ok(services::api::ApplicationResponse::Json(
            api::PaymentMethodResponse::foreign_from((None, res)),
        ))
    }
}

#[instrument(skip_all)]
pub fn authenticate_pm_client_secret_and_check_expiry(
    req_client_secret: &String,
    payment_method: &domain::PaymentMethod,
) -> errors::CustomResult<bool, errors::ApiErrorResponse> {
    let stored_client_secret = payment_method
        .client_secret
        .clone()
        .get_required_value("client_secret")
        .change_context(errors::ApiErrorResponse::MissingRequiredField {
            field_name: "client_secret",
        })
        .attach_printable("client secret not found in db")?;

    if req_client_secret != &stored_client_secret {
        Err((errors::ApiErrorResponse::ClientSecretInvalid).into())
    } else {
        let current_timestamp = common_utils::date_time::now();
        let session_expiry = payment_method
            .created_at
            .saturating_add(time::Duration::seconds(consts::DEFAULT_SESSION_EXPIRY));

        let expired = current_timestamp > session_expiry;

        Ok(expired)
    }
}

#[cfg(all(
    any(feature = "v1", feature = "v2"),
    not(feature = "payment_methods_v2"),
    not(feature = "customer_v2")
))]
#[instrument(skip_all)]
pub async fn add_payment_method_data(
    state: routes::SessionState,
    req: api::PaymentMethodCreate,
    merchant_account: domain::MerchantAccount,
    key_store: domain::MerchantKeyStore,
    pm_id: String,
) -> errors::RouterResponse<api::PaymentMethodResponse> {
    let db = &*state.store;
    let cards = PmCards {
        state: &state,
        merchant_account: &merchant_account,
    };

    let pmd = req
        .payment_method_data
        .clone()
        .get_required_value("payment_method_data")?;
    req.payment_method.get_required_value("payment_method")?;
    let client_secret = req
        .client_secret
        .clone()
        .get_required_value("client_secret")?;
    let payment_method = db
        .find_payment_method(
            &((&state).into()),
            &key_store,
            pm_id.as_str(),
            merchant_account.storage_scheme,
        )
        .await
        .change_context(errors::ApiErrorResponse::PaymentMethodNotFound)
        .attach_printable("Unable to find payment method")?;

    if payment_method.status != enums::PaymentMethodStatus::AwaitingData {
        return Err((errors::ApiErrorResponse::ClientSecretExpired).into());
    }

    let customer_id = payment_method.customer_id.clone();

    let customer = db
        .find_customer_by_customer_id_merchant_id(
            &(&state).into(),
            &customer_id,
            merchant_account.get_id(),
            &key_store,
            merchant_account.storage_scheme,
        )
        .await
        .to_not_found_response(errors::ApiErrorResponse::CustomerNotFound)?;

    let client_secret_expired =
        authenticate_pm_client_secret_and_check_expiry(&client_secret, &payment_method)?;

    if client_secret_expired {
        return Err((errors::ApiErrorResponse::ClientSecretExpired).into());
    };
    let key_manager_state = (&state).into();
    match pmd {
        api_models::payment_methods::PaymentMethodCreateData::Card(card) => {
            helpers::validate_card_expiry(&card.card_exp_month, &card.card_exp_year)?;
            let resp = Box::pin(cards.add_card_to_locker(req.clone(), &card, &customer_id, None))
                .await
                .change_context(errors::ApiErrorResponse::InternalServerError);

            match resp {
                Ok((mut pm_resp, duplication_check)) => {
                    if duplication_check.is_some() {
                        let pm_update = storage::PaymentMethodUpdate::StatusUpdate {
                            status: Some(enums::PaymentMethodStatus::Inactive),
                        };

                        db.update_payment_method(
                            &((&state).into()),
                            &key_store,
                            payment_method,
                            pm_update,
                            merchant_account.storage_scheme,
                        )
                        .await
                        .change_context(errors::ApiErrorResponse::InternalServerError)
                        .attach_printable("Failed to add payment method in db")?;

                        cards
                            .get_or_insert_payment_method(
                                req.clone(),
                                &mut pm_resp,
                                &customer_id,
                                &key_store,
                            )
                            .await?;

                        return Ok(services::ApplicationResponse::Json(pm_resp));
                    } else {
                        let locker_id = pm_resp.payment_method_id.clone();
                        pm_resp.payment_method_id.clone_from(&pm_id);
                        pm_resp.client_secret = Some(client_secret.clone());

                        let card_isin = card.card_number.get_card_isin();

                        let card_info = db
                            .get_card_info(card_isin.as_str())
                            .await
                            .change_context(errors::ApiErrorResponse::InternalServerError)
                            .attach_printable("Failed to get card info")?;

                        let updated_card = CardDetailsPaymentMethod {
                            issuer_country: card_info
                                .as_ref()
                                .and_then(|ci| ci.card_issuing_country.clone()),
                            last4_digits: Some(card.card_number.get_last4()),
                            expiry_month: Some(card.card_exp_month),
                            expiry_year: Some(card.card_exp_year),
                            nick_name: card.nick_name,
                            card_holder_name: card.card_holder_name,
                            card_network: card_info.as_ref().and_then(|ci| ci.card_network.clone()),
                            card_isin: Some(card_isin),
                            card_issuer: card_info.as_ref().and_then(|ci| ci.card_issuer.clone()),
                            card_type: card_info.as_ref().and_then(|ci| ci.card_type.clone()),
                            saved_to_locker: true,
                        };
                        let pm_data_encrypted: Encryptable<Secret<serde_json::Value>> =
                            create_encrypted_data(
                                &key_manager_state,
                                &key_store,
                                PaymentMethodsData::Card(updated_card),
                            )
                            .await
                            .change_context(errors::ApiErrorResponse::InternalServerError)
                            .attach_printable("Unable to encrypt payment method data")?;

                        let pm_update = storage::PaymentMethodUpdate::AdditionalDataUpdate {
                            payment_method_data: Some(pm_data_encrypted.into()),
                            status: Some(enums::PaymentMethodStatus::Active),
                            locker_id: Some(locker_id),
                            network_token_requestor_reference_id: None,
                            payment_method: req.payment_method,
                            payment_method_issuer: req.payment_method_issuer,
                            payment_method_type: req.payment_method_type,
                            network_token_locker_id: None,
                            network_token_payment_method_data: None,
                        };

                        db.update_payment_method(
                            &((&state).into()),
                            &key_store,
                            payment_method,
                            pm_update,
                            merchant_account.storage_scheme,
                        )
                        .await
                        .change_context(errors::ApiErrorResponse::InternalServerError)
                        .attach_printable("Failed to add payment method in db")?;

                        if customer.default_payment_method_id.is_none() {
                            let _ = cards
                                .set_default_payment_method(
                                    merchant_account.get_id(),
                                    key_store.clone(),
                                    &customer_id,
                                    pm_id,
                                )
                                .await
                                .map_err(|error| {
                                    logger::error!(
                                        ?error,
                                        "Failed to set the payment method as default"
                                    )
                                });
                        }

                        return Ok(services::ApplicationResponse::Json(pm_resp));
                    }
                }
                Err(e) => {
                    let pm_update = storage::PaymentMethodUpdate::StatusUpdate {
                        status: Some(enums::PaymentMethodStatus::Inactive),
                    };

                    db.update_payment_method(
                        &((&state).into()),
                        &key_store,
                        payment_method,
                        pm_update,
                        merchant_account.storage_scheme,
                    )
                    .await
                    .change_context(errors::ApiErrorResponse::InternalServerError)
                    .attach_printable("Failed to update payment method in db")?;

                    return Err(e.attach_printable("Failed to add card to locker"));
                }
            }
        }
    }
}

#[cfg(all(
    any(feature = "v1", feature = "v2"),
    not(feature = "payment_methods_v2")
))]
#[instrument(skip_all)]
pub async fn update_customer_payment_method(
    state: routes::SessionState,
    merchant_account: &domain::MerchantAccount,
    req: api::PaymentMethodUpdate,
    payment_method_id: &str,
    key_store: domain::MerchantKeyStore,
) -> errors::RouterResponse<api::PaymentMethodResponse> {
    // Currently update is supported only for cards
    if let Some(card_update) = req.card.clone() {
        let db = state.store.as_ref();

        let pm = db
            .find_payment_method(
                &((&state).into()),
                &key_store,
                payment_method_id,
                merchant_account.storage_scheme,
            )
            .await
            .to_not_found_response(errors::ApiErrorResponse::PaymentMethodNotFound)?;

        if let Some(cs) = &req.client_secret {
            let is_client_secret_expired = authenticate_pm_client_secret_and_check_expiry(cs, &pm)?;

            if is_client_secret_expired {
                return Err((errors::ApiErrorResponse::ClientSecretExpired).into());
            };
        };

        if pm.status == enums::PaymentMethodStatus::AwaitingData {
            return Err(report!(errors::ApiErrorResponse::NotSupported {
                message: "Payment method is awaiting data so it cannot be updated".into()
            }));
        }

        if pm.payment_method_data.is_none() {
            return Err(report!(errors::ApiErrorResponse::GenericNotFoundError {
                message: "payment_method_data not found".to_string()
            }));
        }

        // Fetch the existing payment method data from db
        let existing_card_data =
            pm.payment_method_data
                .clone()
                .map(|x| x.into_inner().expose())
                .map(
                    |value| -> Result<
                        PaymentMethodsData,
                        error_stack::Report<errors::ApiErrorResponse>,
                    > {
                        value
                            .parse_value::<PaymentMethodsData>("PaymentMethodsData")
                            .change_context(errors::ApiErrorResponse::InternalServerError)
                            .attach_printable("Failed to deserialize payment methods data")
                    },
                )
                .transpose()?
                .and_then(|pmd| match pmd {
                    PaymentMethodsData::Card(crd) => Some(api::CardDetailFromLocker::from(crd)),
                    _ => None,
                })
                .ok_or(errors::ApiErrorResponse::InternalServerError)
                .attach_printable("Failed to obtain decrypted card object from db")?;

        let is_card_updation_required =
            validate_payment_method_update(card_update.clone(), existing_card_data.clone());

        let response = if is_card_updation_required {
            // Fetch the existing card data from locker for getting card number
            let card_data_from_locker = get_card_from_locker(
                &state,
                &pm.customer_id,
                &pm.merchant_id,
                pm.locker_id.as_ref().unwrap_or(&pm.payment_method_id),
            )
            .await
            .change_context(errors::ApiErrorResponse::InternalServerError)
            .attach_printable("Error getting card from locker")?;

            if card_update.card_exp_month.is_some() || card_update.card_exp_year.is_some() {
                helpers::validate_card_expiry(
                    card_update
                        .card_exp_month
                        .as_ref()
                        .unwrap_or(&card_data_from_locker.card_exp_month),
                    card_update
                        .card_exp_year
                        .as_ref()
                        .unwrap_or(&card_data_from_locker.card_exp_year),
                )?;
            }

            let updated_card_details = card_update.apply(card_data_from_locker.clone());

            // Construct new payment method object from request
            let new_pm = api::PaymentMethodCreate {
                payment_method: pm.get_payment_method_type(),
                payment_method_type: pm.get_payment_method_subtype(),
                payment_method_issuer: pm.payment_method_issuer.clone(),
                payment_method_issuer_code: pm.payment_method_issuer_code,
                #[cfg(feature = "payouts")]
                bank_transfer: None,
                card: Some(updated_card_details.clone()),
                #[cfg(feature = "payouts")]
                wallet: None,
                metadata: None,
                customer_id: Some(pm.customer_id.clone()),
                client_secret: pm.client_secret.clone(),
                payment_method_data: None,
                card_network: None,
                billing: None,
                connector_mandate_details: None,
                network_transaction_id: None,
            };
            new_pm.validate()?;
            let cards = PmCards {
                state: &state,
                merchant_account,
            };
            // Delete old payment method from locker
            cards
                .delete_card_from_locker(
                    &pm.customer_id,
                    &pm.merchant_id,
                    pm.locker_id.as_ref().unwrap_or(&pm.payment_method_id),
                )
                .await?;

            // Add the updated payment method data to locker
            let (mut add_card_resp, _) = Box::pin(cards.add_card_to_locker(
                new_pm.clone(),
                &updated_card_details,
                &pm.customer_id,
                Some(pm.locker_id.as_ref().unwrap_or(&pm.payment_method_id)),
            ))
            .await
            .change_context(errors::ApiErrorResponse::InternalServerError)
            .attach_printable("Failed to add updated payment method to locker")?;

            // Construct new updated card object. Consider a field if passed in request or else populate it with the existing value from existing_card_data
            let updated_card = Some(api::CardDetailFromLocker {
                scheme: existing_card_data.scheme,
                last4_digits: Some(card_data_from_locker.card_number.get_last4()),
                issuer_country: existing_card_data.issuer_country,
                card_number: existing_card_data.card_number,
                expiry_month: card_update
                    .card_exp_month
                    .or(existing_card_data.expiry_month),
                expiry_year: card_update.card_exp_year.or(existing_card_data.expiry_year),
                card_token: existing_card_data.card_token,
                card_fingerprint: existing_card_data.card_fingerprint,
                card_holder_name: card_update
                    .card_holder_name
                    .or(existing_card_data.card_holder_name),
                nick_name: card_update.nick_name.or(existing_card_data.nick_name),
                card_network: existing_card_data.card_network,
                card_isin: existing_card_data.card_isin,
                card_issuer: existing_card_data.card_issuer,
                card_type: existing_card_data.card_type,
                saved_to_locker: true,
            });

            let updated_pmd = updated_card
                .as_ref()
                .map(|card| PaymentMethodsData::Card(CardDetailsPaymentMethod::from(card.clone())));
            let key_manager_state = (&state).into();
            let pm_data_encrypted: Option<Encryptable<Secret<serde_json::Value>>> = updated_pmd
                .async_map(|updated_pmd| {
                    create_encrypted_data(&key_manager_state, &key_store, updated_pmd)
                })
                .await
                .transpose()
                .change_context(errors::ApiErrorResponse::InternalServerError)
                .attach_printable("Unable to encrypt payment method data")?;

            let pm_update = storage::PaymentMethodUpdate::PaymentMethodDataUpdate {
                payment_method_data: pm_data_encrypted.map(Into::into),
            };

            add_card_resp
                .payment_method_id
                .clone_from(&pm.payment_method_id);

            db.update_payment_method(
                &((&state).into()),
                &key_store,
                pm,
                pm_update,
                merchant_account.storage_scheme,
            )
            .await
            .change_context(errors::ApiErrorResponse::InternalServerError)
            .attach_printable("Failed to update payment method in db")?;

            add_card_resp
        } else {
            // Return existing payment method data as response without any changes
            api::PaymentMethodResponse {
                merchant_id: pm.merchant_id.to_owned(),
                customer_id: Some(pm.customer_id.clone()),
                payment_method_id: pm.payment_method_id.clone(),
                payment_method: pm.get_payment_method_type(),
                payment_method_type: pm.get_payment_method_subtype(),
                #[cfg(feature = "payouts")]
                bank_transfer: None,
                card: Some(existing_card_data),
                metadata: pm.metadata,
                created: Some(pm.created_at),
                recurring_enabled: false,
                installment_payment_enabled: false,
                payment_experience: Some(vec![api_models::enums::PaymentExperience::RedirectToUrl]),
                last_used_at: Some(common_utils::date_time::now()),
                client_secret: pm.client_secret.clone(),
            }
        };

        Ok(services::ApplicationResponse::Json(response))
    } else {
        Err(report!(errors::ApiErrorResponse::NotSupported {
            message: "Payment method update for the given payment method is not supported".into()
        }))
    }
}

#[cfg(all(
    any(feature = "v1", feature = "v2"),
    not(feature = "payment_methods_v2")
))]
pub fn validate_payment_method_update(
    card_updation_obj: CardDetailUpdate,
    existing_card_data: api::CardDetailFromLocker,
) -> bool {
    // Return true If any one of the below condition returns true,
    // If a field is not passed in the update request, return false.
    // If the field is present, it depends on the existing field data:
    // - If existing field data is not present, or if it is present and doesn't match
    //   the update request data, then return true.
    // - Or else return false
    card_updation_obj
        .card_exp_month
        .map(|exp_month| exp_month.expose())
        .is_some_and(|new_exp_month| {
            existing_card_data
                .expiry_month
                .map(|exp_month| exp_month.expose())
                != Some(new_exp_month)
        })
        || card_updation_obj
            .card_exp_year
            .map(|exp_year| exp_year.expose())
            .is_some_and(|new_exp_year| {
                existing_card_data
                    .expiry_year
                    .map(|exp_year| exp_year.expose())
                    != Some(new_exp_year)
            })
        || card_updation_obj
            .card_holder_name
            .map(|name| name.expose())
            .is_some_and(|new_card_holder_name| {
                existing_card_data
                    .card_holder_name
                    .map(|name| name.expose())
                    != Some(new_card_holder_name)
            })
        || card_updation_obj
            .nick_name
            .map(|nick_name| nick_name.expose())
            .is_some_and(|new_nick_name| {
                existing_card_data
                    .nick_name
                    .map(|nick_name| nick_name.expose())
                    != Some(new_nick_name)
            })
}

#[cfg(all(feature = "v2", feature = "payment_methods_v2"))]
pub fn validate_payment_method_update(
    _card_updation_obj: CardDetailUpdate,
    _existing_card_data: api::CardDetailFromLocker,
) -> bool {
    todo!()
}

// Wrapper function to switch lockers

pub async fn get_card_from_locker(
    state: &routes::SessionState,
    customer_id: &id_type::CustomerId,
    merchant_id: &id_type::MerchantId,
    card_reference: &str,
) -> errors::RouterResult<Card> {
    metrics::GET_FROM_LOCKER.add(1, &[]);

    let get_card_from_rs_locker_resp = common_utils::metrics::utils::record_operation_time(
        async {
            get_card_from_hs_locker(
                state,
                customer_id,
                merchant_id,
                card_reference,
                api_enums::LockerChoice::HyperswitchCardVault,
            )
            .await
            .change_context(errors::ApiErrorResponse::InternalServerError)
            .attach_printable("Failed while getting card from hyperswitch card vault")
            .inspect_err(|_| {
                metrics::CARD_LOCKER_FAILURES.add(
                    1,
                    router_env::metric_attributes!(("locker", "rust"), ("operation", "get")),
                );
            })
        },
        &metrics::CARD_GET_TIME,
        router_env::metric_attributes!(("locker", "rust")),
    )
    .await?;

    logger::debug!("card retrieved from rust locker");
    Ok(get_card_from_rs_locker_resp)
}

#[cfg(all(feature = "v2", feature = "customer_v2"))]
pub async fn delete_card_by_locker_id(
    state: &routes::SessionState,
    id: &id_type::GlobalCustomerId,
    merchant_id: &id_type::MerchantId,
) -> errors::RouterResult<payment_methods::DeleteCardResp> {
    todo!()
}

#[instrument(skip_all)]
pub async fn decode_and_decrypt_locker_data(
    state: &routes::SessionState,
    key_store: &domain::MerchantKeyStore,
    enc_card_data: String,
) -> errors::CustomResult<Secret<String>, errors::VaultError> {
    // Fetch key
    let key = key_store.key.get_inner().peek();
    // Decode
    let decoded_bytes = hex::decode(&enc_card_data)
        .change_context(errors::VaultError::ResponseDeserializationFailed)
        .attach_printable("Failed to decode hex string into bytes")?;
    // Decrypt
    domain::types::crypto_operation(
        &state.into(),
        type_name!(payment_method::PaymentMethod),
        domain::types::CryptoOperation::DecryptOptional(Some(Encryption::new(
            decoded_bytes.into(),
        ))),
        Identifier::Merchant(key_store.merchant_id.clone()),
        key,
    )
    .await
    .and_then(|val| val.try_into_optionaloperation())
    .change_context(errors::VaultError::FetchPaymentMethodFailed)?
    .map_or(
        Err(report!(errors::VaultError::FetchPaymentMethodFailed)),
        |d| Ok(d.into_inner()),
    )
}

#[instrument(skip_all)]
pub async fn get_payment_method_from_hs_locker<'a>(
    state: &'a routes::SessionState,
    key_store: &domain::MerchantKeyStore,
    customer_id: &id_type::CustomerId,
    merchant_id: &id_type::MerchantId,
    payment_method_reference: &'a str,
    locker_choice: Option<api_enums::LockerChoice>,
) -> errors::CustomResult<Secret<String>, errors::VaultError> {
    let locker = &state.conf.locker;
    let jwekey = state.conf.jwekey.get_inner();

    let payment_method_data = if !locker.mock_locker {
        let request = payment_methods::mk_get_card_request_hs(
            jwekey,
            locker,
            customer_id,
            merchant_id,
            payment_method_reference,
            locker_choice,
            state.tenant.tenant_id.clone(),
            state.request_id,
        )
        .await
        .change_context(errors::VaultError::FetchPaymentMethodFailed)
        .attach_printable("Making get payment method request failed")?;

        let get_card_resp = call_locker_api::<payment_methods::RetrieveCardResp>(
            state,
            request,
            "get_pm_from_locker",
            locker_choice,
        )
        .await
        .change_context(errors::VaultError::FetchPaymentMethodFailed)?;

        let retrieve_card_resp = get_card_resp
            .payload
            .get_required_value("RetrieveCardRespPayload")
            .change_context(errors::VaultError::FetchPaymentMethodFailed)
            .attach_printable("Failed to retrieve field - payload from RetrieveCardResp")?;
        let enc_card_data = retrieve_card_resp
            .enc_card_data
            .get_required_value("enc_card_data")
            .change_context(errors::VaultError::FetchPaymentMethodFailed)
            .attach_printable(
                "Failed to retrieve field - enc_card_data from RetrieveCardRespPayload",
            )?;
        decode_and_decrypt_locker_data(state, key_store, enc_card_data.peek().to_string()).await?
    } else {
        mock_get_payment_method(state, key_store, payment_method_reference)
            .await?
            .payment_method
            .payment_method_data
    };
    Ok(payment_method_data)
}

#[instrument(skip_all)]
pub async fn add_card_to_hs_locker(
    state: &routes::SessionState,
    payload: &payment_methods::StoreLockerReq,
    customer_id: &id_type::CustomerId,
    locker_choice: api_enums::LockerChoice,
) -> errors::CustomResult<payment_methods::StoreCardRespPayload, errors::VaultError> {
    let locker = &state.conf.locker;
    let jwekey = state.conf.jwekey.get_inner();
    let db = &*state.store;
    let stored_card_response = if !locker.mock_locker {
        let request = payment_methods::mk_add_locker_request_hs(
            jwekey,
            locker,
            payload,
            locker_choice,
            state.tenant.tenant_id.clone(),
            state.request_id,
        )
        .await?;
        call_locker_api::<payment_methods::StoreCardResp>(
            state,
            request,
            "add_card_to_hs_locker",
            Some(locker_choice),
        )
        .await
        .change_context(errors::VaultError::SaveCardFailed)?
    } else {
        let card_id = generate_id(consts::ID_LENGTH, "card");
        mock_call_to_locker_hs(db, &card_id, payload, None, None, Some(customer_id)).await?
    };

    let stored_card = stored_card_response
        .payload
        .get_required_value("StoreCardRespPayload")
        .change_context(errors::VaultError::SaveCardFailed)?;
    Ok(stored_card)
}

#[instrument(skip_all)]
pub async fn call_locker_api<T>(
    state: &routes::SessionState,
    request: Request,
    flow_name: &str,
    locker_choice: Option<api_enums::LockerChoice>,
) -> errors::CustomResult<T, errors::VaultError>
where
    T: serde::de::DeserializeOwned,
{
    let locker = &state.conf.locker;
    let jwekey = state.conf.jwekey.get_inner();
    let response_type_name = type_name!(T);

    let response = services::call_connector_api(state, request, flow_name)
        .await
        .change_context(errors::VaultError::ApiError)?;

    let is_locker_call_succeeded = response.is_ok();

    let jwe_body = response
        .unwrap_or_else(|err| err)
        .response
        .parse_struct::<services::JweBody>("JweBody")
        .change_context(errors::VaultError::ResponseDeserializationFailed)
        .attach_printable("Failed while parsing locker response into JweBody")?;

    let decrypted_payload = payment_methods::get_decrypted_response_payload(
        jwekey,
        jwe_body,
        locker_choice,
        locker.decryption_scheme.clone(),
    )
    .await
    .change_context(errors::VaultError::ResponseDeserializationFailed)
    .attach_printable("Failed while decrypting locker payload response")?;

    // Irrespective of locker's response status, payload is JWE + JWS decrypted. But based on locker's status,
    // if Ok, deserialize the decrypted payload into given type T
    // if Err, raise an error including locker error message too
    if is_locker_call_succeeded {
        let stored_card_resp: Result<T, error_stack::Report<errors::VaultError>> =
            decrypted_payload
                .parse_struct(response_type_name)
                .change_context(errors::VaultError::ResponseDeserializationFailed)
                .attach_printable_lazy(|| {
                    format!("Failed while parsing locker response into {response_type_name}")
                });
        stored_card_resp
    } else {
        Err::<T, error_stack::Report<errors::VaultError>>((errors::VaultError::ApiError).into())
            .attach_printable_lazy(|| format!("Locker error response: {decrypted_payload:?}"))
    }
}

#[cfg(all(
    any(feature = "v1", feature = "v2"),
    not(feature = "payment_methods_v2")
))]
pub async fn update_payment_method_metadata_and_last_used(
    state: &routes::SessionState,
    key_store: &domain::MerchantKeyStore,
    db: &dyn db::StorageInterface,
    pm: domain::PaymentMethod,
    pm_metadata: Option<serde_json::Value>,
    storage_scheme: MerchantStorageScheme,
) -> errors::CustomResult<(), errors::VaultError> {
    let pm_update = payment_method::PaymentMethodUpdate::MetadataUpdateAndLastUsed {
        metadata: pm_metadata,
        last_used_at: common_utils::date_time::now(),
    };
    db.update_payment_method(&(state.into()), key_store, pm, pm_update, storage_scheme)
        .await
        .change_context(errors::VaultError::UpdateInPaymentMethodDataTableFailed)?;
    Ok(())
}

pub async fn update_payment_method_and_last_used(
    state: &routes::SessionState,
    key_store: &domain::MerchantKeyStore,
    db: &dyn db::StorageInterface,
    pm: domain::PaymentMethod,
    payment_method_update: Option<Encryption>,
    storage_scheme: MerchantStorageScheme,
    card_scheme: Option<String>,
) -> errors::CustomResult<(), errors::VaultError> {
    let pm_update = payment_method::PaymentMethodUpdate::UpdatePaymentMethodDataAndLastUsed {
        payment_method_data: payment_method_update,
        scheme: card_scheme,
        last_used_at: common_utils::date_time::now(),
    };
    db.update_payment_method(&(state.into()), key_store, pm, pm_update, storage_scheme)
        .await
        .change_context(errors::VaultError::UpdateInPaymentMethodDataTableFailed)?;
    Ok(())
}

#[cfg(all(feature = "v2", feature = "payment_methods_v2"))]
pub async fn update_payment_method_connector_mandate_details(
    state: &routes::SessionState,
    key_store: &domain::MerchantKeyStore,
    db: &dyn StorageInterface,
    pm: domain::PaymentMethod,
    connector_mandate_details: Option<CommonMandateReference>,
    storage_scheme: MerchantStorageScheme,
) -> errors::CustomResult<(), errors::VaultError> {
    let pm_update = payment_method::PaymentMethodUpdate::ConnectorMandateDetailsUpdate {
        connector_mandate_details: connector_mandate_details.map(|cmd| cmd.into()),
    };

    db.update_payment_method(&(state.into()), key_store, pm, pm_update, storage_scheme)
        .await
        .change_context(errors::VaultError::UpdateInPaymentMethodDataTableFailed)?;
    Ok(())
}

#[cfg(all(
    any(feature = "v1", feature = "v2"),
    not(feature = "payment_methods_v2")
))]
pub async fn update_payment_method_connector_mandate_details(
    state: &routes::SessionState,
    key_store: &domain::MerchantKeyStore,
    db: &dyn db::StorageInterface,
    pm: domain::PaymentMethod,
    connector_mandate_details: Option<CommonMandateReference>,
    storage_scheme: MerchantStorageScheme,
) -> errors::CustomResult<(), errors::VaultError> {
    let connector_mandate_details_value = connector_mandate_details
        .map(|common_mandate| {
            common_mandate.get_mandate_details_value().map_err(|err| {
                router_env::logger::error!("Failed to get get_mandate_details_value : {:?}", err);
                errors::VaultError::UpdateInPaymentMethodDataTableFailed
            })
        })
        .transpose()?;

    let pm_update = payment_method::PaymentMethodUpdate::ConnectorMandateDetailsUpdate {
        connector_mandate_details: connector_mandate_details_value,
    };

    db.update_payment_method(&(state.into()), key_store, pm, pm_update, storage_scheme)
        .await
        .change_context(errors::VaultError::UpdateInPaymentMethodDataTableFailed)?;
    Ok(())
}
#[instrument(skip_all)]
pub async fn get_card_from_hs_locker<'a>(
    state: &'a routes::SessionState,
    customer_id: &id_type::CustomerId,
    merchant_id: &id_type::MerchantId,
    card_reference: &'a str,
    locker_choice: api_enums::LockerChoice,
) -> errors::CustomResult<Card, errors::VaultError> {
    let locker = &state.conf.locker;
    let jwekey = &state.conf.jwekey.get_inner();

    if !locker.mock_locker {
        let request = payment_methods::mk_get_card_request_hs(
            jwekey,
            locker,
            customer_id,
            merchant_id,
            card_reference,
            Some(locker_choice),
            state.tenant.tenant_id.clone(),
            state.request_id,
        )
        .await
        .change_context(errors::VaultError::FetchCardFailed)
        .attach_printable("Making get card request failed")?;
        let get_card_resp = call_locker_api::<payment_methods::RetrieveCardResp>(
            state,
            request,
            "get_card_from_locker",
            Some(locker_choice),
        )
        .await
        .change_context(errors::VaultError::FetchCardFailed)?;

        let retrieve_card_resp = get_card_resp
            .payload
            .get_required_value("RetrieveCardRespPayload")
            .change_context(errors::VaultError::FetchCardFailed)?;
        retrieve_card_resp
            .card
            .get_required_value("Card")
            .change_context(errors::VaultError::FetchCardFailed)
    } else {
        let (get_card_resp, _) = mock_get_card(&*state.store, card_reference).await?;
        payment_methods::mk_get_card_response(get_card_resp)
            .change_context(errors::VaultError::ResponseDeserializationFailed)
    }
}

#[instrument(skip_all)]
pub async fn delete_card_from_hs_locker<'a>(
    state: &routes::SessionState,
    customer_id: &id_type::CustomerId,
    merchant_id: &id_type::MerchantId,
    card_reference: &'a str,
) -> errors::CustomResult<payment_methods::DeleteCardResp, errors::VaultError> {
    let locker = &state.conf.locker;
    let jwekey = &state.conf.jwekey.get_inner();

    let request = payment_methods::mk_delete_card_request_hs(
        jwekey,
        locker,
        customer_id,
        merchant_id,
        card_reference,
        state.tenant.tenant_id.clone(),
        state.request_id,
    )
    .await
    .change_context(errors::VaultError::DeleteCardFailed)
    .attach_printable("Making delete card request failed")?;

    if !locker.mock_locker {
        call_locker_api::<payment_methods::DeleteCardResp>(
            state,
            request,
            "delete_card_from_locker",
            Some(api_enums::LockerChoice::HyperswitchCardVault),
        )
        .await
        .change_context(errors::VaultError::DeleteCardFailed)
    } else {
        Ok(mock_delete_card_hs(&*state.store, card_reference)
            .await
            .change_context(errors::VaultError::DeleteCardFailed)?)
    }
}

// Need to fix this function while completing v2
#[cfg(all(feature = "v2", feature = "customer_v2"))]
#[instrument(skip_all)]
pub async fn delete_card_from_hs_locker_by_global_id<'a>(
    state: &routes::SessionState,
    id: &str,
    merchant_id: &id_type::MerchantId,
    card_reference: &'a str,
) -> errors::RouterResult<payment_methods::DeleteCardResp> {
    todo!()
}

///Mock api for local testing
pub async fn mock_call_to_locker_hs(
    db: &dyn db::StorageInterface,
    card_id: &str,
    payload: &payment_methods::StoreLockerReq,
    card_cvc: Option<String>,
    payment_method_id: Option<String>,
    customer_id: Option<&id_type::CustomerId>,
) -> errors::CustomResult<payment_methods::StoreCardResp, errors::VaultError> {
    let mut locker_mock_up = storage::LockerMockUpNew {
        card_id: card_id.to_string(),
        external_id: uuid::Uuid::new_v4().to_string(),
        card_fingerprint: uuid::Uuid::new_v4().to_string(),
        card_global_fingerprint: uuid::Uuid::new_v4().to_string(),
        merchant_id: id_type::MerchantId::default(),
        card_number: "4111111111111111".to_string(),
        card_exp_year: "2099".to_string(),
        card_exp_month: "12".to_string(),
        card_cvc,
        payment_method_id,
        customer_id: customer_id.map(ToOwned::to_owned),
        name_on_card: None,
        nickname: None,
        enc_card_data: None,
    };
    locker_mock_up = match payload {
        payment_methods::StoreLockerReq::LockerCard(store_card_req) => storage::LockerMockUpNew {
            merchant_id: store_card_req.merchant_id.to_owned(),
            card_number: store_card_req.card.card_number.peek().to_string(),
            card_exp_year: store_card_req.card.card_exp_year.peek().to_string(),
            card_exp_month: store_card_req.card.card_exp_month.peek().to_string(),
            name_on_card: store_card_req.card.name_on_card.to_owned().expose_option(),
            nickname: store_card_req.card.nick_name.to_owned(),
            ..locker_mock_up
        },
        payment_methods::StoreLockerReq::LockerGeneric(store_generic_req) => {
            storage::LockerMockUpNew {
                merchant_id: store_generic_req.merchant_id.to_owned(),
                enc_card_data: Some(store_generic_req.enc_data.to_owned()),
                ..locker_mock_up
            }
        }
    };

    let response = db
        .insert_locker_mock_up(locker_mock_up)
        .await
        .change_context(errors::VaultError::SaveCardFailed)?;
    let payload = payment_methods::StoreCardRespPayload {
        card_reference: response.card_id,
        duplication_check: None,
    };
    Ok(payment_methods::StoreCardResp {
        status: "Ok".to_string(),
        error_code: None,
        error_message: None,
        payload: Some(payload),
    })
}

#[instrument(skip_all)]
pub async fn mock_get_card<'a>(
    db: &dyn db::StorageInterface,
    card_id: &'a str,
) -> errors::CustomResult<(payment_methods::GetCardResponse, Option<String>), errors::VaultError> {
    let locker_mock_up = db
        .find_locker_by_card_id(card_id)
        .await
        .change_context(errors::VaultError::FetchCardFailed)?;
    let add_card_response = payment_methods::AddCardResponse {
        card_id: locker_mock_up
            .payment_method_id
            .unwrap_or(locker_mock_up.card_id),
        external_id: locker_mock_up.external_id,
        card_fingerprint: locker_mock_up.card_fingerprint.into(),
        card_global_fingerprint: locker_mock_up.card_global_fingerprint.into(),
        merchant_id: Some(locker_mock_up.merchant_id),
        card_number: cards::CardNumber::try_from(locker_mock_up.card_number)
            .change_context(errors::VaultError::ResponseDeserializationFailed)
            .attach_printable("Invalid card number format from the mock locker")
            .map(Some)?,
        card_exp_year: Some(locker_mock_up.card_exp_year.into()),
        card_exp_month: Some(locker_mock_up.card_exp_month.into()),
        name_on_card: locker_mock_up.name_on_card.map(|card| card.into()),
        nickname: locker_mock_up.nickname,
        customer_id: locker_mock_up.customer_id,
        duplicate: locker_mock_up.duplicate,
    };
    Ok((
        payment_methods::GetCardResponse {
            card: add_card_response,
        },
        locker_mock_up.card_cvc,
    ))
}

#[instrument(skip_all)]
pub async fn mock_get_payment_method<'a>(
    state: &routes::SessionState,
    key_store: &domain::MerchantKeyStore,
    card_id: &'a str,
) -> errors::CustomResult<payment_methods::GetPaymentMethodResponse, errors::VaultError> {
    let db = &*state.store;
    let locker_mock_up = db
        .find_locker_by_card_id(card_id)
        .await
        .change_context(errors::VaultError::FetchPaymentMethodFailed)?;
    let dec_data = if let Some(e) = locker_mock_up.enc_card_data {
        decode_and_decrypt_locker_data(state, key_store, e).await
    } else {
        Err(report!(errors::VaultError::FetchPaymentMethodFailed))
    }?;
    let payment_method_response = payment_methods::AddPaymentMethodResponse {
        payment_method_id: locker_mock_up
            .payment_method_id
            .unwrap_or(locker_mock_up.card_id),
        external_id: locker_mock_up.external_id,
        merchant_id: Some(locker_mock_up.merchant_id.to_owned()),
        nickname: locker_mock_up.nickname,
        customer_id: locker_mock_up.customer_id,
        duplicate: locker_mock_up.duplicate,
        payment_method_data: dec_data,
    };
    Ok(payment_methods::GetPaymentMethodResponse {
        payment_method: payment_method_response,
    })
}

#[instrument(skip_all)]
pub async fn mock_delete_card_hs<'a>(
    db: &dyn db::StorageInterface,
    card_id: &'a str,
) -> errors::CustomResult<payment_methods::DeleteCardResp, errors::VaultError> {
    db.delete_locker_mock_up(card_id)
        .await
        .change_context(errors::VaultError::FetchCardFailed)?;
    Ok(payment_methods::DeleteCardResp {
        status: "Ok".to_string(),
        error_code: None,
        error_message: None,
    })
}

#[instrument(skip_all)]
pub async fn mock_delete_card<'a>(
    db: &dyn db::StorageInterface,
    card_id: &'a str,
) -> errors::CustomResult<payment_methods::DeleteCardResponse, errors::VaultError> {
    let locker_mock_up = db
        .delete_locker_mock_up(card_id)
        .await
        .change_context(errors::VaultError::FetchCardFailed)?;
    Ok(payment_methods::DeleteCardResponse {
        card_id: Some(locker_mock_up.card_id),
        external_id: Some(locker_mock_up.external_id),
        card_isin: None,
        status: "Ok".to_string(),
    })
}
//------------------------------------------------------------------------------
pub fn get_banks(
    state: &routes::SessionState,
    pm_type: common_enums::enums::PaymentMethodType,
    connectors: Vec<String>,
) -> Result<Vec<BankCodeResponse>, errors::ApiErrorResponse> {
    let mut bank_names_hm: HashMap<String, HashSet<common_enums::enums::BankNames>> =
        HashMap::new();

    if matches!(
        pm_type,
        api_enums::PaymentMethodType::Giropay | api_enums::PaymentMethodType::Sofort
    ) {
        Ok(vec![BankCodeResponse {
            bank_name: vec![],
            eligible_connectors: connectors,
        }])
    } else {
        let mut bank_code_responses = vec![];
        for connector in &connectors {
            if let Some(connector_bank_names) = state.conf.bank_config.0.get(&pm_type) {
                if let Some(connector_hash_set) = connector_bank_names.0.get(connector) {
                    bank_names_hm.insert(connector.clone(), connector_hash_set.banks.clone());
                } else {
                    logger::error!("Could not find any configured connectors for payment_method -> {pm_type} for connector -> {connector}");
                }
            } else {
                logger::error!("Could not find any configured banks for payment_method -> {pm_type} for connector -> {connector}");
            }
        }

        let vector_of_hashsets = bank_names_hm
            .values()
            .map(|bank_names_hashset| bank_names_hashset.to_owned())
            .collect::<Vec<_>>();

        let mut common_bank_names = HashSet::new();
        if let Some(first_element) = vector_of_hashsets.first() {
            common_bank_names = vector_of_hashsets
                .iter()
                .skip(1)
                .fold(first_element.to_owned(), |acc, hs| {
                    acc.intersection(hs).copied().collect()
                });
        }

        if !common_bank_names.is_empty() {
            bank_code_responses.push(BankCodeResponse {
                bank_name: common_bank_names.clone().into_iter().collect(),
                eligible_connectors: connectors.clone(),
            });
        }

        for connector in connectors {
            if let Some(all_bank_codes_for_connector) = bank_names_hm.get(&connector) {
                let remaining_bank_codes: HashSet<_> = all_bank_codes_for_connector
                    .difference(&common_bank_names)
                    .collect();

                if !remaining_bank_codes.is_empty() {
                    bank_code_responses.push(BankCodeResponse {
                        bank_name: remaining_bank_codes
                            .into_iter()
                            .map(|ele| ele.to_owned())
                            .collect(),
                        eligible_connectors: vec![connector],
                    })
                }
            } else {
                logger::error!("Could not find any configured banks for payment_method -> {pm_type} for connector -> {connector}");
            }
        }
        Ok(bank_code_responses)
    }
}

fn get_val(str: String, val: &serde_json::Value) -> Option<String> {
    str.split('.')
        .try_fold(val, |acc, x| acc.get(x))
        .and_then(|v| v.as_str())
        .map(|s| s.to_string())
}

#[cfg(all(
    any(feature = "v1", feature = "v2"),
    not(feature = "customer_v2"),
    not(feature = "payment_methods_v2")
))]
pub async fn list_payment_methods(
    state: routes::SessionState,
    merchant_account: domain::MerchantAccount,
    key_store: domain::MerchantKeyStore,
    mut req: api::PaymentMethodListRequest,
) -> errors::RouterResponse<api::PaymentMethodListResponse> {
    let db = &*state.store;
    let pm_config_mapping = &state.conf.pm_filters;
    let key_manager_state = &(&state).into();
    let payment_intent = if let Some(cs) = &req.client_secret {
        if cs.starts_with("pm_") {
            validate_payment_method_and_client_secret(
                &state,
                cs,
                db,
                &merchant_account,
                &key_store,
            )
            .await?;
            None
        } else {
            helpers::verify_payment_intent_time_and_client_secret(
                &state,
                &merchant_account,
                &key_store,
                req.client_secret.clone(),
            )
            .await?
        }
    } else {
        None
    };

    let shipping_address = payment_intent
        .as_ref()
        .async_map(|pi| async {
            helpers::get_address_by_id(
                &state,
                pi.shipping_address_id.clone(),
                &key_store,
                &pi.payment_id,
                merchant_account.get_id(),
                merchant_account.storage_scheme,
            )
            .await
        })
        .await
        .transpose()?
        .flatten();

    let billing_address = payment_intent
        .as_ref()
        .async_map(|pi| async {
            helpers::get_address_by_id(
                &state,
                pi.billing_address_id.clone(),
                &key_store,
                &pi.payment_id,
                merchant_account.get_id(),
                merchant_account.storage_scheme,
            )
            .await
        })
        .await
        .transpose()?
        .flatten();

    let customer = payment_intent
        .as_ref()
        .async_and_then(|pi| async {
            pi.customer_id
                .as_ref()
                .async_and_then(|cust| async {
                    db.find_customer_by_customer_id_merchant_id(
                        key_manager_state,
                        cust,
                        &pi.merchant_id,
                        &key_store,
                        merchant_account.storage_scheme,
                    )
                    .await
                    .to_not_found_response(errors::ApiErrorResponse::CustomerNotFound)
                    .ok()
                })
                .await
        })
        .await;

    let payment_attempt = payment_intent
        .as_ref()
        .async_map(|pi| async {
            db.find_payment_attempt_by_payment_id_merchant_id_attempt_id(
                &pi.payment_id,
                &pi.merchant_id,
                &pi.active_attempt.get_id(),
                merchant_account.storage_scheme,
            )
            .await
            .change_context(errors::ApiErrorResponse::PaymentNotFound)
        })
        .await
        .transpose()?;
    let setup_future_usage = payment_intent.as_ref().and_then(|pi| pi.setup_future_usage);
    let is_cit_transaction = payment_attempt
        .as_ref()
        .map(|pa| pa.mandate_details.is_some())
        .unwrap_or(false)
        || setup_future_usage
            .map(|future_usage| future_usage == common_enums::FutureUsage::OffSession)
            .unwrap_or(false);
    let payment_type = payment_attempt.as_ref().map(|pa| {
        let amount = api::Amount::from(pa.net_amount.get_order_amount());
        let mandate_type = if pa.mandate_id.is_some() {
            Some(api::MandateTransactionType::RecurringMandateTransaction)
        } else if is_cit_transaction {
            Some(api::MandateTransactionType::NewMandateTransaction)
        } else {
            None
        };

        helpers::infer_payment_type(amount, mandate_type.as_ref())
    });

    let all_mcas = db
        .find_merchant_connector_account_by_merchant_id_and_disabled_list(
            key_manager_state,
            merchant_account.get_id(),
            false,
            &key_store,
        )
        .await
        .to_not_found_response(errors::ApiErrorResponse::MerchantAccountNotFound)?;

    let profile_id = payment_intent
        .as_ref()
        .and_then(|payment_intent| payment_intent.profile_id.as_ref())
        .get_required_value("profile_id")
        .change_context(errors::ApiErrorResponse::GenericNotFoundError {
            message: "Profile id not found".to_string(),
        })?;
    let business_profile = db
        .find_business_profile_by_profile_id(key_manager_state, &key_store, profile_id)
        .await
        .to_not_found_response(errors::ApiErrorResponse::ProfileNotFound {
            id: profile_id.get_string_repr().to_owned(),
        })?;

    // filter out payment connectors based on profile_id
    let filtered_mcas = all_mcas
        .clone()
        .filter_based_on_profile_and_connector_type(profile_id, ConnectorType::PaymentProcessor);

    logger::debug!(mca_before_filtering=?filtered_mcas);

    let mut response: Vec<ResponsePaymentMethodIntermediate> = vec![];
    // Key creation for storing PM_FILTER_CGRAPH
    let key = {
        format!(
            "pm_filters_cgraph_{}_{}",
            merchant_account.get_id().get_string_repr(),
            profile_id.get_string_repr()
        )
    };

    if let Some(graph) = get_merchant_pm_filter_graph(&state, &key).await {
        // Derivation of PM_FILTER_CGRAPH from MokaCache successful
        for mca in &filtered_mcas {
            let payment_methods = match &mca.payment_methods_enabled {
                Some(pm) => pm,
                None => continue,
            };
            filter_payment_methods(
                &graph,
                mca.get_id(),
                payment_methods,
                &mut req,
                &mut response,
                payment_intent.as_ref(),
                payment_attempt.as_ref(),
                billing_address.as_ref(),
                mca.connector_name.clone(),
                &state.conf.saved_payment_methods,
            )
            .await?;
        }
    } else {
        // No PM_FILTER_CGRAPH Cache present in MokaCache
        let mut builder = cgraph::ConstraintGraphBuilder::new();
        for mca in &filtered_mcas {
            let domain_id = builder.make_domain(
                mca.get_id().get_string_repr().to_string(),
                mca.connector_name.as_str(),
            );

            let Ok(domain_id) = domain_id else {
                logger::error!("Failed to construct domain for list payment methods");
                return Err(errors::ApiErrorResponse::InternalServerError.into());
            };

            let payment_methods = match &mca.payment_methods_enabled {
                Some(pm) => pm,
                None => continue,
            };
            if let Err(e) = make_pm_graph(
                &mut builder,
                domain_id,
                payment_methods,
                mca.connector_name.clone(),
                pm_config_mapping,
                &state.conf.mandates.supported_payment_methods,
                &state.conf.mandates.update_mandate_supported,
            ) {
                logger::error!(
                    "Failed to construct constraint graph for list payment methods {e:?}"
                );
            }
        }

        // Refreshing our CGraph cache
        let graph = refresh_pm_filters_cache(&state, &key, builder.build()).await;

        for mca in &filtered_mcas {
            let payment_methods = match &mca.payment_methods_enabled {
                Some(pm) => pm,
                None => continue,
            };
            filter_payment_methods(
                &graph,
                mca.get_id().clone(),
                payment_methods,
                &mut req,
                &mut response,
                payment_intent.as_ref(),
                payment_attempt.as_ref(),
                billing_address.as_ref(),
                mca.connector_name.clone(),
                &state.conf.saved_payment_methods,
            )
            .await?;
        }
    }
    logger::info!(
        "The Payment Methods available after Constraint Graph filtering are {:?}",
        response
    );

    // Filter out wallet payment method from mca if customer has already saved it
    customer
        .as_ref()
        .async_map(|customer| async {
            let wallet_pm_exists = response
                .iter()
                .any(|mca| mca.payment_method == enums::PaymentMethod::Wallet);
            if wallet_pm_exists {
                match db
                    .find_payment_method_by_customer_id_merchant_id_status(
                        &((&state).into()),
                        &key_store,
                        &customer.customer_id,
                        merchant_account.get_id(),
                        common_enums::PaymentMethodStatus::Active,
                        None,
                        merchant_account.storage_scheme,
                    )
                    .await
                {
                    Ok(customer_payment_methods) => {
                        let customer_wallet_pm = customer_payment_methods
                            .iter()
                            .filter(|cust_pm| {
                                cust_pm.get_payment_method_type() == Some(enums::PaymentMethod::Wallet)
                            })
                            .collect::<Vec<_>>();

                        response.retain(|mca| {
                            !(mca.payment_method == enums::PaymentMethod::Wallet
                                && customer_wallet_pm.iter().any(|cust_pm| {
                                    cust_pm.get_payment_method_subtype() == Some(mca.payment_method_type)
                                }))
                        });

                        logger::debug!("Filtered out wallet payment method from mca since customer has already saved it");
                        Ok(())
                    }
                    Err(error) => {
                        if error.current_context().is_db_not_found() {
                            Ok(())
                        } else {
                            Err(error)
                                .change_context(errors::ApiErrorResponse::InternalServerError)
                                .attach_printable("failed to find payment methods for a customer")
                        }
                    }
                }
            } else {
                Ok(())
            }
        })
        .await
        .transpose()?;

    let mut pmt_to_auth_connector: HashMap<
        enums::PaymentMethod,
        HashMap<enums::PaymentMethodType, String>,
    > = HashMap::new();

    if let Some((payment_attempt, payment_intent)) =
        payment_attempt.as_ref().zip(payment_intent.as_ref())
    {
        let routing_enabled_pms = &router_consts::ROUTING_ENABLED_PAYMENT_METHODS;

        let routing_enabled_pm_types = &router_consts::ROUTING_ENABLED_PAYMENT_METHOD_TYPES;

        let mut chosen = api::SessionConnectorDatas::new(Vec::new());
        for intermediate in &response {
            if routing_enabled_pm_types.contains(&intermediate.payment_method_type)
                || routing_enabled_pms.contains(&intermediate.payment_method)
            {
                let connector_data = api::ConnectorData::get_connector_by_name(
                    &state.clone().conf.connectors,
                    &intermediate.connector,
                    api::GetToken::from(intermediate.payment_method_type),
                    None,
                )
                .change_context(errors::ApiErrorResponse::InternalServerError)
                .attach_printable("invalid connector name received")?;

                chosen.push(api::SessionConnectorData {
                    payment_method_sub_type: intermediate.payment_method_type,
                    payment_method_type: intermediate.payment_method,
                    connector: connector_data,
                    business_sub_label: None,
                });
            }
        }
        let sfr = SessionFlowRoutingInput {
            state: &state,
            country: billing_address.clone().and_then(|ad| ad.country),
            key_store: &key_store,
            merchant_account: &merchant_account,
            payment_attempt,
            payment_intent,
            chosen,
        };
        let result = routing::perform_session_flow_routing(
            sfr,
            &business_profile,
            &enums::TransactionType::Payment,
        )
        .await
        .change_context(errors::ApiErrorResponse::InternalServerError)
        .attach_printable("error performing session flow routing")?;

        response.retain(|intermediate| {
            if !routing_enabled_pm_types.contains(&intermediate.payment_method_type)
                && !routing_enabled_pms.contains(&intermediate.payment_method)
            {
                return true;
            }

            if let Some(choice) = result.get(&intermediate.payment_method_type) {
                if let Some(first_routable_connector) = choice.first() {
                    intermediate.connector
                        == first_routable_connector
                            .connector
                            .connector_name
                            .to_string()
                        && first_routable_connector
                            .connector
                            .merchant_connector_id
                            .as_ref()
                            .map(|merchant_connector_id| {
                                *merchant_connector_id.get_string_repr()
                                    == intermediate.merchant_connector_id
                            })
                            .unwrap_or_default()
                } else {
                    false
                }
            } else {
                false
            }
        });

        let mut routing_info: storage::PaymentRoutingInfo = payment_attempt
            .straight_through_algorithm
            .clone()
            .map(|val| val.parse_value("PaymentRoutingInfo"))
            .transpose()
            .change_context(errors::ApiErrorResponse::InternalServerError)
            .attach_printable("Invalid PaymentRoutingInfo format found in payment attempt")?
            .unwrap_or(storage::PaymentRoutingInfo {
                algorithm: None,
                pre_routing_results: None,
            });

        let mut pre_routing_results: HashMap<
            api_enums::PaymentMethodType,
            storage::PreRoutingConnectorChoice,
        > = HashMap::new();

        for (pm_type, routing_choice) in result {
            let mut routable_choice_list = vec![];
            for choice in routing_choice {
                let routable_choice = routing_types::RoutableConnectorChoice {
                    choice_kind: routing_types::RoutableChoiceKind::FullStruct,
                    connector: choice
                        .connector
                        .connector_name
                        .to_string()
                        .parse::<api_enums::RoutableConnectors>()
                        .change_context(errors::ApiErrorResponse::InternalServerError)?,
                    merchant_connector_id: choice.connector.merchant_connector_id.clone(),
                };
                routable_choice_list.push(routable_choice);
            }
            pre_routing_results.insert(
                pm_type,
                storage::PreRoutingConnectorChoice::Multiple(routable_choice_list),
            );
        }

        let redis_conn = db
            .get_redis_conn()
            .map_err(|redis_error| logger::error!(?redis_error))
            .ok();

        let mut val = Vec::new();

        for (payment_method_type, routable_connector_choice) in &pre_routing_results {
            let routable_connector_list = match routable_connector_choice {
                storage::PreRoutingConnectorChoice::Single(routable_connector) => {
                    vec![routable_connector.clone()]
                }
                storage::PreRoutingConnectorChoice::Multiple(routable_connector_list) => {
                    routable_connector_list.clone()
                }
            };

            let first_routable_connector = routable_connector_list
                .first()
                .ok_or(errors::ApiErrorResponse::IncorrectPaymentMethodConfiguration)?;

            let matched_mca = filtered_mcas.iter().find(|m| {
                first_routable_connector.merchant_connector_id.as_ref() == Some(&m.get_id())
            });

            if let Some(m) = matched_mca {
                let pm_auth_config = m
                    .pm_auth_config
                    .as_ref()
                    .map(|config| {
                        serde_json::from_value::<PaymentMethodAuthConfig>(config.clone().expose())
                            .change_context(errors::StorageError::DeserializationFailed)
                            .attach_printable("Failed to deserialize Payment Method Auth config")
                    })
                    .transpose()
                    .unwrap_or_else(|error| {
                        logger::error!(?error);
                        None
                    });

                if let Some(config) = pm_auth_config {
                    for inner_config in config.enabled_payment_methods.iter() {
                        let is_active_mca = all_mcas
                            .iter()
                            .any(|mca| mca.get_id() == inner_config.mca_id);

                        if inner_config.payment_method_type == *payment_method_type && is_active_mca
                        {
                            let pm = pmt_to_auth_connector
                                .get(&inner_config.payment_method)
                                .cloned();

                            let inner_map = if let Some(mut inner_map) = pm {
                                inner_map.insert(
                                    *payment_method_type,
                                    inner_config.connector_name.clone(),
                                );
                                inner_map
                            } else {
                                HashMap::from([(
                                    *payment_method_type,
                                    inner_config.connector_name.clone(),
                                )])
                            };

                            pmt_to_auth_connector.insert(inner_config.payment_method, inner_map);
                            val.push(inner_config.clone());
                        }
                    }
                };
            }
        }

        let pm_auth_key = payment_intent.payment_id.get_pm_auth_key();
        let redis_expiry = state.conf.payment_method_auth.get_inner().redis_expiry;

        if let Some(rc) = redis_conn {
            rc.serialize_and_set_key_with_expiry(&pm_auth_key.as_str().into(), val, redis_expiry)
                .await
                .attach_printable("Failed to store pm auth data in redis")
                .unwrap_or_else(|error| {
                    logger::error!(?error);
                })
        };

        routing_info.pre_routing_results = Some(pre_routing_results);

        let encoded = routing_info
            .encode_to_value()
            .change_context(errors::ApiErrorResponse::InternalServerError)
            .attach_printable("Unable to serialize payment routing info to value")?;

        let attempt_update = storage::PaymentAttemptUpdate::UpdateTrackers {
            payment_token: None,
            connector: None,
            straight_through_algorithm: Some(encoded),
            amount_capturable: None,
            updated_by: merchant_account.storage_scheme.to_string(),
            merchant_connector_id: None,
            surcharge_amount: None,
            tax_amount: None,
        };

        state
            .store
            .update_payment_attempt_with_attempt_id(
                payment_attempt.clone(),
                attempt_update,
                merchant_account.storage_scheme,
            )
            .await
            .to_not_found_response(errors::ApiErrorResponse::PaymentNotFound)?;
    }

    // Check for `use_billing_as_payment_method_billing` config under business_profile
    // If this is disabled, then the billing details in required fields will be empty and have to be collected by the customer
    let billing_address_for_calculating_required_fields = business_profile
        .use_billing_as_payment_method_billing
        .unwrap_or(true)
        .then_some(billing_address.as_ref())
        .flatten();

    let req = api_models::payments::PaymentsRequest::foreign_try_from((
        payment_attempt.as_ref(),
        payment_intent.as_ref(),
        shipping_address.as_ref(),
        billing_address_for_calculating_required_fields,
        customer.as_ref(),
    ))?;

    let req_val = serde_json::to_value(req).ok();
    logger::debug!(filtered_payment_methods=?response);

    let mut payment_experiences_consolidated_hm: HashMap<
        api_enums::PaymentMethod,
        HashMap<api_enums::PaymentMethodType, HashMap<api_enums::PaymentExperience, Vec<String>>>,
    > = HashMap::new();

    let mut card_networks_consolidated_hm: HashMap<
        api_enums::PaymentMethod,
        HashMap<api_enums::PaymentMethodType, HashMap<api_enums::CardNetwork, Vec<String>>>,
    > = HashMap::new();

    let mut banks_consolidated_hm: HashMap<api_enums::PaymentMethodType, Vec<String>> =
        HashMap::new();

    let mut bank_debits_consolidated_hm =
        HashMap::<api_enums::PaymentMethodType, Vec<String>>::new();

    let mut bank_transfer_consolidated_hm =
        HashMap::<api_enums::PaymentMethodType, Vec<String>>::new();

    // All the required fields will be stored here and later filtered out based on business profile config
    let mut required_fields_hm = HashMap::<
        api_enums::PaymentMethod,
        HashMap<api_enums::PaymentMethodType, HashMap<String, RequiredFieldInfo>>,
    >::new();

    for element in response.clone() {
        let payment_method = element.payment_method;
        let payment_method_type = element.payment_method_type;
        let connector = element.connector.clone();

        let connector_variant = api_enums::Connector::from_str(connector.as_str())
            .change_context(errors::ConnectorError::InvalidConnectorName)
            .change_context(errors::ApiErrorResponse::InvalidDataValue {
                field_name: "connector",
            })
            .attach_printable_lazy(|| format!("unable to parse connector name {connector:?}"))?;
        state.conf.required_fields.0.get(&payment_method).map(
            |required_fields_hm_for_each_payment_method_type| {
                required_fields_hm_for_each_payment_method_type
                    .0
                    .get(&payment_method_type)
                    .map(|required_fields_hm_for_each_connector| {
                        required_fields_hm.entry(payment_method).or_default();
                        required_fields_hm_for_each_connector
                            .fields
                            .get(&connector_variant)
                            .map(|required_fields_final| {
                                let mut required_fields_hs = required_fields_final.common.clone();
                                    if is_cit_transaction {
                                        required_fields_hs
                                            .extend(required_fields_final.mandate.clone());
                                    } else {
                                        required_fields_hs
                                            .extend(required_fields_final.non_mandate.clone());
                                    }
                                 required_fields_hs = should_collect_shipping_or_billing_details_from_wallet_connector(
                                    payment_method,
                                    element.payment_experience.as_ref(),
                                    &business_profile,
                                    required_fields_hs.clone(),
                                );

                                // get the config, check the enums while adding
                                {
                                    for (key, val) in &mut required_fields_hs {
                                        let temp = req_val
                                            .as_ref()
                                            .and_then(|r| get_val(key.to_owned(), r));
                                        if let Some(s) = temp {
                                            val.value = Some(s.into())
                                        };
                                    }
                                }

                                let existing_req_fields_hs = required_fields_hm
                                    .get_mut(&payment_method)
                                    .and_then(|inner_hm| inner_hm.get_mut(&payment_method_type));

                                // If payment_method_type already exist in required_fields_hm, extend the required_fields hs to existing hs.
                                if let Some(inner_hs) = existing_req_fields_hs {
                                    inner_hs.extend(required_fields_hs);
                                } else {
                                    required_fields_hm.get_mut(&payment_method).map(|inner_hm| {
                                        inner_hm.insert(payment_method_type, required_fields_hs)
                                    });
                                }
                            })
                    })
            },
        );

        if let Some(payment_experience) = element.payment_experience {
            if let Some(payment_method_hm) =
                payment_experiences_consolidated_hm.get_mut(&payment_method)
            {
                if let Some(payment_method_type_hm) =
                    payment_method_hm.get_mut(&payment_method_type)
                {
                    if let Some(vector_of_connectors) =
                        payment_method_type_hm.get_mut(&payment_experience)
                    {
                        vector_of_connectors.push(connector);
                    } else {
                        payment_method_type_hm.insert(payment_experience, vec![connector]);
                    }
                } else {
                    payment_method_hm.insert(
                        payment_method_type,
                        HashMap::from([(payment_experience, vec![connector])]),
                    );
                }
            } else {
                let inner_hm = HashMap::from([(payment_experience, vec![connector])]);
                let payment_method_type_hm = HashMap::from([(payment_method_type, inner_hm)]);
                payment_experiences_consolidated_hm.insert(payment_method, payment_method_type_hm);
            }
        }

        if let Some(card_networks) = element.card_networks {
            if let Some(payment_method_hm) = card_networks_consolidated_hm.get_mut(&payment_method)
            {
                if let Some(payment_method_type_hm) =
                    payment_method_hm.get_mut(&payment_method_type)
                {
                    for card_network in card_networks {
                        if let Some(vector_of_connectors) =
                            payment_method_type_hm.get_mut(&card_network)
                        {
                            let connector = element.connector.clone();
                            vector_of_connectors.push(connector);
                        } else {
                            let connector = element.connector.clone();
                            payment_method_type_hm.insert(card_network, vec![connector]);
                        }
                    }
                } else {
                    let mut inner_hashmap: HashMap<api_enums::CardNetwork, Vec<String>> =
                        HashMap::new();
                    for card_network in card_networks {
                        if let Some(vector_of_connectors) = inner_hashmap.get_mut(&card_network) {
                            let connector = element.connector.clone();
                            vector_of_connectors.push(connector);
                        } else {
                            let connector = element.connector.clone();
                            inner_hashmap.insert(card_network, vec![connector]);
                        }
                    }
                    payment_method_hm.insert(payment_method_type, inner_hashmap);
                }
            } else {
                let mut inner_hashmap: HashMap<api_enums::CardNetwork, Vec<String>> =
                    HashMap::new();
                for card_network in card_networks {
                    if let Some(vector_of_connectors) = inner_hashmap.get_mut(&card_network) {
                        let connector = element.connector.clone();
                        vector_of_connectors.push(connector);
                    } else {
                        let connector = element.connector.clone();
                        inner_hashmap.insert(card_network, vec![connector]);
                    }
                }
                let payment_method_type_hm = HashMap::from([(payment_method_type, inner_hashmap)]);
                card_networks_consolidated_hm.insert(payment_method, payment_method_type_hm);
            }
        }

        if element.payment_method == api_enums::PaymentMethod::BankRedirect {
            let connector = element.connector.clone();
            if let Some(vector_of_connectors) =
                banks_consolidated_hm.get_mut(&element.payment_method_type)
            {
                vector_of_connectors.push(connector);
            } else {
                banks_consolidated_hm.insert(element.payment_method_type, vec![connector]);
            }
        }

        if element.payment_method == api_enums::PaymentMethod::BankDebit {
            let connector = element.connector.clone();
            if let Some(vector_of_connectors) =
                bank_debits_consolidated_hm.get_mut(&element.payment_method_type)
            {
                vector_of_connectors.push(connector);
            } else {
                bank_debits_consolidated_hm.insert(element.payment_method_type, vec![connector]);
            }
        }

        if element.payment_method == api_enums::PaymentMethod::BankTransfer {
            let connector = element.connector.clone();
            if let Some(vector_of_connectors) =
                bank_transfer_consolidated_hm.get_mut(&element.payment_method_type)
            {
                vector_of_connectors.push(connector);
            } else {
                bank_transfer_consolidated_hm.insert(element.payment_method_type, vec![connector]);
            }
        }
    }

    let mut payment_method_responses: Vec<ResponsePaymentMethodsEnabled> = vec![];
    for key in payment_experiences_consolidated_hm.iter() {
        let mut payment_method_types = vec![];
        for payment_method_types_hm in key.1 {
            let mut payment_experience_types = vec![];
            for payment_experience_type in payment_method_types_hm.1 {
                payment_experience_types.push(PaymentExperienceTypes {
                    payment_experience_type: *payment_experience_type.0,
                    eligible_connectors: payment_experience_type.1.clone(),
                })
            }

            payment_method_types.push(ResponsePaymentMethodTypes {
                payment_method_type: *payment_method_types_hm.0,
                payment_experience: Some(payment_experience_types),
                card_networks: None,
                bank_names: None,
                bank_debits: None,
                bank_transfers: None,
                // Required fields for PayLater payment method
                required_fields: required_fields_hm
                    .get(key.0)
                    .and_then(|inner_hm| inner_hm.get(payment_method_types_hm.0))
                    .cloned(),
                surcharge_details: None,
                pm_auth_connector: pmt_to_auth_connector
                    .get(key.0)
                    .and_then(|pm_map| pm_map.get(payment_method_types_hm.0))
                    .cloned(),
            })
        }

        payment_method_responses.push(ResponsePaymentMethodsEnabled {
            payment_method: *key.0,
            payment_method_types,
        })
    }

    for key in card_networks_consolidated_hm.iter() {
        let mut payment_method_types = vec![];
        for payment_method_types_hm in key.1 {
            let mut card_network_types = vec![];
            for card_network_type in payment_method_types_hm.1 {
                card_network_types.push(CardNetworkTypes {
                    card_network: card_network_type.0.clone(),
                    eligible_connectors: card_network_type.1.clone(),
                    surcharge_details: None,
                })
            }

            payment_method_types.push(ResponsePaymentMethodTypes {
                payment_method_type: *payment_method_types_hm.0,
                card_networks: Some(card_network_types),
                payment_experience: None,
                bank_names: None,
                bank_debits: None,
                bank_transfers: None,
                // Required fields for Card payment method
                required_fields: required_fields_hm
                    .get(key.0)
                    .and_then(|inner_hm| inner_hm.get(payment_method_types_hm.0))
                    .cloned(),
                surcharge_details: None,
                pm_auth_connector: pmt_to_auth_connector
                    .get(key.0)
                    .and_then(|pm_map| pm_map.get(payment_method_types_hm.0))
                    .cloned(),
            })
        }

        payment_method_responses.push(ResponsePaymentMethodsEnabled {
            payment_method: *key.0,
            payment_method_types,
        })
    }

    let mut bank_redirect_payment_method_types = vec![];

    for key in banks_consolidated_hm.iter() {
        let payment_method_type = *key.0;
        let connectors = key.1.clone();
        let bank_names = get_banks(&state, payment_method_type, connectors)?;
        bank_redirect_payment_method_types.push({
            ResponsePaymentMethodTypes {
                payment_method_type,
                bank_names: Some(bank_names),
                payment_experience: None,
                card_networks: None,
                bank_debits: None,
                bank_transfers: None,
                // Required fields for BankRedirect payment method
                required_fields: required_fields_hm
                    .get(&api_enums::PaymentMethod::BankRedirect)
                    .and_then(|inner_hm| inner_hm.get(key.0))
                    .cloned(),
                surcharge_details: None,
                pm_auth_connector: pmt_to_auth_connector
                    .get(&enums::PaymentMethod::BankRedirect)
                    .and_then(|pm_map| pm_map.get(key.0))
                    .cloned(),
            }
        })
    }

    if !bank_redirect_payment_method_types.is_empty() {
        payment_method_responses.push(ResponsePaymentMethodsEnabled {
            payment_method: api_enums::PaymentMethod::BankRedirect,
            payment_method_types: bank_redirect_payment_method_types,
        });
    }

    let mut bank_debit_payment_method_types = vec![];

    for key in bank_debits_consolidated_hm.iter() {
        let payment_method_type = *key.0;
        let connectors = key.1.clone();
        bank_debit_payment_method_types.push({
            ResponsePaymentMethodTypes {
                payment_method_type,
                bank_names: None,
                payment_experience: None,
                card_networks: None,
                bank_debits: Some(api_models::payment_methods::BankDebitTypes {
                    eligible_connectors: connectors.clone(),
                }),
                bank_transfers: None,
                // Required fields for BankDebit payment method
                required_fields: required_fields_hm
                    .get(&api_enums::PaymentMethod::BankDebit)
                    .and_then(|inner_hm| inner_hm.get(key.0))
                    .cloned(),
                surcharge_details: None,
                pm_auth_connector: pmt_to_auth_connector
                    .get(&enums::PaymentMethod::BankDebit)
                    .and_then(|pm_map| pm_map.get(key.0))
                    .cloned(),
            }
        })
    }

    if !bank_debit_payment_method_types.is_empty() {
        payment_method_responses.push(ResponsePaymentMethodsEnabled {
            payment_method: api_enums::PaymentMethod::BankDebit,
            payment_method_types: bank_debit_payment_method_types,
        });
    }

    let mut bank_transfer_payment_method_types = vec![];

    for key in bank_transfer_consolidated_hm.iter() {
        let payment_method_type = *key.0;
        let connectors = key.1.clone();
        bank_transfer_payment_method_types.push({
            ResponsePaymentMethodTypes {
                payment_method_type,
                bank_names: None,
                payment_experience: None,
                card_networks: None,
                bank_debits: None,
                bank_transfers: Some(api_models::payment_methods::BankTransferTypes {
                    eligible_connectors: connectors,
                }),
                // Required fields for BankTransfer payment method
                required_fields: required_fields_hm
                    .get(&api_enums::PaymentMethod::BankTransfer)
                    .and_then(|inner_hm| inner_hm.get(key.0))
                    .cloned(),
                surcharge_details: None,
                pm_auth_connector: pmt_to_auth_connector
                    .get(&enums::PaymentMethod::BankTransfer)
                    .and_then(|pm_map| pm_map.get(key.0))
                    .cloned(),
            }
        })
    }

    if !bank_transfer_payment_method_types.is_empty() {
        payment_method_responses.push(ResponsePaymentMethodsEnabled {
            payment_method: api_enums::PaymentMethod::BankTransfer,
            payment_method_types: bank_transfer_payment_method_types,
        });
    }
    let currency = payment_intent.as_ref().and_then(|pi| pi.currency);
    let skip_external_tax_calculation = payment_intent
        .as_ref()
        .and_then(|intent| intent.skip_external_tax_calculation)
        .unwrap_or(false);
    let request_external_three_ds_authentication = payment_intent
        .as_ref()
        .and_then(|intent| intent.request_external_three_ds_authentication)
        .unwrap_or(false);
    let merchant_surcharge_configs = if let Some((payment_attempt, payment_intent)) =
        payment_attempt.as_ref().zip(payment_intent)
    {
        Box::pin(call_surcharge_decision_management(
            state,
            &merchant_account,
            &key_store,
            &business_profile,
            payment_attempt,
            payment_intent,
            billing_address,
            &mut payment_method_responses,
        ))
        .await?
    } else {
        api_surcharge_decision_configs::MerchantSurchargeConfigs::default()
    };

    let collect_shipping_details_from_wallets = if business_profile
        .always_collect_shipping_details_from_wallet_connector
        .unwrap_or(false)
    {
        business_profile.always_collect_shipping_details_from_wallet_connector
    } else {
        business_profile.collect_shipping_details_from_wallet_connector
    };

    let collect_billing_details_from_wallets = if business_profile
        .always_collect_billing_details_from_wallet_connector
        .unwrap_or(false)
    {
        business_profile.always_collect_billing_details_from_wallet_connector
    } else {
        business_profile.collect_billing_details_from_wallet_connector
    };

    let is_tax_connector_enabled = business_profile.get_is_tax_connector_enabled();

    Ok(services::ApplicationResponse::Json(
        api::PaymentMethodListResponse {
            redirect_url: business_profile.return_url.clone(),
            merchant_name: merchant_account.merchant_name,
            payment_type,
            payment_methods: payment_method_responses,
            mandate_payment: payment_attempt.and_then(|inner| inner.mandate_details).map(
                |d| match d {
                    hyperswitch_domain_models::mandates::MandateDataType::SingleUse(i) => {
                        api::MandateType::SingleUse(api::MandateAmountData {
                            amount: i.amount,
                            currency: i.currency,
                            start_date: i.start_date,
                            end_date: i.end_date,
                            metadata: i.metadata,
                        })
                    }
                    hyperswitch_domain_models::mandates::MandateDataType::MultiUse(Some(i)) => {
                        api::MandateType::MultiUse(Some(api::MandateAmountData {
                            amount: i.amount,
                            currency: i.currency,
                            start_date: i.start_date,
                            end_date: i.end_date,
                            metadata: i.metadata,
                        }))
                    }
                    hyperswitch_domain_models::mandates::MandateDataType::MultiUse(None) => {
                        api::MandateType::MultiUse(None)
                    }
                },
            ),
            show_surcharge_breakup_screen: merchant_surcharge_configs
                .show_surcharge_breakup_screen
                .unwrap_or_default(),
            currency,
            request_external_three_ds_authentication,
            collect_shipping_details_from_wallets,
            collect_billing_details_from_wallets,
            is_tax_calculation_enabled: is_tax_connector_enabled && !skip_external_tax_calculation,
        },
    ))
}

#[cfg(all(
    any(feature = "v1", feature = "v2"),
    not(feature = "customer_v2"),
    not(feature = "payment_methods_v2")
))]
fn should_collect_shipping_or_billing_details_from_wallet_connector(
    payment_method: api_enums::PaymentMethod,
    payment_experience_optional: Option<&api_enums::PaymentExperience>,
    business_profile: &Profile,
    mut required_fields_hs: HashMap<String, RequiredFieldInfo>,
) -> HashMap<String, RequiredFieldInfo> {
    match (payment_method, payment_experience_optional) {
        (api_enums::PaymentMethod::Wallet, Some(api_enums::PaymentExperience::InvokeSdkClient))
        | (
            api_enums::PaymentMethod::PayLater,
            Some(api_enums::PaymentExperience::InvokeSdkClient),
        ) => {
            let always_send_billing_details =
                business_profile.always_collect_billing_details_from_wallet_connector;

            let always_send_shipping_details =
                business_profile.always_collect_shipping_details_from_wallet_connector;

            if always_send_billing_details == Some(true) {
                let billing_details = get_billing_required_fields();
                required_fields_hs.extend(billing_details)
            };
            if always_send_shipping_details == Some(true) {
                let shipping_details = get_shipping_required_fields();
                required_fields_hs.extend(shipping_details)
            };

            required_fields_hs
        }
        _ => required_fields_hs,
    }
}

#[cfg(all(
    any(feature = "v1", feature = "v2"),
    not(feature = "payment_methods_v2"),
))]
async fn validate_payment_method_and_client_secret(
    state: &routes::SessionState,
    cs: &String,
    db: &dyn db::StorageInterface,
    merchant_account: &domain::MerchantAccount,
    key_store: &domain::MerchantKeyStore,
) -> Result<(), error_stack::Report<errors::ApiErrorResponse>> {
    let pm_vec = cs.split("_secret").collect::<Vec<&str>>();
    let pm_id = pm_vec
        .first()
        .ok_or(errors::ApiErrorResponse::MissingRequiredField {
            field_name: "client_secret",
        })?;

    let payment_method = db
        .find_payment_method(
            &(state.into()),
            key_store,
            pm_id,
            merchant_account.storage_scheme,
        )
        .await
        .change_context(errors::ApiErrorResponse::PaymentMethodNotFound)
        .attach_printable("Unable to find payment method")?;

    let client_secret_expired =
        authenticate_pm_client_secret_and_check_expiry(cs, &payment_method)?;
    if client_secret_expired {
        return Err::<(), error_stack::Report<errors::ApiErrorResponse>>(
            (errors::ApiErrorResponse::ClientSecretExpired).into(),
        );
    }
    Ok(())
}

#[cfg(feature = "v1")]
#[allow(clippy::too_many_arguments)]
pub async fn call_surcharge_decision_management(
    state: routes::SessionState,
    merchant_account: &domain::MerchantAccount,
    key_store: &domain::MerchantKeyStore,
    business_profile: &Profile,
    payment_attempt: &storage::PaymentAttempt,
    payment_intent: storage::PaymentIntent,
    billing_address: Option<domain::Address>,
    response_payment_method_types: &mut [ResponsePaymentMethodsEnabled],
) -> errors::RouterResult<api_surcharge_decision_configs::MerchantSurchargeConfigs> {
    #[cfg(feature = "v1")]
    let algorithm_ref: routing_types::RoutingAlgorithmRef = merchant_account
        .routing_algorithm
        .clone()
        .map(|val| val.parse_value("routing algorithm"))
        .transpose()
        .change_context(errors::ApiErrorResponse::InternalServerError)
        .attach_printable("Could not decode the routing algorithm")?
        .unwrap_or_default();

    // TODO: Move to business profile surcharge decision column
    #[cfg(feature = "v2")]
    let algorithm_ref: routing_types::RoutingAlgorithmRef = todo!();

    let (surcharge_results, merchant_sucharge_configs) =
        perform_surcharge_decision_management_for_payment_method_list(
            &state,
            algorithm_ref,
            payment_attempt,
            &payment_intent,
            billing_address.as_ref().map(Into::into),
            response_payment_method_types,
        )
        .await
        .change_context(errors::ApiErrorResponse::InternalServerError)
        .attach_printable("error performing surcharge decision operation")?;
    if !surcharge_results.is_empty_result() {
        surcharge_results
            .persist_individual_surcharge_details_in_redis(&state, business_profile)
            .await?;
        let _ = state
            .store
            .update_payment_intent(
                &(&state).into(),
                payment_intent,
                storage::PaymentIntentUpdate::SurchargeApplicableUpdate {
                    surcharge_applicable: true,
                    updated_by: merchant_account.storage_scheme.to_string(),
                },
                key_store,
                merchant_account.storage_scheme,
            )
            .await
            .to_not_found_response(errors::ApiErrorResponse::PaymentNotFound)
            .attach_printable("Failed to update surcharge_applicable in Payment Intent");
    }
    Ok(merchant_sucharge_configs)
}

#[cfg(feature = "v1")]
pub async fn call_surcharge_decision_management_for_saved_card(
    state: &routes::SessionState,
    merchant_account: &domain::MerchantAccount,
    key_store: &domain::MerchantKeyStore,
    business_profile: &Profile,
    payment_attempt: &storage::PaymentAttempt,
    payment_intent: storage::PaymentIntent,
    customer_payment_method_response: &mut api::CustomerPaymentMethodsListResponse,
) -> errors::RouterResult<()> {
    #[cfg(feature = "v1")]
    let algorithm_ref: routing_types::RoutingAlgorithmRef = merchant_account
        .routing_algorithm
        .clone()
        .map(|val| val.parse_value("routing algorithm"))
        .transpose()
        .change_context(errors::ApiErrorResponse::InternalServerError)
        .attach_printable("Could not decode the routing algorithm")?
        .unwrap_or_default();
    #[cfg(feature = "v2")]
    let algorithm_ref: routing_types::RoutingAlgorithmRef = todo!();

    // TODO: Move to business profile surcharge column
    let surcharge_results = perform_surcharge_decision_management_for_saved_cards(
        state,
        algorithm_ref,
        payment_attempt,
        &payment_intent,
        &mut customer_payment_method_response.customer_payment_methods,
    )
    .await
    .change_context(errors::ApiErrorResponse::InternalServerError)
    .attach_printable("error performing surcharge decision operation")?;
    if !surcharge_results.is_empty_result() {
        surcharge_results
            .persist_individual_surcharge_details_in_redis(state, business_profile)
            .await?;
        let _ = state
            .store
            .update_payment_intent(
                &state.into(),
                payment_intent,
                storage::PaymentIntentUpdate::SurchargeApplicableUpdate {
                    surcharge_applicable: true,
                    updated_by: merchant_account.storage_scheme.to_string(),
                },
                key_store,
                merchant_account.storage_scheme,
            )
            .await
            .to_not_found_response(errors::ApiErrorResponse::PaymentNotFound)
            .attach_printable("Failed to update surcharge_applicable in Payment Intent");
    }
    Ok(())
}

#[cfg(all(
    any(feature = "v1", feature = "v2"),
    not(feature = "payment_methods_v2")
))]
#[allow(clippy::too_many_arguments)]
pub async fn filter_payment_methods(
    graph: &cgraph::ConstraintGraph<dir::DirValue>,
    mca_id: id_type::MerchantConnectorAccountId,
    payment_methods: &[Secret<serde_json::Value>],
    req: &mut api::PaymentMethodListRequest,
    resp: &mut Vec<ResponsePaymentMethodIntermediate>,
    payment_intent: Option<&storage::PaymentIntent>,
    payment_attempt: Option<&storage::PaymentAttempt>,
    address: Option<&domain::Address>,
    connector: String,
    saved_payment_methods: &settings::EligiblePaymentMethods,
) -> errors::CustomResult<(), errors::ApiErrorResponse> {
    for payment_method in payment_methods.iter() {
        let parse_result = serde_json::from_value::<PaymentMethodsEnabled>(
            payment_method.clone().expose().clone(),
        );
        if let Ok(payment_methods_enabled) = parse_result {
            let payment_method = payment_methods_enabled.payment_method;

            let allowed_payment_method_types = payment_intent.and_then(|payment_intent| {
                payment_intent
                    .allowed_payment_method_types
                    .clone()
                    .map(|val| val.parse_value("Vec<PaymentMethodType>"))
                    .transpose()
                    .unwrap_or_else(|error| {
                        logger::error!(
                            ?error,
                            "Failed to deserialize PaymentIntent allowed_payment_method_types"
                        );
                        None
                    })
            });

            for payment_method_type_info in payment_methods_enabled
                .payment_method_types
                .unwrap_or_default()
            {
                if filter_recurring_based(&payment_method_type_info, req.recurring_enabled)
                    && filter_installment_based(
                        &payment_method_type_info,
                        req.installment_payment_enabled,
                    )
                    && filter_amount_based(&payment_method_type_info, req.amount)
                {
                    let payment_method_object = payment_method_type_info.clone();

                    let pm_dir_value: dir::DirValue =
                        (payment_method_type_info.payment_method_type, payment_method)
                            .into_dir_value()
                            .change_context(errors::ApiErrorResponse::InternalServerError)
                            .attach_printable("pm_value_node not created")?;

                    let connector_variant = api_enums::Connector::from_str(connector.as_str())
                        .change_context(errors::ConnectorError::InvalidConnectorName)
                        .change_context(errors::ApiErrorResponse::InvalidDataValue {
                            field_name: "connector",
                        })
                        .attach_printable_lazy(|| {
                            format!("unable to parse connector name {connector:?}")
                        })?;

                    let mut context_values: Vec<dir::DirValue> = Vec::new();
                    context_values.push(pm_dir_value.clone());

                    payment_intent.map(|intent| {
                        intent.currency.map(|currency| {
                            context_values.push(dir::DirValue::PaymentCurrency(currency))
                        })
                    });
                    address.map(|address| {
                        address.country.map(|country| {
                            context_values.push(dir::DirValue::BillingCountry(
                                common_enums::Country::from_alpha2(country),
                            ))
                        })
                    });

                    // Addition of Connector to context
                    if let Ok(connector) = api_enums::RoutableConnectors::from_str(
                        connector_variant.to_string().as_str(),
                    ) {
                        context_values.push(dir::DirValue::Connector(Box::new(
                            api_models::routing::ast::ConnectorChoice { connector },
                        )));
                    };

                    let filter_pm_based_on_allowed_types = filter_pm_based_on_allowed_types(
                        allowed_payment_method_types.as_ref(),
                        payment_method_object.payment_method_type,
                    );

                    if payment_attempt
                        .and_then(|attempt| attempt.mandate_details.as_ref())
                        .is_some()
                        || payment_intent
                            .and_then(|intent| intent.setup_future_usage)
                            .map(|future_usage| {
                                future_usage == common_enums::FutureUsage::OffSession
                            })
                            .unwrap_or(false)
                    {
                        context_values.push(dir::DirValue::PaymentType(
                            euclid::enums::PaymentType::NewMandate,
                        ));
                    };

                    payment_attempt
                        .and_then(|attempt| attempt.mandate_data.as_ref())
                        .map(|mandate_detail| {
                            if mandate_detail.update_mandate_id.is_some() {
                                context_values.push(dir::DirValue::PaymentType(
                                    euclid::enums::PaymentType::UpdateMandate,
                                ));
                            }
                        });

                    payment_attempt
                        .map(|attempt| {
                            attempt.mandate_data.is_none()
                                && attempt.mandate_details.is_none()
                                && payment_intent
                                    .and_then(|intent| intent.setup_future_usage)
                                    .map(|future_usage| {
                                        future_usage == common_enums::FutureUsage::OnSession
                                    })
                                    .unwrap_or(true)
                        })
                        .and_then(|res| {
                            res.then(|| {
                                context_values.push(dir::DirValue::PaymentType(
                                    euclid::enums::PaymentType::NonMandate,
                                ))
                            })
                        });

                    payment_attempt
                        .and_then(|inner| inner.capture_method)
                        .map(|capture_method| {
                            context_values.push(dir::DirValue::CaptureMethod(capture_method));
                        });

                    let filter_pm_card_network_based = filter_pm_card_network_based(
                        payment_method_object.card_networks.as_ref(),
                        req.card_networks.as_ref(),
                        payment_method_object.payment_method_type,
                    );

                    let saved_payment_methods_filter = req
                        .client_secret
                        .as_ref()
                        .map(|cs| {
                            if cs.starts_with("pm_") {
                                saved_payment_methods
                                    .sdk_eligible_payment_methods
                                    .contains(payment_method.to_string().as_str())
                            } else {
                                true
                            }
                        })
                        .unwrap_or(true);

                    let context = AnalysisContext::from_dir_values(context_values.clone());
                    logger::info!("Context created for List Payment method is {:?}", context);

                    let domain_ident: &[String] = &[mca_id.clone().get_string_repr().to_string()];
                    let result = graph.key_value_analysis(
                        pm_dir_value.clone(),
                        &context,
                        &mut cgraph::Memoization::new(),
                        &mut cgraph::CycleCheck::new(),
                        Some(domain_ident),
                    );
                    if let Err(ref e) = result {
                        logger::error!(
                            "Error while performing Constraint graph's key value analysis
                            for list payment methods {:?}",
                            e
                        );
                    } else if filter_pm_based_on_allowed_types
                        && filter_pm_card_network_based
                        && saved_payment_methods_filter
                        && matches!(result, Ok(()))
                    {
                        let response_pm_type = ResponsePaymentMethodIntermediate::new(
                            payment_method_object,
                            connector.clone(),
                            mca_id.get_string_repr().to_string(),
                            payment_method,
                        );
                        resp.push(response_pm_type);
                    } else {
                        logger::error!("Filtering Payment Methods Failed");
                    }
                }
            }
        }
    }
    Ok(())
}

// v2 type for PaymentMethodListRequest will not have the installment_payment_enabled field,
// need to re-evaluate filter logic
#[cfg(all(feature = "v2", feature = "payment_methods_v2"))]
#[allow(clippy::too_many_arguments)]
pub async fn filter_payment_methods(
    _graph: &cgraph::ConstraintGraph<dir::DirValue>,
    _mca_id: String,
    _payment_methods: &[Secret<serde_json::Value>],
    _req: &mut api::PaymentMethodListRequest,
    _resp: &mut [ResponsePaymentMethodIntermediate],
    _payment_intent: Option<&storage::PaymentIntent>,
    _payment_attempt: Option<&storage::PaymentAttempt>,
    _address: Option<&domain::Address>,
    _connector: String,
    _saved_payment_methods: &settings::EligiblePaymentMethods,
) -> errors::CustomResult<(), errors::ApiErrorResponse> {
    todo!()
}

fn filter_amount_based(
    payment_method: &RequestPaymentMethodTypes,
    amount: Option<MinorUnit>,
) -> bool {
    let min_check = amount
        .and_then(|amt| payment_method.minimum_amount.map(|min_amt| amt >= min_amt))
        .unwrap_or(true);
    let max_check = amount
        .and_then(|amt| payment_method.maximum_amount.map(|max_amt| amt <= max_amt))
        .unwrap_or(true);
    (min_check && max_check) || amount == Some(MinorUnit::zero())
}

fn filter_installment_based(
    payment_method: &RequestPaymentMethodTypes,
    installment_payment_enabled: Option<bool>,
) -> bool {
    installment_payment_enabled.map_or(true, |enabled| {
        payment_method.installment_payment_enabled == enabled
    })
}

fn filter_pm_card_network_based(
    pm_card_networks: Option<&Vec<api_enums::CardNetwork>>,
    request_card_networks: Option<&Vec<api_enums::CardNetwork>>,
    pm_type: api_enums::PaymentMethodType,
) -> bool {
    match pm_type {
        api_enums::PaymentMethodType::Credit | api_enums::PaymentMethodType::Debit => {
            match (pm_card_networks, request_card_networks) {
                (Some(pm_card_networks), Some(request_card_networks)) => request_card_networks
                    .iter()
                    .all(|card_network| pm_card_networks.contains(card_network)),
                (None, Some(_)) => false,
                _ => true,
            }
        }
        _ => true,
    }
}

fn filter_pm_based_on_allowed_types(
    allowed_types: Option<&Vec<api_enums::PaymentMethodType>>,
    payment_method_type: api_enums::PaymentMethodType,
) -> bool {
    allowed_types.map_or(true, |pm| pm.contains(&payment_method_type))
}

fn filter_recurring_based(
    payment_method: &RequestPaymentMethodTypes,
    recurring_enabled: Option<bool>,
) -> bool {
    recurring_enabled.map_or(true, |enabled| payment_method.recurring_enabled == enabled)
}

#[cfg(all(
    any(feature = "v2", feature = "v1"),
    not(feature = "payment_methods_v2"),
    not(feature = "customer_v2")
))]
pub async fn do_list_customer_pm_fetch_customer_if_not_passed(
    state: routes::SessionState,
    merchant_account: domain::MerchantAccount,
    key_store: domain::MerchantKeyStore,
    req: Option<api::PaymentMethodListRequest>,
    customer_id: Option<&id_type::CustomerId>,
    ephemeral_api_key: Option<&str>,
) -> errors::RouterResponse<api::CustomerPaymentMethodsListResponse> {
    let limit = req.clone().and_then(|pml_req| pml_req.limit);

    let auth_cust = if let Some(key) = ephemeral_api_key {
        let key = state
            .store()
            .get_ephemeral_key(key)
            .await
            .change_context(errors::ApiErrorResponse::Unauthorized)?;

        Some(key.customer_id.clone())
    } else {
        None
    };

    let customer_id = customer_id.or(auth_cust.as_ref());

    if let Some(customer_id) = customer_id {
        Box::pin(list_customer_payment_method(
            &state,
            merchant_account,
            key_store,
            None,
            customer_id,
            limit,
        ))
        .await
    } else {
        let cloned_secret = req.and_then(|r| r.client_secret.as_ref().cloned());
        let payment_intent: Option<hyperswitch_domain_models::payments::PaymentIntent> =
            helpers::verify_payment_intent_time_and_client_secret(
                &state,
                &merchant_account,
                &key_store,
                cloned_secret,
            )
            .await?;

        match payment_intent
            .as_ref()
            .and_then(|intent| intent.customer_id.to_owned())
        {
            Some(customer_id) => {
                Box::pin(list_customer_payment_method(
                    &state,
                    merchant_account,
                    key_store,
                    payment_intent,
                    &customer_id,
                    limit,
                ))
                .await
            }
            None => {
                let response = api::CustomerPaymentMethodsListResponse {
                    customer_payment_methods: Vec::new(),
                    is_guest_customer: Some(true),
                };
                Ok(services::ApplicationResponse::Json(response))
            }
        }
    }
}

#[cfg(all(
    any(feature = "v2", feature = "v1"),
    not(feature = "payment_methods_v2"),
    not(feature = "customer_v2")
))]
pub async fn list_customer_payment_method(
    state: &routes::SessionState,
    merchant_account: domain::MerchantAccount,
    key_store: domain::MerchantKeyStore,
    payment_intent: Option<storage::PaymentIntent>,
    customer_id: &id_type::CustomerId,
    limit: Option<i64>,
) -> errors::RouterResponse<api::CustomerPaymentMethodsListResponse> {
    let db = &*state.store;
    let key_manager_state = &state.into();
    let off_session_payment_flag = payment_intent
        .as_ref()
        .map(|pi| {
            matches!(
                pi.setup_future_usage,
                Some(common_enums::FutureUsage::OffSession)
            )
        })
        .unwrap_or(false);

    let customer = db
        .find_customer_by_customer_id_merchant_id(
            &state.into(),
            customer_id,
            merchant_account.get_id(),
            &key_store,
            merchant_account.storage_scheme,
        )
        .await
        .to_not_found_response(errors::ApiErrorResponse::CustomerNotFound)?;

    let is_requires_cvv = db
        .find_config_by_key_unwrap_or(
            &merchant_account.get_id().get_requires_cvv_key(),
            Some("true".to_string()),
        )
        .await
        .change_context(errors::ApiErrorResponse::InternalServerError)
        .attach_printable("Failed to fetch requires_cvv config")?;

    let requires_cvv = is_requires_cvv.config != "false";

    let resp = db
        .find_payment_method_by_customer_id_merchant_id_status(
            &(state.into()),
            &key_store,
            customer_id,
            merchant_account.get_id(),
            common_enums::PaymentMethodStatus::Active,
            limit,
            merchant_account.storage_scheme,
        )
        .await
        .to_not_found_response(errors::ApiErrorResponse::PaymentMethodNotFound)?;
    let mut customer_pms = Vec::new();

    let profile_id = payment_intent
        .as_ref()
        .map(|payment_intent| {
            payment_intent
                .profile_id
                .clone()
                .get_required_value("profile_id")
                .change_context(errors::ApiErrorResponse::InternalServerError)
                .attach_printable("profile_id is not set in payment_intent")
        })
        .transpose()?;

    let business_profile = core_utils::validate_and_get_business_profile(
        db,
        key_manager_state,
        &key_store,
        profile_id.as_ref(),
        merchant_account.get_id(),
    )
    .await?;

    let is_connector_agnostic_mit_enabled = business_profile
        .as_ref()
        .and_then(|business_profile| business_profile.is_connector_agnostic_mit_enabled)
        .unwrap_or(false);

    for pm in resp.into_iter() {
        let parent_payment_method_token = generate_id(consts::ID_LENGTH, "token");

        let payment_method = pm
            .get_payment_method_type()
            .get_required_value("payment_method")?;

        let pm_list_context = get_pm_list_context(
            state,
            &payment_method,
            &key_store,
            &pm,
            Some(parent_payment_method_token.clone()),
            true,
            &merchant_account,
        )
        .await?;

        if pm_list_context.is_none() {
            continue;
        }

        let pm_list_context = pm_list_context.get_required_value("PaymentMethodListContext")?;

        // Retrieve the masked bank details to be sent as a response
        let bank_details = if payment_method == enums::PaymentMethod::BankDebit {
            get_masked_bank_details(&pm).await.unwrap_or_else(|error| {
                logger::error!(?error);
                None
            })
        } else {
            None
        };

        let payment_method_billing = pm
            .payment_method_billing_address
            .clone()
            .map(|decrypted_data| decrypted_data.into_inner().expose())
            .map(|decrypted_value| decrypted_value.parse_value("payment method billing address"))
            .transpose()
            .change_context(errors::ApiErrorResponse::InternalServerError)
            .attach_printable("unable to decrypt payment method billing address details")?;
        let connector_mandate_details = pm
            .get_common_mandate_reference()
            .change_context(errors::ApiErrorResponse::InternalServerError)
            .attach_printable("Failed to deserialize to Payment Mandate Reference ")?;
        let mca_enabled = get_mca_status(
            state,
            &key_store,
            profile_id.clone(),
            merchant_account.get_id(),
            is_connector_agnostic_mit_enabled,
            Some(connector_mandate_details),
            pm.network_transaction_id.as_ref(),
        )
        .await?;

        let requires_cvv = if is_connector_agnostic_mit_enabled {
            requires_cvv
                && !(off_session_payment_flag
                    && (pm.connector_mandate_details.is_some()
                        || pm.network_transaction_id.is_some()))
        } else {
            requires_cvv && !(off_session_payment_flag && pm.connector_mandate_details.is_some())
        };
        // Need validation for enabled payment method ,querying MCA
        let pma = api::CustomerPaymentMethod {
            payment_token: parent_payment_method_token.to_owned(),
            payment_method_id: pm.payment_method_id.clone(),
            customer_id: pm.customer_id.clone(),
            payment_method,
            payment_method_type: pm.get_payment_method_subtype(),
            payment_method_issuer: pm.payment_method_issuer,
            card: pm_list_context.card_details,
            metadata: pm.metadata,
            payment_method_issuer_code: pm.payment_method_issuer_code,
            recurring_enabled: mca_enabled,
            installment_payment_enabled: false,
            payment_experience: Some(vec![api_models::enums::PaymentExperience::RedirectToUrl]),
            created: Some(pm.created_at),
            #[cfg(feature = "payouts")]
            bank_transfer: pm_list_context.bank_transfer_details,
            bank: bank_details,
            surcharge_details: None,
            requires_cvv,
            last_used_at: Some(pm.last_used_at),
            default_payment_method_set: customer.default_payment_method_id.is_some()
                && customer.default_payment_method_id == Some(pm.payment_method_id),
            billing: payment_method_billing,
        };
        if requires_cvv || mca_enabled {
            customer_pms.push(pma.to_owned());
        }

        let redis_conn = state
            .store
            .get_redis_conn()
            .change_context(errors::ApiErrorResponse::InternalServerError)
            .attach_printable("Failed to get redis connection")?;

        let intent_fulfillment_time = business_profile
            .as_ref()
            .and_then(|b_profile| b_profile.get_order_fulfillment_time())
            .unwrap_or(consts::DEFAULT_INTENT_FULFILLMENT_TIME);

        let hyperswitch_token_data = pm_list_context
            .hyperswitch_token_data
            .get_required_value("PaymentTokenData")?;

        ParentPaymentMethodToken::create_key_for_token((
            &parent_payment_method_token,
            pma.payment_method,
        ))
        .insert(intent_fulfillment_time, hyperswitch_token_data, state)
        .await?;

        if let Some(metadata) = pma.metadata {
            let pm_metadata_vec: payment_methods::PaymentMethodMetadata = metadata
                .parse_value("PaymentMethodMetadata")
                .change_context(errors::ApiErrorResponse::InternalServerError)
                .attach_printable(
                    "Failed to deserialize metadata to PaymentmethodMetadata struct",
                )?;

            for pm_metadata in pm_metadata_vec.payment_method_tokenization {
                let key = format!(
                    "pm_token_{}_{}_{}",
                    parent_payment_method_token, pma.payment_method, pm_metadata.0
                );

                redis_conn
                    .set_key_with_expiry(&key.into(), pm_metadata.1, intent_fulfillment_time)
                    .await
                    .change_context(errors::StorageError::KVError)
                    .change_context(errors::ApiErrorResponse::InternalServerError)
                    .attach_printable("Failed to add data in redis")?;
            }
        }
    }

    let mut response = api::CustomerPaymentMethodsListResponse {
        customer_payment_methods: customer_pms,
        is_guest_customer: payment_intent.as_ref().map(|_| false), //to return this key only when the request is tied to a payment intent
    };

    Box::pin(perform_surcharge_ops(
        payment_intent,
        state,
        merchant_account,
        key_store,
        business_profile,
        &mut response,
    ))
    .await?;

    Ok(services::ApplicationResponse::Json(response))
}

#[cfg(all(
    any(feature = "v2", feature = "v1"),
    not(feature = "payment_methods_v2"),
    not(feature = "customer_v2")
))]
pub async fn get_pm_list_context(
    state: &routes::SessionState,
    payment_method: &enums::PaymentMethod,
    #[cfg(feature = "payouts")] key_store: &domain::MerchantKeyStore,
    #[cfg(not(feature = "payouts"))] _key_store: &domain::MerchantKeyStore,
    pm: &domain::PaymentMethod,
    #[cfg(feature = "payouts")] parent_payment_method_token: Option<String>,
    #[cfg(not(feature = "payouts"))] _parent_payment_method_token: Option<String>,
    is_payment_associated: bool,
    merchant_account: &domain::MerchantAccount,
) -> Result<Option<PaymentMethodListContext>, error_stack::Report<errors::ApiErrorResponse>> {
    let cards = PmCards {
        state,
        merchant_account,
    };
    let payment_method_retrieval_context = match payment_method {
        enums::PaymentMethod::Card => {
            let card_details = cards.get_card_details_with_locker_fallback(pm).await?;

            card_details.as_ref().map(|card| PaymentMethodListContext {
                card_details: Some(card.clone()),
                #[cfg(feature = "payouts")]
                bank_transfer_details: None,
                hyperswitch_token_data: is_payment_associated.then_some(
                    PaymentTokenData::permanent_card(
                        Some(pm.get_id().clone()),
                        pm.locker_id.clone().or(Some(pm.get_id().clone())),
                        pm.locker_id.clone().unwrap_or(pm.get_id().clone()),
                        pm.network_token_requestor_reference_id
                            .clone()
                            .or(Some(pm.get_id().clone())),
                    ),
                ),
            })
        }

        enums::PaymentMethod::BankDebit => {
            // Retrieve the pm_auth connector details so that it can be tokenized
            let bank_account_token_data = get_bank_account_connector_details(pm)
                .await
                .unwrap_or_else(|err| {
                    logger::error!(error=?err);
                    None
                });

            bank_account_token_data.map(|data| {
                let token_data = PaymentTokenData::AuthBankDebit(data);

                PaymentMethodListContext {
                    card_details: None,
                    #[cfg(feature = "payouts")]
                    bank_transfer_details: None,
                    hyperswitch_token_data: is_payment_associated.then_some(token_data),
                }
            })
        }

        enums::PaymentMethod::Wallet => Some(PaymentMethodListContext {
            card_details: None,
            #[cfg(feature = "payouts")]
            bank_transfer_details: None,
            hyperswitch_token_data: is_payment_associated
                .then_some(PaymentTokenData::wallet_token(pm.get_id().clone())),
        }),

        #[cfg(feature = "payouts")]
        enums::PaymentMethod::BankTransfer => Some(PaymentMethodListContext {
            card_details: None,
            bank_transfer_details: Some(
                get_bank_from_hs_locker(
                    state,
                    key_store,
                    parent_payment_method_token.as_ref(),
                    &pm.customer_id,
                    &pm.merchant_id,
                    pm.locker_id.as_ref().unwrap_or(pm.get_id()),
                )
                .await?,
            ),
            hyperswitch_token_data: parent_payment_method_token
                .map(|token| PaymentTokenData::temporary_generic(token.clone())),
        }),

        _ => Some(PaymentMethodListContext {
            card_details: None,
            #[cfg(feature = "payouts")]
            bank_transfer_details: None,
            hyperswitch_token_data: is_payment_associated.then_some(
                PaymentTokenData::temporary_generic(generate_id(consts::ID_LENGTH, "token")),
            ),
        }),
    };

    Ok(payment_method_retrieval_context)
}

#[cfg(feature = "v1")]
async fn perform_surcharge_ops(
    payment_intent: Option<storage::PaymentIntent>,
    state: &routes::SessionState,
    merchant_account: domain::MerchantAccount,
    key_store: domain::MerchantKeyStore,
    business_profile: Option<Profile>,
    response: &mut api::CustomerPaymentMethodsListResponse,
) -> Result<(), error_stack::Report<errors::ApiErrorResponse>> {
    let payment_attempt = payment_intent
        .as_ref()
        .async_map(|payment_intent| async {
            state
                .store
                .find_payment_attempt_by_payment_id_merchant_id_attempt_id(
                    payment_intent.get_id(),
                    merchant_account.get_id(),
                    &payment_intent.active_attempt.get_id(),
                    merchant_account.storage_scheme,
                )
                .await
                .to_not_found_response(errors::ApiErrorResponse::PaymentNotFound)
        })
        .await
        .transpose()?;
    if let Some((payment_attempt, payment_intent, business_profile)) = payment_attempt
        .zip(payment_intent)
        .zip(business_profile)
        .map(|((pa, pi), bp)| (pa, pi, bp))
    {
        call_surcharge_decision_management_for_saved_card(
            state,
            &merchant_account,
            &key_store,
            &business_profile,
            &payment_attempt,
            payment_intent,
            response,
        )
        .await?;
    }

    Ok(())
}

#[cfg(feature = "v2")]
pub async fn perform_surcharge_ops(
    _payment_intent: Option<storage::PaymentIntent>,
    _state: &routes::SessionState,
    _merchant_account: &domain::MerchantAccount,
    _key_store: domain::MerchantKeyStore,
    _business_profile: Option<Profile>,
    _response: &mut api::CustomerPaymentMethodsListResponse,
) -> Result<(), error_stack::Report<errors::ApiErrorResponse>> {
    todo!()
}

#[cfg(feature = "v1")]
pub async fn get_mca_status(
    state: &routes::SessionState,
    key_store: &domain::MerchantKeyStore,
    profile_id: Option<id_type::ProfileId>,
    merchant_id: &id_type::MerchantId,
    is_connector_agnostic_mit_enabled: bool,
    connector_mandate_details: Option<CommonMandateReference>,
    network_transaction_id: Option<&String>,
) -> errors::RouterResult<bool> {
    if is_connector_agnostic_mit_enabled && network_transaction_id.is_some() {
        return Ok(true);
    }
    if let Some(connector_mandate_details) = connector_mandate_details {
        let mcas = state
            .store
            .find_merchant_connector_account_by_merchant_id_and_disabled_list(
                &state.into(),
                merchant_id,
                true,
                key_store,
            )
            .await
            .change_context(errors::ApiErrorResponse::MerchantConnectorAccountNotFound {
                id: merchant_id.get_string_repr().to_owned(),
            })?;

        return Ok(
            mcas.is_merchant_connector_account_id_in_connector_mandate_details(
                profile_id.as_ref(),
                &connector_mandate_details,
            ),
        );
    }
    Ok(false)
}

#[cfg(all(feature = "v2", feature = "payment_methods_v2"))]
#[allow(clippy::too_many_arguments)]
pub async fn get_mca_status(
    state: &routes::SessionState,
    key_store: &domain::MerchantKeyStore,
    profile_id: Option<id_type::ProfileId>,
    merchant_id: &id_type::MerchantId,
    is_connector_agnostic_mit_enabled: bool,
    connector_mandate_details: Option<&CommonMandateReference>,
    network_transaction_id: Option<&String>,
    merchant_connector_accounts: &domain::MerchantConnectorAccounts,
) -> bool {
    if is_connector_agnostic_mit_enabled && network_transaction_id.is_some() {
        return true;
    }
    match connector_mandate_details {
        Some(connector_mandate_details) => merchant_connector_accounts
            .is_merchant_connector_account_id_in_connector_mandate_details(
                profile_id.as_ref(),
                connector_mandate_details,
            ),
        None => false,
    }
}

pub async fn decrypt_generic_data<T>(
    state: &routes::SessionState,
    data: Option<Encryption>,
    key_store: &domain::MerchantKeyStore,
) -> errors::RouterResult<Option<T>>
where
    T: serde::de::DeserializeOwned,
{
    let key = key_store.key.get_inner().peek();
    let identifier = Identifier::Merchant(key_store.merchant_id.clone());
    let decrypted_data = domain::types::crypto_operation::<serde_json::Value, masking::WithType>(
        &state.into(),
        type_name!(T),
        domain::types::CryptoOperation::DecryptOptional(data),
        identifier,
        key,
    )
    .await
    .and_then(|val| val.try_into_optionaloperation())
    .change_context(errors::StorageError::DecryptionError)
    .change_context(errors::ApiErrorResponse::InternalServerError)
    .attach_printable("unable to decrypt data")?;

    decrypted_data
        .map(|decrypted_data| decrypted_data.into_inner().expose())
        .map(|decrypted_value| decrypted_value.parse_value("generic_data"))
        .transpose()
        .change_context(errors::ApiErrorResponse::InternalServerError)
        .attach_printable("unable to parse generic data value")
}

#[cfg(all(
    any(feature = "v2", feature = "v1"),
    not(feature = "payment_methods_v2")
))]
pub async fn get_card_details_from_locker(
    state: &routes::SessionState,
    pm: &domain::PaymentMethod,
) -> errors::RouterResult<api::CardDetailFromLocker> {
    let card = get_card_from_locker(
        state,
        &pm.customer_id,
        &pm.merchant_id,
        pm.locker_id.as_ref().unwrap_or(pm.get_id()),
    )
    .await
    .change_context(errors::ApiErrorResponse::InternalServerError)
    .attach_printable("Error getting card from card vault")?;

    payment_methods::get_card_detail(pm, card)
        .change_context(errors::ApiErrorResponse::InternalServerError)
        .attach_printable("Get Card Details Failed")
}

#[cfg(all(
    any(feature = "v2", feature = "v1"),
    not(feature = "payment_methods_v2")
))]
pub async fn get_lookup_key_from_locker(
    state: &routes::SessionState,
    payment_token: &str,
    pm: &domain::PaymentMethod,
    merchant_key_store: &domain::MerchantKeyStore,
) -> errors::RouterResult<api::CardDetailFromLocker> {
    let card_detail = get_card_details_from_locker(state, pm).await?;
    let card = card_detail.clone();

    let resp = TempLockerCardSupport::create_payment_method_data_in_temp_locker(
        state,
        payment_token,
        card,
        pm,
        merchant_key_store,
    )
    .await?;
    Ok(resp)
}

pub async fn get_masked_bank_details(
    pm: &domain::PaymentMethod,
) -> errors::RouterResult<Option<MaskedBankDetails>> {
    #[cfg(all(
        any(feature = "v2", feature = "v1"),
        not(feature = "payment_methods_v2")
    ))]
    let payment_method_data = pm
        .payment_method_data
        .clone()
        .map(|x| x.into_inner().expose())
        .map(
            |v| -> Result<PaymentMethodsData, error_stack::Report<errors::ApiErrorResponse>> {
                v.parse_value::<PaymentMethodsData>("PaymentMethodsData")
                    .change_context(errors::StorageError::DeserializationFailed)
                    .change_context(errors::ApiErrorResponse::InternalServerError)
                    .attach_printable("Failed to deserialize Payment Method Auth config")
            },
        )
        .transpose()?;

    #[cfg(all(feature = "v2", feature = "payment_methods_v2"))]
    let payment_method_data = pm.payment_method_data.clone().map(|x| x.into_inner());

    match payment_method_data {
        Some(pmd) => match pmd {
            PaymentMethodsData::Card(_) => Ok(None),
            PaymentMethodsData::BankDetails(bank_details) => Ok(Some(MaskedBankDetails {
                mask: bank_details.mask,
            })),
            PaymentMethodsData::WalletDetails(_) => Ok(None),
        },
        None => Err(report!(errors::ApiErrorResponse::InternalServerError))
            .attach_printable("Unable to fetch payment method data"),
    }
}

#[cfg(all(
    any(feature = "v2", feature = "v1"),
    not(feature = "payment_methods_v2")
))]
pub async fn get_bank_account_connector_details(
    pm: &domain::PaymentMethod,
) -> errors::RouterResult<Option<BankAccountTokenData>> {
    let payment_method_data = pm
        .payment_method_data
        .clone()
        .map(|x| x.into_inner().expose())
        .map(
            |v| -> Result<PaymentMethodsData, error_stack::Report<errors::ApiErrorResponse>> {
                v.parse_value::<PaymentMethodsData>("PaymentMethodsData")
                    .change_context(errors::StorageError::DeserializationFailed)
                    .change_context(errors::ApiErrorResponse::InternalServerError)
                    .attach_printable("Failed to deserialize Payment Method Auth config")
            },
        )
        .transpose()?;

    match payment_method_data {
        Some(pmd) => match pmd {
            PaymentMethodsData::Card(_) => Err(errors::ApiErrorResponse::UnprocessableEntity {
                message: "Card is not a valid entity".to_string(),
            }
            .into()),
            PaymentMethodsData::WalletDetails(_) => {
                Err(errors::ApiErrorResponse::UnprocessableEntity {
                    message: "Wallet is not a valid entity".to_string(),
                }
                .into())
            }
            PaymentMethodsData::BankDetails(bank_details) => {
                let connector_details = bank_details
                    .connector_details
                    .first()
                    .ok_or(errors::ApiErrorResponse::InternalServerError)?;

                let pm_type = pm
                    .get_payment_method_subtype()
                    .get_required_value("payment_method_type")
                    .attach_printable("PaymentMethodType not found")?;

                let pm = pm
                    .get_payment_method_type()
                    .get_required_value("payment_method")
                    .attach_printable("PaymentMethod not found")?;

                let token_data = BankAccountTokenData {
                    payment_method_type: pm_type,
                    payment_method: pm,
                    connector_details: connector_details.clone(),
                };

                Ok(Some(token_data))
            }
        },
        None => Ok(None),
    }
}

pub async fn update_last_used_at(
    payment_method: &domain::PaymentMethod,
    state: &routes::SessionState,
    storage_scheme: MerchantStorageScheme,
    key_store: &domain::MerchantKeyStore,
) -> errors::RouterResult<()> {
    let update_last_used = storage::PaymentMethodUpdate::LastUsedUpdate {
        last_used_at: common_utils::date_time::now(),
    };

    state
        .store
        .update_payment_method(
            &(state.into()),
            key_store,
            payment_method.clone(),
            update_last_used,
            storage_scheme,
        )
        .await
        .change_context(errors::ApiErrorResponse::InternalServerError)
        .attach_printable("Failed to update the last_used_at in db")?;

    Ok(())
}
#[cfg(feature = "payouts")]
pub async fn get_bank_from_hs_locker(
    state: &routes::SessionState,
    key_store: &domain::MerchantKeyStore,
    temp_token: Option<&String>,
    customer_id: &id_type::CustomerId,
    merchant_id: &id_type::MerchantId,
    token_ref: &str,
) -> errors::RouterResult<api::BankPayout> {
    let payment_method = get_payment_method_from_hs_locker(
        state,
        key_store,
        customer_id,
        merchant_id,
        token_ref,
        None,
    )
    .await
    .change_context(errors::ApiErrorResponse::InternalServerError)
    .attach_printable("Error getting payment method from locker")?;
    let pm_parsed: api::PayoutMethodData = payment_method
        .peek()
        .to_string()
        .parse_struct("PayoutMethodData")
        .change_context(errors::ApiErrorResponse::InternalServerError)?;
    match &pm_parsed {
        api::PayoutMethodData::Bank(bank) => {
            if let Some(token) = temp_token {
                vault::Vault::store_payout_method_data_in_locker(
                    state,
                    Some(token.clone()),
                    &pm_parsed,
                    Some(customer_id.to_owned()),
                    key_store,
                )
                .await
                .change_context(errors::ApiErrorResponse::InternalServerError)
                .attach_printable("Error storing payout method data in temporary locker")?;
            }
            Ok(bank.to_owned())
        }
        api::PayoutMethodData::Card(_) => Err(errors::ApiErrorResponse::InvalidRequestData {
            message: "Expected bank details, found card details instead".to_string(),
        }
        .into()),
        api::PayoutMethodData::Wallet(_) => Err(errors::ApiErrorResponse::InvalidRequestData {
            message: "Expected bank details, found wallet details instead".to_string(),
        }
        .into()),
    }
}

#[cfg(all(
    any(feature = "v2", feature = "v1"),
    not(feature = "payment_methods_v2")
))]
pub struct TempLockerCardSupport;

#[cfg(all(
    any(feature = "v2", feature = "v1"),
    not(feature = "payment_methods_v2")
))]
impl TempLockerCardSupport {
    #[instrument(skip_all)]
    async fn create_payment_method_data_in_temp_locker(
        state: &routes::SessionState,
        payment_token: &str,
        card: api::CardDetailFromLocker,
        pm: &domain::PaymentMethod,
        merchant_key_store: &domain::MerchantKeyStore,
    ) -> errors::RouterResult<api::CardDetailFromLocker> {
        let card_number = card.card_number.clone().get_required_value("card_number")?;
        let card_exp_month = card
            .expiry_month
            .clone()
            .expose_option()
            .get_required_value("expiry_month")?;
        let card_exp_year = card
            .expiry_year
            .clone()
            .expose_option()
            .get_required_value("expiry_year")?;
        let card_holder_name = card
            .card_holder_name
            .clone()
            .expose_option()
            .unwrap_or_default();
        let value1 = payment_methods::mk_card_value1(
            card_number,
            card_exp_year,
            card_exp_month,
            Some(card_holder_name),
            None,
            None,
            None,
        )
        .change_context(errors::ApiErrorResponse::InternalServerError)
        .attach_printable("Error getting Value1 for locker")?;
        let value2 = payment_methods::mk_card_value2(
            None,
            None,
            None,
            Some(pm.customer_id.clone()),
            Some(pm.get_id().to_string()),
        )
        .change_context(errors::ApiErrorResponse::InternalServerError)
        .attach_printable("Error getting Value2 for locker")?;

        let value1 = vault::VaultPaymentMethod::Card(value1);
        let value2 = vault::VaultPaymentMethod::Card(value2);

        let value1 = value1
            .encode_to_string_of_json()
            .change_context(errors::ApiErrorResponse::InternalServerError)
            .attach_printable("Wrapped value1 construction failed when saving card to locker")?;

        let value2 = value2
            .encode_to_string_of_json()
            .change_context(errors::ApiErrorResponse::InternalServerError)
            .attach_printable("Wrapped value2 construction failed when saving card to locker")?;

        let lookup_key = vault::create_tokenize(
            state,
            value1,
            Some(value2),
            payment_token.to_string(),
            merchant_key_store.key.get_inner(),
        )
        .await?;
        vault::add_delete_tokenized_data_task(
            &*state.store,
            &lookup_key,
            enums::PaymentMethod::Card,
        )
        .await?;
        metrics::TOKENIZED_DATA_COUNT.add(1, &[]);
        metrics::TASKS_ADDED_COUNT.add(
            1,
            router_env::metric_attributes!(("flow", "DeleteTokenizeData")),
        );
        Ok(card)
    }
}

pub async fn create_encrypted_data<T>(
    key_manager_state: &KeyManagerState,
    key_store: &domain::MerchantKeyStore,
    data: T,
) -> Result<Encryptable<Secret<serde_json::Value>>, error_stack::Report<errors::StorageError>>
where
    T: Debug + serde::Serialize,
{
    let key = key_store.key.get_inner().peek();
    let identifier = Identifier::Merchant(key_store.merchant_id.clone());

    let encoded_data = Encode::encode_to_value(&data)
        .change_context(errors::StorageError::SerializationFailed)
        .attach_printable("Unable to encode data")?;

    let secret_data = Secret::<_, masking::WithType>::new(encoded_data);

    let encrypted_data = domain::types::crypto_operation(
        key_manager_state,
        type_name!(payment_method::PaymentMethod),
        domain::types::CryptoOperation::Encrypt(secret_data),
        identifier.clone(),
        key,
    )
    .await
    .and_then(|val| val.try_into_operation())
    .change_context(errors::StorageError::EncryptionError)
    .attach_printable("Unable to encrypt data")?;

    Ok(encrypted_data)
}

pub async fn list_countries_currencies_for_connector_payment_method(
    state: routes::SessionState,
    req: ListCountriesCurrenciesRequest,
    _profile_id: Option<id_type::ProfileId>,
) -> errors::RouterResponse<ListCountriesCurrenciesResponse> {
    Ok(services::ApplicationResponse::Json(
        list_countries_currencies_for_connector_payment_method_util(
            state.conf.pm_filters.clone(),
            req.connector,
            req.payment_method_type,
        )
        .await,
    ))
}

// This feature will be more efficient as a WASM function rather than as an API.
// So extracting this logic to a separate function so that it can be used in WASM as well.
pub async fn list_countries_currencies_for_connector_payment_method_util(
    connector_filters: settings::ConnectorFilters,
    connector: api_enums::Connector,
    payment_method_type: api_enums::PaymentMethodType,
) -> ListCountriesCurrenciesResponse {
    let payment_method_type =
        settings::PaymentMethodFilterKey::PaymentMethodType(payment_method_type);

    let (currencies, country_codes) = connector_filters
        .0
        .get(&connector.to_string())
        .and_then(|filter| filter.0.get(&payment_method_type))
        .map(|filter| (filter.currency.clone(), filter.country.clone()))
        .unwrap_or_else(|| {
            connector_filters
                .0
                .get("default")
                .and_then(|filter| filter.0.get(&payment_method_type))
                .map_or((None, None), |filter| {
                    (filter.currency.clone(), filter.country.clone())
                })
        });

    let currencies =
        currencies.unwrap_or_else(|| api_enums::Currency::iter().collect::<HashSet<_>>());
    let country_codes =
        country_codes.unwrap_or_else(|| api_enums::CountryAlpha2::iter().collect::<HashSet<_>>());

    ListCountriesCurrenciesResponse {
        currencies,
        countries: country_codes
            .into_iter()
            .map(|country_code| CountryCodeWithName {
                code: country_code,
                name: common_enums::Country::from_alpha2(country_code),
            })
            .collect(),
    }
}

#[cfg(all(
    any(feature = "v1", feature = "v2"),
    not(feature = "payment_methods_v2")
))]
pub async fn tokenize_card_flow(
    state: &routes::SessionState,
    req: domain::CardNetworkTokenizeRequest,
    merchant_account: &domain::MerchantAccount,
    key_store: &domain::MerchantKeyStore,
) -> errors::RouterResult<api::CardNetworkTokenizeResponse> {
    match req.data {
        domain::TokenizeDataRequest::Card(ref card_req) => {
            let executor = tokenize::CardNetworkTokenizeExecutor::new(
                state,
                key_store,
                merchant_account,
                card_req,
                &req.customer,
            );
            let builder =
                tokenize::NetworkTokenizationBuilder::<tokenize::TokenizeWithCard>::default();
            execute_card_tokenization(executor, builder, card_req).await
        }
        domain::TokenizeDataRequest::ExistingPaymentMethod(ref payment_method) => {
            let executor = tokenize::CardNetworkTokenizeExecutor::new(
                state,
                key_store,
                merchant_account,
                payment_method,
                &req.customer,
            );
            let builder =
                tokenize::NetworkTokenizationBuilder::<tokenize::TokenizeWithPmId>::default();
            execute_payment_method_tokenization(executor, builder, payment_method).await
        }
    }
}

#[cfg(all(
    any(feature = "v1", feature = "v2"),
    not(feature = "payment_methods_v2")
))]
pub async fn execute_card_tokenization(
    executor: tokenize::CardNetworkTokenizeExecutor<'_, domain::TokenizeCardRequest>,
    builder: tokenize::NetworkTokenizationBuilder<'_, tokenize::TokenizeWithCard>,
    req: &domain::TokenizeCardRequest,
) -> errors::RouterResult<api::CardNetworkTokenizeResponse> {
    // Validate request and get optional customer
    let optional_customer = executor
        .validate_request_and_fetch_optional_customer()
        .await?;
    let builder = builder.set_validate_result();

    // Perform BIN lookup and validate card network
    let optional_card_info = executor
        .fetch_bin_details_and_validate_card_network(
            req.raw_card_number.clone(),
            req.card_issuer.as_ref(),
            req.card_network.as_ref(),
            req.card_type.as_ref(),
            req.card_issuing_country.as_ref(),
        )
        .await?;
    let builder = builder.set_card_details(req, optional_card_info);

    // Create customer if not present
    let customer = match optional_customer {
        Some(customer) => customer,
        None => executor.create_customer().await?,
    };
    let builder = builder.set_customer(&customer);

    // Tokenize card
    let (optional_card, optional_cvc) = builder.get_optional_card_and_cvc();
    let domain_card = optional_card
        .get_required_value("card")
        .change_context(errors::ApiErrorResponse::InternalServerError)?;
    let network_token_details = executor
        .tokenize_card(&customer.id, &domain_card, optional_cvc)
        .await?;
    let builder = builder.set_token_details(&network_token_details);

    // Store card and token in locker
    let store_card_and_token_resp = executor
        .store_card_and_token_in_locker(&network_token_details, &domain_card, &customer.id)
        .await?;
    let builder = builder.set_stored_card_response(&store_card_and_token_resp);
    let builder = builder.set_stored_token_response(&store_card_and_token_resp);

    // Create payment method
    let payment_method = executor
        .create_payment_method(
            &store_card_and_token_resp,
            &network_token_details,
            &domain_card,
            &customer.id,
        )
        .await?;
    let builder = builder.set_payment_method_response(&payment_method);

    Ok(builder.build())
}

#[cfg(all(
    any(feature = "v1", feature = "v2"),
    not(feature = "payment_methods_v2")
))]
pub async fn execute_payment_method_tokenization(
    executor: tokenize::CardNetworkTokenizeExecutor<'_, domain::TokenizePaymentMethodRequest>,
    builder: tokenize::NetworkTokenizationBuilder<'_, tokenize::TokenizeWithPmId>,
    req: &domain::TokenizePaymentMethodRequest,
) -> errors::RouterResult<api::CardNetworkTokenizeResponse> {
    // Fetch payment method
    let payment_method = executor
        .fetch_payment_method(&req.payment_method_id)
        .await?;
    let builder = builder.set_payment_method(&payment_method);

    // Validate payment method and customer
    let (locker_id, customer) = executor
        .validate_request_and_locker_reference_and_customer(&payment_method)
        .await?;
    let builder = builder.set_validate_result(&customer);

    // Fetch card from locker
    let card_details = get_card_from_locker(
        executor.state,
        &customer.id,
        executor.merchant_account.get_id(),
        &locker_id,
    )
    .await?;

    // Perform BIN lookup and validate card network
    let optional_card_info = executor
        .fetch_bin_details_and_validate_card_network(
            card_details.card_number.clone(),
            None,
            None,
            None,
            None,
        )
        .await?;
    let builder = builder.set_card_details(&card_details, optional_card_info, req.card_cvc.clone());

    // Tokenize card
    let (optional_card, optional_cvc) = builder.get_optional_card_and_cvc();
    let domain_card = optional_card.get_required_value("card")?;
    let network_token_details = executor
        .tokenize_card(&customer.id, &domain_card, optional_cvc)
        .await?;
    let builder = builder.set_token_details(&network_token_details);

    // Store token in locker
    let store_token_resp = executor
        .store_network_token_in_locker(
            &network_token_details,
            &customer.id,
            card_details.name_on_card.clone(),
            card_details.nick_name.clone().map(Secret::new),
        )
        .await?;
    let builder = builder.set_stored_token_response(&store_token_resp);

    // Update payment method
    let updated_payment_method = executor
        .update_payment_method(
            &store_token_resp,
            payment_method,
            &network_token_details,
            &domain_card,
        )
        .await?;
    let builder = builder.set_payment_method(&updated_payment_method);

    Ok(builder.build())
}<|MERGE_RESOLUTION|>--- conflicted
+++ resolved
@@ -4,14 +4,9 @@
     str::FromStr,
 };
 
-<<<<<<< HEAD
 use ::payment_methods::{
     cards::PaymentMethodsController,
-    configs::default::{get_billing_required_fields, get_shipping_required_fields},
-=======
-use ::payment_methods::configs::payment_connector_required_fields::{
-    get_billing_required_fields, get_shipping_required_fields,
->>>>>>> 5ea5df58
+    configs::payment_connector_required_fields::{get_billing_required_fields, get_shipping_required_fields},
 };
 #[cfg(all(
     any(feature = "v1", feature = "v2"),
@@ -123,153 +118,9 @@
     core::payment_methods as pm_core, headers, types::payment_methods as pm_types,
     utils::ConnectorResponseExt,
 };
-<<<<<<< HEAD
 pub struct PmCards<'a> {
     pub state: &'a routes::SessionState,
     pub merchant_account: &'a domain::MerchantAccount,
-=======
-
-#[cfg(all(
-    any(feature = "v1", feature = "v2"),
-    not(feature = "payment_methods_v2"),
-    not(feature = "customer_v2")
-))]
-#[instrument(skip_all)]
-#[allow(clippy::too_many_arguments)]
-pub async fn create_payment_method(
-    state: &routes::SessionState,
-    req: &api::PaymentMethodCreate,
-    customer_id: &id_type::CustomerId,
-    payment_method_id: &str,
-    locker_id: Option<String>,
-    merchant_id: &id_type::MerchantId,
-    pm_metadata: Option<serde_json::Value>,
-    customer_acceptance: Option<serde_json::Value>,
-    payment_method_data: crypto::OptionalEncryptableValue,
-    key_store: &domain::MerchantKeyStore,
-    connector_mandate_details: Option<serde_json::Value>,
-    status: Option<enums::PaymentMethodStatus>,
-    network_transaction_id: Option<String>,
-    storage_scheme: MerchantStorageScheme,
-    payment_method_billing_address: crypto::OptionalEncryptableValue,
-    card_scheme: Option<String>,
-    network_token_requestor_reference_id: Option<String>,
-    network_token_locker_id: Option<String>,
-    network_token_payment_method_data: crypto::OptionalEncryptableValue,
-) -> errors::CustomResult<domain::PaymentMethod, errors::ApiErrorResponse> {
-    let db = &*state.store;
-    let customer = db
-        .find_customer_by_customer_id_merchant_id(
-            &state.into(),
-            customer_id,
-            merchant_id,
-            key_store,
-            storage_scheme,
-        )
-        .await
-        .to_not_found_response(errors::ApiErrorResponse::CustomerNotFound)?;
-
-    let client_secret = generate_id(
-        consts::ID_LENGTH,
-        format!("{payment_method_id}_secret").as_str(),
-    );
-
-    let current_time = common_utils::date_time::now();
-
-    let response = db
-        .insert_payment_method(
-            &state.into(),
-            key_store,
-            domain::PaymentMethod {
-                customer_id: customer_id.to_owned(),
-                merchant_id: merchant_id.to_owned(),
-                payment_method_id: payment_method_id.to_string(),
-                locker_id,
-                payment_method: req.payment_method,
-                payment_method_type: req.payment_method_type,
-                payment_method_issuer: req.payment_method_issuer.clone(),
-                scheme: req.card_network.clone().or(card_scheme),
-                metadata: pm_metadata.map(Secret::new),
-                payment_method_data,
-                connector_mandate_details,
-                customer_acceptance: customer_acceptance.map(Secret::new),
-                client_secret: Some(client_secret),
-                status: status.unwrap_or(enums::PaymentMethodStatus::Active),
-                network_transaction_id: network_transaction_id.to_owned(),
-                payment_method_issuer_code: None,
-                accepted_currency: None,
-                token: None,
-                cardholder_name: None,
-                issuer_name: None,
-                issuer_country: None,
-                payer_country: None,
-                is_stored: None,
-                swift_code: None,
-                direct_debit_token: None,
-                created_at: current_time,
-                last_modified: current_time,
-                last_used_at: current_time,
-                payment_method_billing_address,
-                updated_by: None,
-                version: common_types::consts::API_VERSION,
-                network_token_requestor_reference_id,
-                network_token_locker_id,
-                network_token_payment_method_data,
-            },
-            storage_scheme,
-        )
-        .await
-        .change_context(errors::ApiErrorResponse::InternalServerError)
-        .attach_printable("Failed to add payment method in db")?;
-
-    if customer.default_payment_method_id.is_none() && req.payment_method.is_some() {
-        let _ = set_default_payment_method(
-            state,
-            merchant_id,
-            key_store.clone(),
-            customer_id,
-            payment_method_id.to_owned(),
-            storage_scheme,
-        )
-        .await
-        .map_err(|error| logger::error!(?error, "Failed to set the payment method as default"));
-    }
-    Ok(response)
-}
-
-#[cfg(all(
-    any(feature = "v1", feature = "v2"),
-    not(feature = "payment_methods_v2")
-))]
-pub fn store_default_payment_method(
-    req: &api::PaymentMethodCreate,
-    customer_id: &id_type::CustomerId,
-    merchant_id: &id_type::MerchantId,
-) -> (
-    api::PaymentMethodResponse,
-    Option<payment_methods::DataDuplicationCheck>,
-) {
-    let pm_id = generate_id(consts::ID_LENGTH, "pm");
-    let payment_method_response = api::PaymentMethodResponse {
-        merchant_id: merchant_id.to_owned(),
-        customer_id: Some(customer_id.to_owned()),
-        payment_method_id: pm_id,
-        payment_method: req.payment_method,
-        payment_method_type: req.payment_method_type,
-        #[cfg(feature = "payouts")]
-        bank_transfer: None,
-        card: None,
-        metadata: req.metadata.clone(),
-        created: Some(common_utils::date_time::now()),
-        recurring_enabled: false,           //[#219]
-        installment_payment_enabled: false, //[#219]
-        payment_experience: Some(vec![api_models::enums::PaymentExperience::RedirectToUrl]),
-        last_used_at: Some(common_utils::date_time::now()),
-        client_secret: None,
-    };
-
-    (payment_method_response, None)
->>>>>>> 5ea5df58
 }
 
 #[async_trait::async_trait]
@@ -355,7 +206,7 @@
                     last_used_at: current_time,
                     payment_method_billing_address,
                     updated_by: None,
-                    version: domain::consts::API_VERSION,
+                    version: common_types::consts::API_VERSION,
                     network_token_requestor_reference_id,
                     network_token_locker_id,
                     network_token_payment_method_data,
@@ -961,7 +812,6 @@
         })
     }
 
-<<<<<<< HEAD
     #[cfg(all(any(feature = "v1", feature = "v2"), not(feature = "customer_v2")))]
     async fn set_default_payment_method(
         &self,
@@ -1006,47 +856,6 @@
                 Err(errors::ApiErrorResponse::PreconditionFailed {
                     message: "The payment_method_id is not valid".to_string(),
                 })
-=======
-    let response = db
-        .insert_payment_method(
-            &state.into(),
-            key_store,
-            domain::PaymentMethod {
-                customer_id: customer_id.to_owned(),
-                merchant_id: merchant_id.to_owned(),
-                payment_method_id: payment_method_id.to_string(),
-                locker_id: None,
-                payment_method: req.payment_method,
-                payment_method_type: req.payment_method_type,
-                payment_method_issuer: req.payment_method_issuer.clone(),
-                scheme: req.card_network.clone().or(card.scheme.clone()),
-                metadata: payment_method_metadata.map(Secret::new),
-                payment_method_data: payment_method_data_encrypted,
-                connector_mandate_details: connector_mandate_details.clone(),
-                customer_acceptance: None,
-                client_secret: None,
-                status: enums::PaymentMethodStatus::Active,
-                network_transaction_id: network_transaction_id.clone(),
-                payment_method_issuer_code: None,
-                accepted_currency: None,
-                token: None,
-                cardholder_name: None,
-                issuer_name: None,
-                issuer_country: None,
-                payer_country: None,
-                is_stored: None,
-                swift_code: None,
-                direct_debit_token: None,
-                created_at: current_time,
-                last_modified: current_time,
-                last_used_at: current_time,
-                payment_method_billing_address,
-                updated_by: None,
-                version: common_types::consts::API_VERSION,
-                network_token_requestor_reference_id: None,
-                network_token_locker_id: None,
-                network_token_payment_method_data: None,
->>>>>>> 5ea5df58
             },
         )?;
 
