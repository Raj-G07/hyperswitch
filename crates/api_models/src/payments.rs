use std::{
    collections::{HashMap, HashSet},
    fmt,
    num::NonZeroI64,
};
pub mod additional_info;
pub mod trait_impls;
use cards::CardNumber;
#[cfg(feature = "v2")]
use common_enums::enums::PaymentConnectorTransmission;
use common_enums::ProductType;
use common_utils::{
    consts::default_payments_list_limit,
    crypto,
    errors::ValidationError,
    ext_traits::{ConfigExt, Encode, ValueExt},
    hashing::HashedString,
    id_type,
    pii::{self, Email},
    types::{
        ExtendedAuthorizationAppliedBool, MinorUnit, RequestExtendedAuthorizationBool,
        StringMajorUnit,
    },
};
use error_stack::ResultExt;
use masking::{PeekInterface, Secret, WithType};
use router_derive::Setter;
use serde::{de, ser::Serializer, Deserialize, Deserializer, Serialize};
use strum::Display;
use time::{Date, PrimitiveDateTime};
use url::Url;
use utoipa::ToSchema;

#[cfg(feature = "v1")]
use crate::ephemeral_key::EphemeralKeyCreateResponse;
#[cfg(feature = "v2")]
use crate::mandates::ProcessorPaymentToken;
#[cfg(feature = "v2")]
use crate::payment_methods;
use crate::{
    admin::{self, MerchantConnectorInfo},
    disputes, enums as api_enums,
    mandates::RecurringDetails,
    refunds, ValidateFieldAndGet,
};

#[derive(Clone, Copy, Debug, Eq, PartialEq)]
pub enum PaymentOp {
    Create,
    Update,
    Confirm,
}

use crate::enums;
#[derive(serde::Deserialize)]
pub struct BankData {
    pub payment_method_type: api_enums::PaymentMethodType,
    pub code_information: Vec<BankCodeInformation>,
}

#[derive(serde::Deserialize)]
pub struct BankCodeInformation {
    pub bank_name: common_enums::BankNames,
    pub connector_codes: Vec<ConnectorCode>,
}

#[derive(serde::Deserialize)]
pub struct ConnectorCode {
    pub connector: api_enums::Connector,
    pub code: String,
}

#[derive(Debug, Clone, serde::Serialize, serde::Deserialize, ToSchema, PartialEq, Eq)]
pub struct BankCodeResponse {
    #[schema(value_type = Vec<BankNames>)]
    pub bank_name: Vec<common_enums::BankNames>,
    pub eligible_connectors: Vec<String>,
}

/// Passing this object creates a new customer or attaches an existing customer to the payment
#[derive(Debug, serde::Deserialize, serde::Serialize, Clone, ToSchema, PartialEq)]
pub struct CustomerDetails {
    /// The identifier for the customer.
    #[schema(value_type = String, max_length = 64, min_length = 1, example = "cus_y3oqhf46pyzuxjbcn2giaqnb44")]
    pub id: id_type::CustomerId,

    /// The customer's name
    #[schema(max_length = 255, value_type = Option<String>, example = "John Doe")]
    pub name: Option<Secret<String>>,

    /// The customer's email address
    #[schema(max_length = 255, value_type = Option<String>, example = "johntest@test.com")]
    pub email: Option<Email>,

    /// The customer's phone number
    #[schema(value_type = Option<String>, max_length = 10, example = "9123456789")]
    pub phone: Option<Secret<String>>,

    /// The country code for the customer's phone number
    #[schema(max_length = 2, example = "+1")]
    pub phone_country_code: Option<String>,
}

#[cfg(feature = "v1")]
/// Details of customer attached to this payment
#[derive(
    Debug, Default, serde::Serialize, serde::Deserialize, Clone, ToSchema, PartialEq, Setter,
)]
pub struct CustomerDetailsResponse {
    /// The identifier for the customer.
    #[schema(value_type = Option<String>, max_length = 64, min_length = 1, example = "cus_y3oqhf46pyzuxjbcn2giaqnb44")]
    pub id: Option<id_type::CustomerId>,

    /// The customer's name
    #[schema(max_length = 255, value_type = Option<String>, example = "John Doe")]
    pub name: Option<Secret<String>>,

    /// The customer's email address
    #[schema(max_length = 255, value_type = Option<String>, example = "johntest@test.com")]
    pub email: Option<Email>,

    /// The customer's phone number
    #[schema(value_type = Option<String>, max_length = 10, example = "9123456789")]
    pub phone: Option<Secret<String>>,

    /// The country code for the customer's phone number
    #[schema(max_length = 2, example = "+1")]
    pub phone_country_code: Option<String>,
}

#[cfg(feature = "v2")]
/// Details of customer attached to this payment
#[derive(Debug, serde::Serialize, serde::Deserialize, Clone, ToSchema, PartialEq, Setter)]
pub struct CustomerDetailsResponse {
    /// The customer's name
    #[schema(max_length = 255, value_type = Option<String>, example = "John Doe")]
    pub name: Option<Secret<String>>,

    /// The customer's email address
    #[schema(max_length = 255, value_type = Option<String>, example = "johntest@test.com")]
    pub email: Option<Email>,

    /// The customer's phone number
    #[schema(value_type = Option<String>, max_length = 10, example = "9123456789")]
    pub phone: Option<Secret<String>>,

    /// The country code for the customer's phone number
    #[schema(max_length = 2, example = "+1")]
    pub phone_country_code: Option<String>,
}

// Serialize is required because the api event requires Serialize to be implemented
#[derive(Debug, serde::Serialize, serde::Deserialize, Clone, ToSchema)]
#[serde(deny_unknown_fields)]
#[cfg(feature = "v2")]
pub struct PaymentsCreateIntentRequest {
    /// The amount details for the payment
    pub amount_details: AmountDetails,

    /// Unique identifier for the payment. This ensures idempotency for multiple payments
    /// that have been done by a single merchant.
    #[schema(
        value_type = Option<String>,
        min_length = 30,
        max_length = 30,
        example = "pay_mbabizu24mvu3mela5njyhpit4"
    )]
    pub merchant_reference_id: Option<id_type::PaymentReferenceId>,

    /// The routing algorithm id to be used for the payment
    #[schema(value_type = Option<String>)]
    pub routing_algorithm_id: Option<id_type::RoutingId>,

    #[schema(value_type = Option<CaptureMethod>, example = "automatic")]
    pub capture_method: Option<api_enums::CaptureMethod>,

    #[schema(value_type = Option<AuthenticationType>, example = "no_three_ds", default = "no_three_ds")]
    pub authentication_type: Option<api_enums::AuthenticationType>,

    /// The billing details of the payment. This address will be used for invoicing.
    pub billing: Option<Address>,

    /// The shipping address for the payment
    pub shipping: Option<Address>,

    /// The identifier for the customer
    #[schema(
        min_length = 32,
        max_length = 64,
        example = "12345_cus_01926c58bc6e77c09e809964e72af8c8",
        value_type = String
    )]
    pub customer_id: Option<id_type::GlobalCustomerId>,

    /// Set to `present` to indicate that the customer is in your checkout flow during this payment, and therefore is able to authenticate. This parameter should be `absent` when merchant's doing merchant initiated payments and customer is not present while doing the payment.
    #[schema(example = "present", value_type = Option<PresenceOfCustomerDuringPayment>)]
    pub customer_present: Option<common_enums::PresenceOfCustomerDuringPayment>,

    /// A description for the payment
    #[schema(example = "It's my first payment request", value_type = Option<String>)]
    pub description: Option<common_utils::types::Description>,

    /// The URL to which you want the user to be redirected after the completion of the payment operation
    #[schema(value_type = Option<String>, example = "https://hyperswitch.io")]
    pub return_url: Option<common_utils::types::Url>,

    #[schema(value_type = Option<FutureUsage>, example = "off_session")]
    pub setup_future_usage: Option<api_enums::FutureUsage>,

    /// Apply MIT exemption for a payment
    #[schema(value_type = Option<MitExemptionRequest>)]
    pub apply_mit_exemption: Option<common_enums::MitExemptionRequest>,

    /// For non-card charges, you can use this value as the complete description that appears on your customers’ statements. Must contain at least one letter, maximum 22 characters.
    #[schema(max_length = 22, example = "Hyperswitch Router", value_type = Option<String>)]
    pub statement_descriptor: Option<common_utils::types::StatementDescriptor>,

    /// Use this object to capture the details about the different products for which the payment is being made. The sum of amount across different products here should be equal to the overall payment amount
    #[schema(value_type = Option<Vec<OrderDetailsWithAmount>>, example = r#"[{
        "product_name": "Apple iPhone 16",
        "quantity": 1,
        "amount" : 69000
        "product_img_link" : "https://dummy-img-link.com"
    }]"#)]
    pub order_details: Option<Vec<OrderDetailsWithAmount>>,

    /// Use this parameter to restrict the Payment Method Types to show for a given PaymentIntent
    #[schema(value_type = Option<Vec<PaymentMethodType>>)]
    pub allowed_payment_method_types: Option<Vec<api_enums::PaymentMethodType>>,

    /// Metadata is useful for storing additional, unstructured information on an object.
    #[schema(value_type = Option<Object>, example = r#"{ "udf1": "some-value", "udf2": "some-value" }"#)]
    pub metadata: Option<pii::SecretSerdeValue>,

    /// Some connectors like Apple pay, Airwallex and Noon might require some additional information, find specific details in the child attributes below.
    pub connector_metadata: Option<ConnectorMetadata>,

    /// Additional data that might be required by hyperswitch based on the requested features by the merchants.
    pub feature_metadata: Option<FeatureMetadata>,

    /// Whether to generate the payment link for this payment or not (if applicable)
    #[schema(value_type = Option<EnablePaymentLinkRequest>)]
    pub payment_link_enabled: Option<common_enums::EnablePaymentLinkRequest>,

    /// Configure a custom payment link for the particular payment
    #[schema(value_type = Option<PaymentLinkConfigRequest>)]
    pub payment_link_config: Option<admin::PaymentLinkConfigRequest>,

    ///Request an incremental authorization, i.e., increase the authorized amount on a confirmed payment before you capture it.
    #[schema(value_type = Option<RequestIncrementalAuthorization>)]
    pub request_incremental_authorization: Option<common_enums::RequestIncrementalAuthorization>,

    ///Will be used to expire client secret after certain amount of time to be supplied in seconds, if not sent it will be taken from profile config
    ///(900) for 15 mins
    #[schema(example = 900)]
    pub session_expiry: Option<u32>,

    /// Additional data related to some frm(Fraud Risk Management) connectors
    #[schema(value_type = Option<Object>, example = r#"{ "coverage_request" : "fraud", "fulfillment_method" : "delivery" }"#)]
    pub frm_metadata: Option<pii::SecretSerdeValue>,

    /// Whether to perform external authentication (if applicable)
    #[schema(value_type = Option<External3dsAuthenticationRequest>)]
    pub request_external_three_ds_authentication:
        Option<common_enums::External3dsAuthenticationRequest>,
}

#[cfg(feature = "v2")]
impl PaymentsCreateIntentRequest {
    pub fn get_feature_metadata_as_value(
        &self,
    ) -> common_utils::errors::CustomResult<
        Option<pii::SecretSerdeValue>,
        common_utils::errors::ParsingError,
    > {
        Ok(self
            .feature_metadata
            .as_ref()
            .map(Encode::encode_to_value)
            .transpose()?
            .map(Secret::new))
    }

    pub fn get_connector_metadata_as_value(
        &self,
    ) -> common_utils::errors::CustomResult<
        Option<pii::SecretSerdeValue>,
        common_utils::errors::ParsingError,
    > {
        Ok(self
            .connector_metadata
            .as_ref()
            .map(Encode::encode_to_value)
            .transpose()?
            .map(Secret::new))
    }

    pub fn get_allowed_payment_method_types_as_value(
        &self,
    ) -> common_utils::errors::CustomResult<
        Option<pii::SecretSerdeValue>,
        common_utils::errors::ParsingError,
    > {
        Ok(self
            .allowed_payment_method_types
            .as_ref()
            .map(Encode::encode_to_value)
            .transpose()?
            .map(Secret::new))
    }

    pub fn get_order_details_as_value(
        &self,
    ) -> common_utils::errors::CustomResult<
        Option<Vec<pii::SecretSerdeValue>>,
        common_utils::errors::ParsingError,
    > {
        self.order_details
            .as_ref()
            .map(|od| {
                od.iter()
                    .map(|order| order.encode_to_value().map(Secret::new))
                    .collect::<Result<Vec<_>, _>>()
            })
            .transpose()
    }
}

// This struct is only used internally, not visible in API Reference
#[derive(Debug, Clone, serde::Serialize, serde::Deserialize)]
#[cfg(feature = "v2")]
pub struct PaymentsGetIntentRequest {
    pub id: id_type::GlobalPaymentId,
}

#[derive(Debug, serde::Serialize, serde::Deserialize, Clone, ToSchema)]
#[serde(deny_unknown_fields)]
#[cfg(feature = "v2")]
pub struct PaymentsUpdateIntentRequest {
    pub amount_details: Option<AmountDetailsUpdate>,

    /// The routing algorithm id to be used for the payment
    #[schema(value_type = Option<String>)]
    pub routing_algorithm_id: Option<id_type::RoutingId>,

    #[schema(value_type = Option<CaptureMethod>, example = "automatic")]
    pub capture_method: Option<api_enums::CaptureMethod>,

    #[schema(value_type = Option<AuthenticationType>, example = "no_three_ds", default = "no_three_ds")]
    pub authentication_type: Option<api_enums::AuthenticationType>,

    /// The billing details of the payment. This address will be used for invoicing.
    pub billing: Option<Address>,

    /// The shipping address for the payment
    pub shipping: Option<Address>,

    /// Set to `present` to indicate that the customer is in your checkout flow during this payment, and therefore is able to authenticate. This parameter should be `absent` when merchant's doing merchant initiated payments and customer is not present while doing the payment.
    #[schema(example = "present", value_type = Option<PresenceOfCustomerDuringPayment>)]
    pub customer_present: Option<common_enums::PresenceOfCustomerDuringPayment>,

    /// A description for the payment
    #[schema(example = "It's my first payment request", value_type = Option<String>)]
    pub description: Option<common_utils::types::Description>,

    /// The URL to which you want the user to be redirected after the completion of the payment operation
    #[schema(value_type = Option<String>, example = "https://hyperswitch.io")]
    pub return_url: Option<common_utils::types::Url>,

    #[schema(value_type = Option<FutureUsage>, example = "off_session")]
    pub setup_future_usage: Option<api_enums::FutureUsage>,

    /// Apply MIT exemption for a payment
    #[schema(value_type = Option<MitExemptionRequest>)]
    pub apply_mit_exemption: Option<common_enums::MitExemptionRequest>,

    /// For non-card charges, you can use this value as the complete description that appears on your customers’ statements. Must contain at least one letter, maximum 22 characters.
    #[schema(max_length = 22, example = "Hyperswitch Router", value_type = Option<String>)]
    pub statement_descriptor: Option<common_utils::types::StatementDescriptor>,

    /// Use this object to capture the details about the different products for which the payment is being made. The sum of amount across different products here should be equal to the overall payment amount
    #[schema(value_type = Option<Vec<OrderDetailsWithAmount>>, example = r#"[{
        "product_name": "Apple iPhone 16",
        "quantity": 1,
        "amount" : 69000
        "product_img_link" : "https://dummy-img-link.com"
    }]"#)]
    pub order_details: Option<Vec<OrderDetailsWithAmount>>,

    /// Use this parameter to restrict the Payment Method Types to show for a given PaymentIntent
    #[schema(value_type = Option<Vec<PaymentMethodType>>)]
    pub allowed_payment_method_types: Option<Vec<api_enums::PaymentMethodType>>,

    /// Metadata is useful for storing additional, unstructured information on an object. This metadata will override the metadata that was passed in payments
    #[schema(value_type = Option<Object>, example = r#"{ "udf1": "some-value", "udf2": "some-value" }"#)]
    pub metadata: Option<pii::SecretSerdeValue>,

    /// Some connectors like Apple pay, Airwallex and Noon might require some additional information, find specific details in the child attributes below.
    #[schema(value_type = Option<ConnectorMetadata>)]
    pub connector_metadata: Option<pii::SecretSerdeValue>,

    /// Additional data that might be required by hyperswitch based on the requested features by the merchants.
    #[schema(value_type = Option<FeatureMetadata>)]
    pub feature_metadata: Option<FeatureMetadata>,

    /// Configure a custom payment link for the particular payment
    #[schema(value_type = Option<PaymentLinkConfigRequest>)]
    pub payment_link_config: Option<admin::PaymentLinkConfigRequest>,

    /// Request an incremental authorization, i.e., increase the authorized amount on a confirmed payment before you capture it.
    #[schema(value_type = Option<RequestIncrementalAuthorization>)]
    pub request_incremental_authorization: Option<common_enums::RequestIncrementalAuthorization>,

    /// Will be used to expire client secret after certain amount of time to be supplied in seconds, if not sent it will be taken from profile config
    ///(900) for 15 mins
    #[schema(value_type = Option<u32>, example = 900)]
    pub session_expiry: Option<u32>,

    /// Additional data related to some frm(Fraud Risk Management) connectors
    #[schema(value_type = Option<Object>, example = r#"{ "coverage_request" : "fraud", "fulfillment_method" : "delivery" }"#)]
    pub frm_metadata: Option<pii::SecretSerdeValue>,

    /// Whether to perform external authentication (if applicable)
    #[schema(value_type = Option<External3dsAuthenticationRequest>)]
    pub request_external_three_ds_authentication:
        Option<common_enums::External3dsAuthenticationRequest>,

    #[schema(value_type = Option<UpdateActiveAttempt>)]
    /// Whether to set / unset the active attempt id
    pub set_active_attempt_id: Option<api_enums::UpdateActiveAttempt>,
}

#[derive(Debug, serde::Serialize, Clone, ToSchema)]
#[serde(deny_unknown_fields)]
#[cfg(feature = "v2")]
pub struct PaymentsIntentResponse {
    /// Global Payment Id for the payment
    #[schema(value_type = String)]
    pub id: id_type::GlobalPaymentId,

    /// The status of the payment
    #[schema(value_type = IntentStatus, example = "succeeded")]
    pub status: common_enums::IntentStatus,

    /// The amount details for the payment
    pub amount_details: AmountDetailsResponse,

    /// It's a token used for client side verification.
    #[schema(value_type = String, example = "pay_U42c409qyHwOkWo3vK60_secret_el9ksDkiB8hi6j9N78yo")]
    pub client_secret: common_utils::types::ClientSecret,

    /// The identifier for the profile. This is inferred from the `x-profile-id` header
    #[schema(value_type = String)]
    pub profile_id: id_type::ProfileId,

    /// Unique identifier for the payment. This ensures idempotency for multiple payments
    /// that have been done by a single merchant.
    #[schema(
        value_type = Option<String>,
        min_length = 30,
        max_length = 30,
        example = "pay_mbabizu24mvu3mela5njyhpit4"
    )]
    pub merchant_reference_id: Option<id_type::PaymentReferenceId>,

    /// The routing algorithm id to be used for the payment
    #[schema(value_type = Option<String>)]
    pub routing_algorithm_id: Option<id_type::RoutingId>,

    #[schema(value_type = CaptureMethod, example = "automatic")]
    pub capture_method: api_enums::CaptureMethod,

    /// The authentication type for the payment
    #[schema(value_type = Option<AuthenticationType>, example = "no_three_ds")]
    pub authentication_type: Option<api_enums::AuthenticationType>,

    /// The billing details of the payment. This address will be used for invoicing.
    #[schema(value_type = Option<Address>)]
    pub billing: Option<Address>,

    /// The shipping address for the payment
    #[schema(value_type = Option<Address>)]
    pub shipping: Option<Address>,

    /// The identifier for the customer
    #[schema(
        min_length = 32,
        max_length = 64,
        example = "12345_cus_01926c58bc6e77c09e809964e72af8c8",
        value_type = String
    )]
    pub customer_id: Option<id_type::GlobalCustomerId>,

    /// Set to `present` to indicate that the customer is in your checkout flow during this payment, and therefore is able to authenticate. This parameter should be `absent` when merchant's doing merchant initiated payments and customer is not present while doing the payment.
    #[schema(example = "present", value_type = PresenceOfCustomerDuringPayment)]
    pub customer_present: common_enums::PresenceOfCustomerDuringPayment,

    /// A description for the payment
    #[schema(example = "It's my first payment request", value_type = Option<String>)]
    pub description: Option<common_utils::types::Description>,

    /// The URL to which you want the user to be redirected after the completion of the payment operation
    #[schema(value_type = Option<String>, example = "https://hyperswitch.io")]
    pub return_url: Option<common_utils::types::Url>,

    #[schema(value_type = FutureUsage, example = "off_session")]
    pub setup_future_usage: api_enums::FutureUsage,

    /// Apply MIT exemption for a payment
    #[schema(value_type = MitExemptionRequest)]
    pub apply_mit_exemption: common_enums::MitExemptionRequest,

    /// For non-card charges, you can use this value as the complete description that appears on your customers’ statements. Must contain at least one letter, maximum 22 characters.
    #[schema(max_length = 22, example = "Hyperswitch Router", value_type = Option<String>)]
    pub statement_descriptor: Option<common_utils::types::StatementDescriptor>,

    /// Use this object to capture the details about the different products for which the payment is being made. The sum of amount across different products here should be equal to the overall payment amount
    #[schema(value_type = Option<Vec<OrderDetailsWithAmount>>, example = r#"[{
        "product_name": "Apple iPhone 16",
        "quantity": 1,
        "amount" : 69000
        "product_img_link" : "https://dummy-img-link.com"
    }]"#)]
    pub order_details: Option<Vec<OrderDetailsWithAmount>>,

    /// Use this parameter to restrict the Payment Method Types to show for a given PaymentIntent
    #[schema(value_type = Option<Vec<PaymentMethodType>>)]
    pub allowed_payment_method_types: Option<Vec<api_enums::PaymentMethodType>>,

    /// Metadata is useful for storing additional, unstructured information on an object.
    #[schema(value_type = Option<Object>, example = r#"{ "udf1": "some-value", "udf2": "some-value" }"#)]
    pub metadata: Option<pii::SecretSerdeValue>,

    /// Some connectors like Apple pay, Airwallex and Noon might require some additional information, find specific details in the child attributes below.
    #[schema(value_type = Option<ConnectorMetadata>)]
    pub connector_metadata: Option<pii::SecretSerdeValue>,

    /// Additional data that might be required by hyperswitch based on the requested features by the merchants.
    #[schema(value_type = Option<FeatureMetadata>)]
    pub feature_metadata: Option<FeatureMetadata>,

    /// Whether to generate the payment link for this payment or not (if applicable)
    #[schema(value_type = EnablePaymentLinkRequest)]
    pub payment_link_enabled: common_enums::EnablePaymentLinkRequest,

    /// Configure a custom payment link for the particular payment
    #[schema(value_type = Option<PaymentLinkConfigRequest>)]
    pub payment_link_config: Option<admin::PaymentLinkConfigRequest>,

    ///Request an incremental authorization, i.e., increase the authorized amount on a confirmed payment before you capture it.
    #[schema(value_type = RequestIncrementalAuthorization)]
    pub request_incremental_authorization: common_enums::RequestIncrementalAuthorization,

    ///Will be used to expire client secret after certain amount of time to be supplied in seconds
    #[serde(with = "common_utils::custom_serde::iso8601")]
    pub expires_on: PrimitiveDateTime,

    /// Additional data related to some frm(Fraud Risk Management) connectors
    #[schema(value_type = Option<Object>, example = r#"{ "coverage_request" : "fraud", "fulfillment_method" : "delivery" }"#)]
    pub frm_metadata: Option<pii::SecretSerdeValue>,

    /// Whether to perform external authentication (if applicable)
    #[schema(value_type = External3dsAuthenticationRequest)]
    pub request_external_three_ds_authentication: common_enums::External3dsAuthenticationRequest,
}

#[cfg(feature = "v2")]
#[derive(Clone, Debug, PartialEq, serde::Serialize, serde::Deserialize, ToSchema)]
pub struct AmountDetails {
    /// The payment amount. Amount for the payment in the lowest denomination of the currency, (i.e) in cents for USD denomination, in yen for JPY denomination etc. E.g., Pass 100 to charge $1.00 and 1 for 1¥ since ¥ is a zero-decimal currency. Read more about [the Decimal and Non-Decimal Currencies](https://github.com/juspay/hyperswitch/wiki/Decimal-and-Non%E2%80%90Decimal-Currencies)
    #[schema(value_type = u64, example = 6540)]
    #[serde(default, deserialize_with = "amount::deserialize")]
    order_amount: Amount,
    /// The currency of the order
    #[schema(example = "USD", value_type = Currency)]
    currency: common_enums::Currency,
    /// The shipping cost of the order. This has to be collected from the merchant
    shipping_cost: Option<MinorUnit>,
    /// Tax amount related to the order. This will be calculated by the external tax provider
    order_tax_amount: Option<MinorUnit>,
    /// The action to whether calculate tax by calling external tax provider or not
    #[serde(default)]
    #[schema(value_type = TaxCalculationOverride)]
    skip_external_tax_calculation: common_enums::TaxCalculationOverride,
    /// The action to whether calculate surcharge or not
    #[serde(default)]
    #[schema(value_type = SurchargeCalculationOverride)]
    skip_surcharge_calculation: common_enums::SurchargeCalculationOverride,
    /// The surcharge amount to be added to the order, collected from the merchant
    surcharge_amount: Option<MinorUnit>,
    /// tax on surcharge amount
    tax_on_surcharge: Option<MinorUnit>,
}

#[cfg(feature = "v2")]
impl AmountDetails {
    pub fn new_for_zero_auth_payment(currency: common_enums::Currency) -> Self {
        Self {
            order_amount: Amount::Zero,
            currency,
            shipping_cost: None,
            order_tax_amount: None,
            skip_external_tax_calculation: common_enums::TaxCalculationOverride::Skip,
            skip_surcharge_calculation: common_enums::SurchargeCalculationOverride::Skip,
            surcharge_amount: None,
            tax_on_surcharge: None,
        }
    }
}

#[cfg(feature = "v2")]
#[derive(Clone, Debug, PartialEq, serde::Serialize, serde::Deserialize, ToSchema)]
pub struct AmountDetailsUpdate {
    /// The payment amount. Amount for the payment in the lowest denomination of the currency, (i.e) in cents for USD denomination, in yen for JPY denomination etc. E.g., Pass 100 to charge $1.00 and 1 for 1¥ since ¥ is a zero-decimal currency. Read more about [the Decimal and Non-Decimal Currencies](https://github.com/juspay/hyperswitch/wiki/Decimal-and-Non%E2%80%90Decimal-Currencies)
    #[schema(value_type = Option<u64>, example = 6540)]
    #[serde(default, deserialize_with = "amount::deserialize_option")]
    order_amount: Option<Amount>,
    /// The currency of the order
    #[schema(example = "USD", value_type = Option<Currency>)]
    currency: Option<common_enums::Currency>,
    /// The shipping cost of the order. This has to be collected from the merchant
    shipping_cost: Option<MinorUnit>,
    /// Tax amount related to the order. This will be calculated by the external tax provider
    order_tax_amount: Option<MinorUnit>,
    /// The action to whether calculate tax by calling external tax provider or not
    #[schema(value_type = Option<TaxCalculationOverride>)]
    skip_external_tax_calculation: Option<common_enums::TaxCalculationOverride>,
    /// The action to whether calculate surcharge or not
    #[schema(value_type = Option<SurchargeCalculationOverride>)]
    skip_surcharge_calculation: Option<common_enums::SurchargeCalculationOverride>,
    /// The surcharge amount to be added to the order, collected from the merchant
    surcharge_amount: Option<MinorUnit>,
    /// tax on surcharge amount
    tax_on_surcharge: Option<MinorUnit>,
}

#[cfg(feature = "v2")]
pub struct AmountDetailsSetter {
    pub order_amount: Amount,
    pub currency: common_enums::Currency,
    pub shipping_cost: Option<MinorUnit>,
    pub order_tax_amount: Option<MinorUnit>,
    pub skip_external_tax_calculation: common_enums::TaxCalculationOverride,
    pub skip_surcharge_calculation: common_enums::SurchargeCalculationOverride,
    pub surcharge_amount: Option<MinorUnit>,
    pub tax_on_surcharge: Option<MinorUnit>,
}

#[cfg(feature = "v2")]
#[derive(Clone, Debug, PartialEq, serde::Serialize, ToSchema)]
pub struct AmountDetailsResponse {
    /// The payment amount. Amount for the payment in the lowest denomination of the currency, (i.e) in cents for USD denomination, in yen for JPY denomination etc. E.g., Pass 100 to charge $1.00 and 1 for 1¥ since ¥ is a zero-decimal currency. Read more about [the Decimal and Non-Decimal Currencies](https://github.com/juspay/hyperswitch/wiki/Decimal-and-Non%E2%80%90Decimal-Currencies)
    #[schema(value_type = u64, example = 6540)]
    pub order_amount: MinorUnit,
    /// The currency of the order
    #[schema(example = "USD", value_type = Currency)]
    pub currency: common_enums::Currency,
    /// The shipping cost of the order. This has to be collected from the merchant
    pub shipping_cost: Option<MinorUnit>,
    /// Tax amount related to the order. This will be calculated by the external tax provider
    pub order_tax_amount: Option<MinorUnit>,
    /// The action to whether calculate tax by calling external tax provider or not
    #[schema(value_type = TaxCalculationOverride)]
    pub external_tax_calculation: common_enums::TaxCalculationOverride,
    /// The action to whether calculate surcharge or not
    #[schema(value_type = SurchargeCalculationOverride)]
    pub surcharge_calculation: common_enums::SurchargeCalculationOverride,
    /// The surcharge amount to be added to the order, collected from the merchant
    pub surcharge_amount: Option<MinorUnit>,
    /// tax on surcharge amount
    pub tax_on_surcharge: Option<MinorUnit>,
}

#[cfg(feature = "v2")]
#[derive(Clone, Debug, PartialEq, serde::Serialize, ToSchema)]
pub struct PaymentAmountDetailsResponse {
    /// The payment amount. Amount for the payment in the lowest denomination of the currency, (i.e) in cents for USD denomination, in yen for JPY denomination etc. E.g., Pass 100 to charge $1.00 and 1 for 1¥ since ¥ is a zero-decimal currency. Read more about [the Decimal and Non-Decimal Currencies](https://github.com/juspay/hyperswitch/wiki/Decimal-and-Non%E2%80%90Decimal-Currencies)
    #[schema(value_type = u64, example = 6540)]
    #[serde(default, deserialize_with = "amount::deserialize")]
    pub order_amount: MinorUnit,
    /// The currency of the order
    #[schema(example = "USD", value_type = Currency)]
    pub currency: common_enums::Currency,
    /// The shipping cost of the order. This has to be collected from the merchant
    pub shipping_cost: Option<MinorUnit>,
    /// Tax amount related to the order. This will be calculated by the external tax provider
    pub order_tax_amount: Option<MinorUnit>,
    /// The action to whether calculate tax by calling external tax provider or not
    #[schema(value_type = TaxCalculationOverride)]
    pub external_tax_calculation: common_enums::TaxCalculationOverride,
    /// The action to whether calculate surcharge or not
    #[schema(value_type = SurchargeCalculationOverride)]
    pub surcharge_calculation: common_enums::SurchargeCalculationOverride,
    /// The surcharge amount to be added to the order, collected from the merchant
    pub surcharge_amount: Option<MinorUnit>,
    /// tax on surcharge amount
    pub tax_on_surcharge: Option<MinorUnit>,
    /// The total amount of the order including tax, surcharge and shipping cost
    pub net_amount: MinorUnit,
    /// The amount that was requested to be captured for this payment
    pub amount_to_capture: Option<MinorUnit>,
    /// The amount that can be captured on the payment. Either in one go or through multiple captures.
    /// This is applicable in case the capture method was either `manual` or `manual_multiple`
    pub amount_capturable: MinorUnit,
    /// The amount that was captured for this payment. This is the sum of all the captures done on this payment
    pub amount_captured: Option<MinorUnit>,
}

#[cfg(feature = "v2")]
#[derive(Clone, Debug, PartialEq, serde::Serialize, serde::Deserialize, ToSchema)]

pub struct PaymentAttemptAmountDetails {
    /// The total amount of the order including tax, surcharge and shipping cost
    pub net_amount: MinorUnit,
    /// The amount that was requested to be captured for this payment
    pub amount_to_capture: Option<MinorUnit>,
    /// Surcharge amount for the payment attempt.
    /// This is either derived by surcharge rules, or sent by the merchant
    pub surcharge_amount: Option<MinorUnit>,
    /// Tax amount for the payment attempt
    /// This is either derived by surcharge rules, or sent by the merchant
    pub tax_on_surcharge: Option<MinorUnit>,
    /// The total amount that can be captured for this payment attempt.
    pub amount_capturable: MinorUnit,
    /// Shipping cost for the payment attempt.
    /// Shipping cost for the payment attempt.
    pub shipping_cost: Option<MinorUnit>,
    /// Tax amount for the order.
    /// This is either derived by calling an external tax processor, or sent by the merchant
    pub order_tax_amount: Option<MinorUnit>,
}

#[cfg(feature = "v2")]
impl AmountDetails {
    pub fn new(amount_details_setter: AmountDetailsSetter) -> Self {
        Self {
            order_amount: amount_details_setter.order_amount,
            currency: amount_details_setter.currency,
            shipping_cost: amount_details_setter.shipping_cost,
            order_tax_amount: amount_details_setter.order_tax_amount,
            skip_external_tax_calculation: amount_details_setter.skip_external_tax_calculation,
            skip_surcharge_calculation: amount_details_setter.skip_surcharge_calculation,
            surcharge_amount: amount_details_setter.surcharge_amount,
            tax_on_surcharge: amount_details_setter.tax_on_surcharge,
        }
    }
    pub fn order_amount(&self) -> Amount {
        self.order_amount
    }
    pub fn currency(&self) -> common_enums::Currency {
        self.currency
    }
    pub fn shipping_cost(&self) -> Option<MinorUnit> {
        self.shipping_cost
    }
    pub fn order_tax_amount(&self) -> Option<MinorUnit> {
        self.order_tax_amount
    }
    pub fn skip_external_tax_calculation(&self) -> common_enums::TaxCalculationOverride {
        self.skip_external_tax_calculation
    }
    pub fn skip_surcharge_calculation(&self) -> common_enums::SurchargeCalculationOverride {
        self.skip_surcharge_calculation
    }
    pub fn surcharge_amount(&self) -> Option<MinorUnit> {
        self.surcharge_amount
    }
    pub fn tax_on_surcharge(&self) -> Option<MinorUnit> {
        self.tax_on_surcharge
    }
}

#[cfg(feature = "v2")]
impl AmountDetailsUpdate {
    pub fn order_amount(&self) -> Option<Amount> {
        self.order_amount
    }
    pub fn currency(&self) -> Option<common_enums::Currency> {
        self.currency
    }
    pub fn shipping_cost(&self) -> Option<MinorUnit> {
        self.shipping_cost
    }
    pub fn order_tax_amount(&self) -> Option<MinorUnit> {
        self.order_tax_amount
    }
    pub fn skip_external_tax_calculation(&self) -> Option<common_enums::TaxCalculationOverride> {
        self.skip_external_tax_calculation
    }
    pub fn skip_surcharge_calculation(&self) -> Option<common_enums::SurchargeCalculationOverride> {
        self.skip_surcharge_calculation
    }
    pub fn surcharge_amount(&self) -> Option<MinorUnit> {
        self.surcharge_amount
    }
    pub fn tax_on_surcharge(&self) -> Option<MinorUnit> {
        self.tax_on_surcharge
    }
}
#[cfg(feature = "v1")]
#[derive(
    Default,
    Debug,
    serde::Deserialize,
    serde::Serialize,
    Clone,
    ToSchema,
    router_derive::PolymorphicSchema,
)]
#[generate_schemas(PaymentsCreateRequest, PaymentsUpdateRequest, PaymentsConfirmRequest)]
#[serde(deny_unknown_fields)]
pub struct PaymentsRequest {
    /// The payment amount. Amount for the payment in the lowest denomination of the currency, (i.e) in cents for USD denomination, in yen for JPY denomination etc. E.g., Pass 100 to charge $1.00 and 1 for 1¥ since ¥ is a zero-decimal currency. Read more about [the Decimal and Non-Decimal Currencies](https://github.com/juspay/hyperswitch/wiki/Decimal-and-Non%E2%80%90Decimal-Currencies)
    #[schema(value_type = Option<u64>, example = 6540)]
    #[serde(default, deserialize_with = "amount::deserialize_option")]
    #[mandatory_in(PaymentsCreateRequest = u64)]
    // Makes the field mandatory in PaymentsCreateRequest
    pub amount: Option<Amount>,

    /// Total tax amount applicable to the order
    #[schema(value_type = Option<i64>, example = 6540)]
    pub order_tax_amount: Option<MinorUnit>,

    /// The three letter ISO currency code in uppercase. Eg: 'USD' to charge US Dollars
    #[schema(example = "USD", value_type = Option<Currency>)]
    #[mandatory_in(PaymentsCreateRequest = Currency)]
    pub currency: Option<api_enums::Currency>,

    /// The Amount to be captured / debited from the users payment method. It shall be in lowest denomination of the currency. (i.e) in cents for USD denomination, in paisa for INR denomination etc., If not provided, the default amount_to_capture will be the payment amount. Also, it must be less than or equal to the original payment account.
    #[schema(value_type = Option<i64>, example = 6540)]
    pub amount_to_capture: Option<MinorUnit>,

    /// The shipping cost for the payment. This is required for tax calculation in some regions.
    #[schema(value_type = Option<i64>, example = 6540)]
    pub shipping_cost: Option<MinorUnit>,

    /// Unique identifier for the payment. This ensures idempotency for multiple payments
    /// that have been done by a single merchant. The value for this field can be specified in the request, it will be auto generated otherwise and returned in the API response.
    #[schema(
        value_type = Option<String>,
        min_length = 30,
        max_length = 30,
        example = "pay_mbabizu24mvu3mela5njyhpit4"
    )]
    #[serde(default, deserialize_with = "payment_id_type::deserialize_option")]
    pub payment_id: Option<PaymentIdType>,

    /// This is an identifier for the merchant account. This is inferred from the API key
    /// provided during the request
    #[schema(max_length = 255, example = "merchant_1668273825", value_type = Option<String>)]
    #[remove_in(PaymentsUpdateRequest, PaymentsCreateRequest, PaymentsConfirmRequest)]
    pub merchant_id: Option<id_type::MerchantId>,

    /// Details of the routing configuration for that payment
    #[schema(value_type = Option<StraightThroughAlgorithm>, example = json!({
        "type": "single",
        "data": {"connector": "stripe", "merchant_connector_id": "mca_123"}
    }))]
    pub routing: Option<serde_json::Value>,

    /// This allows to manually select a connector with which the payment can go through.
    #[schema(value_type = Option<Vec<Connector>>, max_length = 255, example = json!(["stripe", "adyen"]))]
    pub connector: Option<Vec<api_enums::Connector>>,

    #[schema(value_type = Option<CaptureMethod>, example = "automatic")]
    pub capture_method: Option<api_enums::CaptureMethod>,

    #[schema(value_type = Option<AuthenticationType>, example = "no_three_ds", default = "three_ds")]
    pub authentication_type: Option<api_enums::AuthenticationType>,

    /// The billing details of the payment. This address will be used for invoicing.
    pub billing: Option<Address>,

    /// A timestamp (ISO 8601 code) that determines when the payment should be captured.
    /// Providing this field will automatically set `capture` to true
    #[schema(example = "2022-09-10T10:11:12Z")]
    #[serde(default, with = "common_utils::custom_serde::iso8601::option")]
    #[remove_in(PaymentsUpdateRequest, PaymentsCreateRequest, PaymentsConfirmRequest)]
    pub capture_on: Option<PrimitiveDateTime>,

    /// Whether to confirm the payment (if applicable). It can be used to completely process a payment by attaching a payment method, setting `confirm=true` and `capture_method = automatic` in the *Payments/Create API* request itself.
    #[schema(default = false, example = true)]
    pub confirm: Option<bool>,

    /// Passing this object creates a new customer or attaches an existing customer to the payment
    pub customer: Option<CustomerDetails>,

    /// The identifier for the customer
    #[schema(value_type = Option<String>, max_length = 64, min_length = 1, example = "cus_y3oqhf46pyzuxjbcn2giaqnb44")]
    pub customer_id: Option<id_type::CustomerId>,

    /// The customer's email address.
    /// This field will be deprecated soon, use the customer object instead
    #[schema(max_length = 255, value_type = Option<String>, example = "johntest@test.com", deprecated)]
    #[remove_in(PaymentsUpdateRequest, PaymentsCreateRequest, PaymentsConfirmRequest)]
    pub email: Option<Email>,

    /// The customer's name.
    /// This field will be deprecated soon, use the customer object instead.
    #[schema(value_type = Option<String>, max_length = 255, example = "John Test", deprecated)]
    #[remove_in(PaymentsUpdateRequest, PaymentsCreateRequest, PaymentsConfirmRequest)]
    pub name: Option<Secret<String>>,

    /// The customer's phone number
    /// This field will be deprecated soon, use the customer object instead
    #[schema(value_type = Option<String>, max_length = 255, example = "9123456789", deprecated)]
    #[remove_in(PaymentsUpdateRequest, PaymentsCreateRequest, PaymentsConfirmRequest)]
    pub phone: Option<Secret<String>>,

    /// The country code for the customer phone number
    /// This field will be deprecated soon, use the customer object instead
    #[schema(max_length = 255, example = "+1", deprecated)]
    #[remove_in(PaymentsUpdateRequest, PaymentsCreateRequest, PaymentsConfirmRequest)]
    pub phone_country_code: Option<String>,

    /// Set to true to indicate that the customer is not in your checkout flow during this payment, and therefore is unable to authenticate. This parameter is intended for scenarios where you collect card details and charge them later. When making a recurring payment by passing a mandate_id, this parameter is mandatory
    #[schema(example = true)]
    pub off_session: Option<bool>,

    /// A description for the payment
    #[schema(example = "It's my first payment request")]
    pub description: Option<String>,

    /// The URL to which you want the user to be redirected after the completion of the payment operation
    #[schema(value_type = Option<String>, example = "https://hyperswitch.io")]
    pub return_url: Option<Url>,

    #[schema(value_type = Option<FutureUsage>, example = "off_session")]
    pub setup_future_usage: Option<api_enums::FutureUsage>,

    #[schema(example = "bank_transfer")]
    #[serde(with = "payment_method_data_serde", default)]
    pub payment_method_data: Option<PaymentMethodDataRequest>,

    #[schema(value_type = Option<PaymentMethod>, example = "card")]
    pub payment_method: Option<api_enums::PaymentMethod>,

    /// As Hyperswitch tokenises the sensitive details about the payments method, it provides the payment_token as a reference to a stored payment method, ensuring that the sensitive details are not exposed in any manner.
    #[schema(example = "187282ab-40ef-47a9-9206-5099ba31e432")]
    pub payment_token: Option<String>,

    /// This is used along with the payment_token field while collecting during saved card payments. This field will be deprecated soon, use the payment_method_data.card_token object instead
    #[schema(value_type = Option<String>, deprecated)]
    #[remove_in(PaymentsUpdateRequest, PaymentsCreateRequest, PaymentsConfirmRequest)]
    pub card_cvc: Option<Secret<String>>,

    /// The shipping address for the payment
    pub shipping: Option<Address>,

    /// For non-card charges, you can use this value as the complete description that appears on your customers’ statements. Must contain at least one letter, maximum 22 characters.
    #[schema(max_length = 255, example = "Hyperswitch Router")]
    pub statement_descriptor_name: Option<String>,

    /// Provides information about a card payment that customers see on their statements. Concatenated with the prefix (shortened descriptor) or statement descriptor that’s set on the account to form the complete statement descriptor. Maximum 22 characters for the concatenated descriptor.
    #[schema(max_length = 255, example = "Payment for shoes purchase")]
    pub statement_descriptor_suffix: Option<String>,

    /// Use this object to capture the details about the different products for which the payment is being made. The sum of amount across different products here should be equal to the overall payment amount
    #[schema(value_type = Option<Vec<OrderDetailsWithAmount>>, example = r#"[{
        "product_name": "Apple iPhone 16",
        "quantity": 1,
        "amount" : 69000
        "product_img_link" : "https://dummy-img-link.com"
    }]"#)]
    pub order_details: Option<Vec<OrderDetailsWithAmount>>,

    /// It's a token used for client side verification.
    #[schema(example = "pay_U42c409qyHwOkWo3vK60_secret_el9ksDkiB8hi6j9N78yo")]
    #[remove_in(PaymentsUpdateRequest, PaymentsCreateRequest)]
    pub client_secret: Option<String>,

    /// Passing this object during payments creates a mandate. The mandate_type sub object is passed by the server.
    pub mandate_data: Option<MandateData>,

    /// This "CustomerAcceptance" object is passed during Payments-Confirm request, it enlists the type, time, and mode of acceptance properties related to an acceptance done by the customer. The customer_acceptance sub object is usually passed by the SDK or client.
    #[schema(value_type = Option<CustomerAcceptance>)]
    pub customer_acceptance: Option<CustomerAcceptance>,

    /// A unique identifier to link the payment to a mandate. To do Recurring payments after a mandate has been created, pass the mandate_id instead of payment_method_data
    #[schema(max_length = 255, example = "mandate_iwer89rnjef349dni3")]
    #[remove_in(PaymentsUpdateRequest)]
    pub mandate_id: Option<String>,

    /// Additional details required by 3DS 2.0
    #[schema(value_type = Option<BrowserInformation>, example = r#"{
        "user_agent": "Mozilla/5.0 (Windows NT 10.0; Win64; x64) AppleWebKit/537.36 (KHTML, like Gecko) Chrome/70.0.3538.110 Safari/537.36",
        "accept_header": "text/html,application/xhtml+xml,application/xml;q=0.9,image/webp,image/apng,*/*;q=0.8",
        "language": "nl-NL",
        "color_depth": 24,
        "screen_height": 723,
        "screen_width": 1536,
        "time_zone": 0,
        "java_enabled": true,
        "java_script_enabled":true
    }"#)]
    pub browser_info: Option<serde_json::Value>,

    /// To indicate the type of payment experience that the payment method would go through
    #[schema(value_type = Option<PaymentExperience>, example = "redirect_to_url")]
    pub payment_experience: Option<api_enums::PaymentExperience>,

    /// Can be used to specify the Payment Method Type
    #[schema(value_type = Option<PaymentMethodType>, example = "google_pay")]
    pub payment_method_type: Option<api_enums::PaymentMethodType>,

    /// Business country of the merchant for this payment.
    /// To be deprecated soon. Pass the profile_id instead
    #[schema(value_type = Option<CountryAlpha2>, example = "US")]
    #[remove_in(PaymentsUpdateRequest, PaymentsConfirmRequest)]
    pub business_country: Option<api_enums::CountryAlpha2>,

    /// Business label of the merchant for this payment.
    /// To be deprecated soon. Pass the profile_id instead
    #[schema(example = "food")]
    #[remove_in(PaymentsUpdateRequest, PaymentsConfirmRequest)]
    pub business_label: Option<String>,

    #[schema(value_type = Option<MerchantConnectorDetailsWrap>)]
    pub merchant_connector_details: Option<admin::MerchantConnectorDetailsWrap>,

    /// Use this parameter to restrict the Payment Method Types to show for a given PaymentIntent
    #[schema(value_type = Option<Vec<PaymentMethodType>>)]
    pub allowed_payment_method_types: Option<Vec<api_enums::PaymentMethodType>>,

    /// Business sub label for the payment
    #[remove_in(PaymentsUpdateRequest, PaymentsConfirmRequest, PaymentsCreateRequest)]
    pub business_sub_label: Option<String>,

    /// Denotes the retry action
    #[schema(value_type = Option<RetryAction>)]
    #[remove_in(PaymentsCreateRequest)]
    pub retry_action: Option<api_enums::RetryAction>,

    /// You can specify up to 50 keys, with key names up to 40 characters long and values up to 500 characters long. Metadata is useful for storing additional, structured information on an object.
    #[schema(value_type = Option<Object>, example = r#"{ "udf1": "some-value", "udf2": "some-value" }"#)]
    pub metadata: Option<serde_json::Value>,

    /// Some connectors like Apple pay, Airwallex and Noon might require some additional information, find specific details in the child attributes below.
    pub connector_metadata: Option<ConnectorMetadata>,

    /// Additional data that might be required by hyperswitch based on the requested features by the merchants.
    #[remove_in(PaymentsUpdateRequest, PaymentsCreateRequest, PaymentsConfirmRequest)]
    pub feature_metadata: Option<FeatureMetadata>,

    /// Whether to generate the payment link for this payment or not (if applicable)
    #[schema(default = false, example = true)]
    pub payment_link: Option<bool>,

    #[schema(value_type = Option<PaymentCreatePaymentLinkConfig>)]
    pub payment_link_config: Option<PaymentCreatePaymentLinkConfig>,

    /// Custom payment link config id set at business profile, send only if business_specific_configs is configured
    pub payment_link_config_id: Option<String>,

    /// The business profile to be used for this payment, if not passed the default business profile associated with the merchant account will be used. It is mandatory in case multiple business profiles have been set up.
    #[remove_in(PaymentsUpdateRequest, PaymentsConfirmRequest)]
    #[schema(value_type = Option<String>)]
    pub profile_id: Option<id_type::ProfileId>,

    #[remove_in(PaymentsConfirmRequest)]
    #[schema(value_type = Option<RequestSurchargeDetails>)]
    pub surcharge_details: Option<RequestSurchargeDetails>,

    /// The type of the payment that differentiates between normal and various types of mandate payments
    #[schema(value_type = Option<PaymentType>)]
    pub payment_type: Option<api_enums::PaymentType>,

    ///Request an incremental authorization, i.e., increase the authorized amount on a confirmed payment before you capture it.
    pub request_incremental_authorization: Option<bool>,

    ///Will be used to expire client secret after certain amount of time to be supplied in seconds
    ///(900) for 15 mins
    #[schema(example = 900)]
    pub session_expiry: Option<u32>,

    /// Additional data related to some frm(Fraud Risk Management) connectors
    #[schema(value_type = Option<Object>, example = r#"{ "coverage_request" : "fraud", "fulfillment_method" : "delivery" }"#)]
    pub frm_metadata: Option<pii::SecretSerdeValue>,

    /// Whether to perform external authentication (if applicable)
    #[schema(example = true)]
    pub request_external_three_ds_authentication: Option<bool>,

    /// Details required for recurring payment
    pub recurring_details: Option<RecurringDetails>,

    /// Fee information to be charged on the payment being collected
    #[schema(value_type = Option<SplitPaymentsRequest>)]
    pub split_payments: Option<common_types::payments::SplitPaymentsRequest>,

    /// Optional boolean value to extent authorization period of this payment
    ///
    /// capture method must be manual or manual_multiple
    #[schema(value_type = Option<bool>, default = false)]
    pub request_extended_authorization: Option<RequestExtendedAuthorizationBool>,

    /// Merchant's identifier for the payment/invoice. This will be sent to the connector
    /// if the connector provides support to accept multiple reference ids.
    /// In case the connector supports only one reference id, Hyperswitch's Payment ID will be sent as reference.
    #[schema(
        value_type = Option<String>,
        max_length = 255,
        example = "Custom_Order_id_123"
    )]
    pub merchant_order_reference_id: Option<String>,

    /// Whether to calculate tax for this payment intent
    pub skip_external_tax_calculation: Option<bool>,

    /// Choose what kind of sca exemption is required for this payment
    #[schema(value_type = Option<ScaExemptionType>)]
    pub psd2_sca_exemption_type: Option<api_enums::ScaExemptionType>,

    /// Service details for click to pay external authentication
    #[schema(value_type = Option<CtpServiceDetails>)]
    pub ctp_service_details: Option<CtpServiceDetails>,
}

#[derive(Clone, Debug, PartialEq, serde::Serialize, serde::Deserialize, ToSchema)]
pub struct CtpServiceDetails {
    /// merchant transaction id
    pub merchant_transaction_id: Option<String>,
    /// network transaction correlation id
    pub correlation_id: Option<String>,
    /// session transaction flow id
    pub x_src_flow_id: Option<String>,
    /// provider Eg: Visa, Mastercard
    pub provider: Option<String>,
}

#[cfg(feature = "v1")]
/// Checks if the inner values of two options are equal
/// Returns true if values are not equal, returns false in other cases
fn are_optional_values_invalid<T: PartialEq>(
    first_option: Option<&T>,
    second_option: Option<&T>,
) -> bool {
    match (first_option, second_option) {
        (Some(first_option), Some(second_option)) => first_option != second_option,
        _ => false,
    }
}

#[cfg(feature = "v1")]
impl PaymentsRequest {
    /// Get the customer id
    ///
    /// First check the id for `customer.id`
    /// If not present, check for `customer_id` at the root level
    pub fn get_customer_id(&self) -> Option<&id_type::CustomerId> {
        self.customer_id
            .as_ref()
            .or(self.customer.as_ref().map(|customer| &customer.id))
    }

    pub fn validate_and_get_request_extended_authorization(
        &self,
    ) -> common_utils::errors::CustomResult<Option<RequestExtendedAuthorizationBool>, ValidationError>
    {
        self.request_extended_authorization
            .as_ref()
            .map(|request_extended_authorization| {
                request_extended_authorization.validate_field_and_get(self)
            })
            .transpose()
    }

    /// Checks if the customer details are passed in both places
    /// If they are passed in both places, check for both the values to be equal
    /// Or else, return the field which has inconsistent data
    pub fn validate_customer_details_in_request(&self) -> Option<Vec<&str>> {
        if let Some(CustomerDetails {
            id,
            name,
            email,
            phone,
            phone_country_code,
        }) = self.customer.as_ref()
        {
            let invalid_fields = [
                are_optional_values_invalid(self.customer_id.as_ref(), Some(id))
                    .then_some("customer_id and customer.id"),
                are_optional_values_invalid(self.email.as_ref(), email.as_ref())
                    .then_some("email and customer.email"),
                are_optional_values_invalid(self.name.as_ref(), name.as_ref())
                    .then_some("name and customer.name"),
                are_optional_values_invalid(self.phone.as_ref(), phone.as_ref())
                    .then_some("phone and customer.phone"),
                are_optional_values_invalid(
                    self.phone_country_code.as_ref(),
                    phone_country_code.as_ref(),
                )
                .then_some("phone_country_code and customer.phone_country_code"),
            ]
            .into_iter()
            .flatten()
            .collect::<Vec<_>>();

            if invalid_fields.is_empty() {
                None
            } else {
                Some(invalid_fields)
            }
        } else {
            None
        }
    }

    pub fn get_feature_metadata_as_value(
        &self,
    ) -> common_utils::errors::CustomResult<
        Option<serde_json::Value>,
        common_utils::errors::ParsingError,
    > {
        self.feature_metadata
            .as_ref()
            .map(Encode::encode_to_value)
            .transpose()
    }

    pub fn get_connector_metadata_as_value(
        &self,
    ) -> common_utils::errors::CustomResult<
        Option<serde_json::Value>,
        common_utils::errors::ParsingError,
    > {
        self.connector_metadata
            .as_ref()
            .map(Encode::encode_to_value)
            .transpose()
    }

    pub fn get_allowed_payment_method_types_as_value(
        &self,
    ) -> common_utils::errors::CustomResult<
        Option<serde_json::Value>,
        common_utils::errors::ParsingError,
    > {
        self.allowed_payment_method_types
            .as_ref()
            .map(Encode::encode_to_value)
            .transpose()
    }

    pub fn get_order_details_as_value(
        &self,
    ) -> common_utils::errors::CustomResult<
        Option<Vec<pii::SecretSerdeValue>>,
        common_utils::errors::ParsingError,
    > {
        self.order_details
            .as_ref()
            .map(|od| {
                od.iter()
                    .map(|order| order.encode_to_value().map(Secret::new))
                    .collect::<Result<Vec<_>, _>>()
            })
            .transpose()
    }
}

#[cfg(feature = "v1")]
#[cfg(test)]
mod payments_request_test {
    use common_utils::generate_customer_id_of_default_length;

    use super::*;

    #[test]
    fn test_valid_case_where_customer_details_are_passed_only_once() {
        let customer_id = generate_customer_id_of_default_length();
        let payments_request = PaymentsRequest {
            customer_id: Some(customer_id),
            ..Default::default()
        };

        assert!(payments_request
            .validate_customer_details_in_request()
            .is_none());
    }

    #[test]
    fn test_valid_case_where_customer_id_is_passed_in_both_places() {
        let customer_id = generate_customer_id_of_default_length();

        let customer_object = CustomerDetails {
            id: customer_id.clone(),
            name: None,
            email: None,
            phone: None,
            phone_country_code: None,
        };

        let payments_request = PaymentsRequest {
            customer_id: Some(customer_id),
            customer: Some(customer_object),
            ..Default::default()
        };

        assert!(payments_request
            .validate_customer_details_in_request()
            .is_none());
    }

    #[test]
    fn test_invalid_case_where_customer_id_is_passed_in_both_places() {
        let customer_id = generate_customer_id_of_default_length();
        let another_customer_id = generate_customer_id_of_default_length();

        let customer_object = CustomerDetails {
            id: customer_id.clone(),
            name: None,
            email: None,
            phone: None,
            phone_country_code: None,
        };

        let payments_request = PaymentsRequest {
            customer_id: Some(another_customer_id),
            customer: Some(customer_object),
            ..Default::default()
        };

        assert_eq!(
            payments_request.validate_customer_details_in_request(),
            Some(vec!["customer_id and customer.id"])
        );
    }
}

/// Details of surcharge applied on this payment, if applicable
#[derive(
    Default, Debug, Clone, serde::Serialize, serde::Deserialize, Copy, ToSchema, PartialEq,
)]
pub struct RequestSurchargeDetails {
    #[schema(value_type = i64, example = 6540)]
    pub surcharge_amount: MinorUnit,
    pub tax_amount: Option<MinorUnit>,
}

// for v2 use the type from common_utils::types
#[cfg(feature = "v1")]
/// Browser information to be used for 3DS 2.0
#[derive(ToSchema, Debug, serde::Deserialize, serde::Serialize)]
pub struct BrowserInformation {
    /// Color depth supported by the browser
    pub color_depth: Option<u8>,

    /// Whether java is enabled in the browser
    pub java_enabled: Option<bool>,

    /// Whether javascript is enabled in the browser
    pub java_script_enabled: Option<bool>,

    /// Language supported
    pub language: Option<String>,

    /// The screen height in pixels
    pub screen_height: Option<u32>,

    /// The screen width in pixels
    pub screen_width: Option<u32>,

    /// Time zone of the client
    pub time_zone: Option<i32>,

    /// Ip address of the client
    #[schema(value_type = Option<String>)]
    pub ip_address: Option<std::net::IpAddr>,

    /// List of headers that are accepted
    #[schema(
        example = "text/html,application/xhtml+xml,application/xml;q=0.9,image/webp,image/apng,*/*;q=0.8"
    )]
    pub accept_header: Option<String>,

    /// User-agent of the browser
    pub user_agent: Option<String>,

    /// The os type of the client device
    pub os_type: Option<String>,

    /// The os version of the client device
    pub os_version: Option<String>,

    /// The device model of the client
    pub device_model: Option<String>,
}

impl RequestSurchargeDetails {
    pub fn is_surcharge_zero(&self) -> bool {
        self.surcharge_amount == MinorUnit::new(0)
            && self.tax_amount.unwrap_or_default() == MinorUnit::new(0)
    }
    pub fn get_total_surcharge_amount(&self) -> MinorUnit {
        self.surcharge_amount + self.tax_amount.unwrap_or_default()
    }

    pub fn get_surcharge_amount(&self) -> MinorUnit {
        self.surcharge_amount
    }

    pub fn get_tax_amount(&self) -> Option<MinorUnit> {
        self.tax_amount
    }
}

#[cfg(feature = "v1")]
#[derive(Debug, serde::Serialize, Clone, PartialEq, ToSchema, router_derive::PolymorphicSchema)]
pub struct PaymentAttemptResponse {
    /// Unique identifier for the attempt
    pub attempt_id: String,
    /// The status of the attempt
    #[schema(value_type = AttemptStatus, example = "charged")]
    pub status: enums::AttemptStatus,
    /// The payment attempt amount. Amount for the payment in lowest denomination of the currency. (i.e) in cents for USD denomination, in paisa for INR denomination etc.,
    #[schema(value_type = i64, example = 6540)]
    pub amount: MinorUnit,
    /// The payment attempt tax_amount.
    #[schema(value_type = Option<i64>, example = 6540)]
    pub order_tax_amount: Option<MinorUnit>,
    /// The currency of the amount of the payment attempt
    #[schema(value_type = Option<Currency>, example = "USD")]
    pub currency: Option<enums::Currency>,
    /// The connector used for the payment
    pub connector: Option<String>,
    /// If there was an error while calling the connector, the error message is received here
    pub error_message: Option<String>,
    /// The payment method that is to be used
    #[schema(value_type = Option<PaymentMethod>, example = "bank_transfer")]
    pub payment_method: Option<enums::PaymentMethod>,
    /// A unique identifier for a payment provided by the connector
    pub connector_transaction_id: Option<String>,
    /// This is the instruction for capture/ debit the money from the users' card. On the other hand authorization refers to blocking the amount on the users' payment method.
    #[schema(value_type = Option<CaptureMethod>, example = "scheduled")]
    pub capture_method: Option<enums::CaptureMethod>,
    /// The transaction authentication can be set to undergo payer authentication. By default, the authentication will be marked as NO_THREE_DS
    #[schema(value_type = Option<AuthenticationType>, example = "no_three_ds", default = "three_ds")]
    pub authentication_type: Option<enums::AuthenticationType>,
    /// Time at which the payment attempt was created
    #[schema(value_type = PrimitiveDateTime, example = "2022-09-10T10:11:12Z")]
    #[serde(with = "common_utils::custom_serde::iso8601")]
    pub created_at: PrimitiveDateTime,
    /// Time at which the payment attempt was last modified
    #[schema(value_type = PrimitiveDateTime, example = "2022-09-10T10:11:12Z")]
    #[serde(with = "common_utils::custom_serde::iso8601")]
    pub modified_at: PrimitiveDateTime,
    /// If the payment was cancelled the reason will be provided here
    pub cancellation_reason: Option<String>,
    /// A unique identifier to link the payment to a mandate, can be use instead of payment_method_data
    pub mandate_id: Option<String>,
    /// If there was an error while calling the connectors the error code is received here
    pub error_code: Option<String>,
    /// Provide a reference to a stored payment method
    pub payment_token: Option<String>,
    /// Additional data related to some connectors
    pub connector_metadata: Option<serde_json::Value>,
    /// Payment Experience for the current payment
    #[schema(value_type = Option<PaymentExperience>, example = "redirect_to_url")]
    pub payment_experience: Option<enums::PaymentExperience>,
    /// Payment Method Type
    #[schema(value_type = Option<PaymentMethodType>, example = "google_pay")]
    pub payment_method_type: Option<enums::PaymentMethodType>,
    /// Reference to the payment at connector side
    #[schema(value_type = Option<String>, example = "993672945374576J")]
    pub reference_id: Option<String>,
    /// (This field is not live yet)Error code unified across the connectors is received here if there was an error while calling connector
    pub unified_code: Option<String>,
    /// (This field is not live yet)Error message unified across the connectors is received here if there was an error while calling connector
    pub unified_message: Option<String>,
    /// Value passed in X-CLIENT-SOURCE header during payments confirm request by the client
    pub client_source: Option<String>,
    /// Value passed in X-CLIENT-VERSION header during payments confirm request by the client
    pub client_version: Option<String>,
}

#[cfg(feature = "v2")]
#[derive(Debug, serde::Serialize, Clone, PartialEq, ToSchema, router_derive::PolymorphicSchema)]
pub struct PaymentAttemptResponse {
    /// The global identifier for the payment attempt
    #[schema(value_type = String)]
    pub id: id_type::GlobalAttemptId,
    /// /// The status of the attempt
    #[schema(value_type = AttemptStatus, example = "charged")]
    pub status: enums::AttemptStatus,
    /// Amount related information for this payment and attempt
    pub amount: PaymentAttemptAmountDetails,
    /// Name of the connector that was used for the payment attempt.
    #[schema(example = "stripe")]
    pub connector: Option<String>,

    /// Error details for the payment if any
    pub error: Option<ErrorDetails>,

    /// The transaction authentication can be set to undergo payer authentication. By default, the authentication will be marked as NO_THREE_DS, as the 3DS method helps with more robust payer authentication
    #[schema(value_type = AuthenticationType, example = "no_three_ds", default = "three_ds")]
    pub authentication_type: api_enums::AuthenticationType,

    /// Date and time of Payment attempt creation
    #[serde(with = "common_utils::custom_serde::iso8601")]
    pub created_at: PrimitiveDateTime,

    /// Time at which the payment attempt was last modified
    #[serde(with = "common_utils::custom_serde::iso8601")]
    pub modified_at: PrimitiveDateTime,

    /// The reason for the cancellation of the payment attempt. Some connectors will have strict rules regarding the values this can have
    /// Cancellation reason will be validated at the connector level when building the request
    pub cancellation_reason: Option<String>,

    /// Payment token is the token used for temporary use in case the payment method is stored in vault
    #[schema(example = "187282ab-40ef-47a9-9206-5099ba31e432")]
    pub payment_token: Option<String>,

    /// Additional data related to some connectors
    #[schema(value_type = Option<ConnectorMetadata>)]
    pub connector_metadata: Option<pii::SecretSerdeValue>,

    /// Payment Experience for the current payment
    #[schema(value_type = Option<PaymentExperience>, example = "redirect_to_url")]
    pub payment_experience: Option<enums::PaymentExperience>,

    /// Payment method type for the payment attempt
    #[schema(value_type = Option<PaymentMethod>, example = "wallet")]
    pub payment_method_type: common_enums::PaymentMethod,

    /// reference(Identifier) to the payment at connector side
    #[schema(value_type = Option<String>, example = "993672945374576J")]
    pub connector_reference_id: Option<String>,

    /// The payment method subtype for the payment attempt.
    #[schema(value_type = Option<PaymentMethodType>, example = "apple_pay")]
    pub payment_method_subtype: Option<api_enums::PaymentMethodType>,

    /// A unique identifier for a payment provided by the connector
    #[schema(value_type = String)]
    pub connector_payment_id: Option<common_utils::types::ConnectorTransactionId>,

    /// Identifier for Payment Method used for the payment attempt
    #[schema(value_type = Option<String>, example = "12345_pm_01926c58bc6e77c09e809964e72af8c8")]
    pub payment_method_id: Option<id_type::GlobalPaymentMethodId>,

    /// Value passed in X-CLIENT-SOURCE header during payments confirm request by the client
    pub client_source: Option<String>,
    /// Value passed in X-CLIENT-VERSION header during payments confirm request by the client
    pub client_version: Option<String>,

    /// Additional data that might be required by hyperswitch, to enable some specific features.
    pub feature_metadata: Option<PaymentAttemptFeatureMetadata>,
}

#[cfg(feature = "v2")]
#[derive(Clone, Debug, serde::Deserialize, serde::Serialize, PartialEq, ToSchema)]
pub struct PaymentAttemptFeatureMetadata {
    /// Revenue recovery metadata that might be required by hyperswitch.
    pub revenue_recovery: Option<PaymentAttemptRevenueRecoveryData>,
}

#[cfg(feature = "v2")]
#[derive(Clone, Debug, serde::Deserialize, serde::Serialize, PartialEq, ToSchema)]
pub struct PaymentAttemptRevenueRecoveryData {
    /// Flag to find out whether an attempt was created by external or internal system.
    #[schema(value_type = Option<TriggeredBy>, example = "internal")]
    pub attempt_triggered_by: common_enums::TriggeredBy,
}

#[derive(
    Default, Debug, serde::Serialize, Clone, PartialEq, ToSchema, router_derive::PolymorphicSchema,
)]
pub struct CaptureResponse {
    /// Unique identifier for the capture
    pub capture_id: String,
    /// The status of the capture
    #[schema(value_type = CaptureStatus, example = "charged")]
    pub status: enums::CaptureStatus,
    /// The capture amount. Amount for the payment in lowest denomination of the currency. (i.e) in cents for USD denomination, in paisa for INR denomination etc.,
    #[schema(value_type = i64, example = 6540)]
    pub amount: MinorUnit,
    /// The currency of the amount of the capture
    #[schema(value_type = Option<Currency>, example = "USD")]
    pub currency: Option<enums::Currency>,
    /// The connector used for the payment
    pub connector: String,
    /// Unique identifier for the parent attempt on which this capture is made
    pub authorized_attempt_id: String,
    /// A unique identifier for this capture provided by the connector
    pub connector_capture_id: Option<String>,
    /// Sequence number of this capture, in the series of captures made for the parent attempt
    pub capture_sequence: i16,
    /// If there was an error while calling the connector the error message is received here
    pub error_message: Option<String>,
    /// If there was an error while calling the connectors the code is received here
    pub error_code: Option<String>,
    /// If there was an error while calling the connectors the reason is received here
    pub error_reason: Option<String>,
    /// Reference to the capture at connector side
    pub reference_id: Option<String>,
}

#[derive(Default, Debug, serde::Deserialize, serde::Serialize, Clone, Copy, PartialEq, Eq)]
pub enum Amount {
    Value(NonZeroI64),
    #[default]
    Zero,
}

impl From<Amount> for MinorUnit {
    fn from(amount: Amount) -> Self {
        match amount {
            Amount::Value(val) => Self::new(val.get()),
            Amount::Zero => Self::new(0),
        }
    }
}

impl From<MinorUnit> for Amount {
    fn from(minor_unit: MinorUnit) -> Self {
        match minor_unit.get_amount_as_i64() {
            0 => Self::Zero,
            val => NonZeroI64::new(val).map_or(Self::Zero, Self::Value),
        }
    }
}
#[derive(Default, Debug, serde::Deserialize, serde::Serialize, Clone)]
#[serde(deny_unknown_fields)]
pub struct PaymentsRedirectRequest {
    pub payment_id: id_type::PaymentId,
    pub merchant_id: id_type::MerchantId,
    pub connector: String,
    pub param: String,
}

#[derive(Default, Debug, serde::Deserialize, serde::Serialize, Clone)]
#[serde(deny_unknown_fields)]
pub struct VerifyRequest {
    // The merchant_id is generated through api key
    // and is later passed in the struct
    pub merchant_id: Option<String>,
    pub customer_id: Option<id_type::CustomerId>,
    pub email: Option<Email>,
    pub name: Option<Secret<String>>,
    pub phone: Option<Secret<String>>,
    pub phone_country_code: Option<String>,
    pub payment_method: Option<api_enums::PaymentMethod>,
    pub payment_method_data: Option<PaymentMethodData>,
    pub payment_token: Option<String>,
    pub mandate_data: Option<MandateData>,
    pub setup_future_usage: Option<api_enums::FutureUsage>,
    pub off_session: Option<bool>,
    pub client_secret: Option<String>,
    pub merchant_connector_details: Option<admin::MerchantConnectorDetailsWrap>,
}

#[derive(Debug, Clone, serde::Serialize, serde::Deserialize, Eq, PartialEq, Copy)]
#[serde(rename_all = "snake_case")]
pub enum MandateTransactionType {
    NewMandateTransaction,
    RecurringMandateTransaction,
}

#[derive(Default, Eq, PartialEq, Debug, serde::Deserialize, serde::Serialize, Clone)]
pub struct MandateIds {
    pub mandate_id: Option<String>,
    pub mandate_reference_id: Option<MandateReferenceId>,
}

impl MandateIds {
    pub fn is_network_transaction_id_flow(&self) -> bool {
        matches!(
            self.mandate_reference_id,
            Some(MandateReferenceId::NetworkMandateId(_))
        )
    }
}

#[derive(Eq, PartialEq, Debug, serde::Deserialize, serde::Serialize, Clone)]
pub enum MandateReferenceId {
    ConnectorMandateId(ConnectorMandateReferenceId), // mandate_id send by connector
    NetworkMandateId(String), // network_txns_id send by Issuer to connector, Used for PG agnostic mandate txns along with card data
    NetworkTokenWithNTI(NetworkTokenWithNTIRef), // network_txns_id send by Issuer to connector, Used for PG agnostic mandate txns along with network token data
}

#[derive(Debug, serde::Deserialize, serde::Serialize, Clone, Eq, PartialEq)]
pub struct NetworkTokenWithNTIRef {
    pub network_transaction_id: String,
    pub token_exp_month: Option<Secret<String>>,
    pub token_exp_year: Option<Secret<String>>,
}

#[derive(Debug, serde::Deserialize, serde::Serialize, Clone, Eq, PartialEq)]
pub struct ConnectorMandateReferenceId {
    connector_mandate_id: Option<String>,
    payment_method_id: Option<String>,
    update_history: Option<Vec<UpdateHistory>>,
    mandate_metadata: Option<pii::SecretSerdeValue>,
    connector_mandate_request_reference_id: Option<String>,
}

impl ConnectorMandateReferenceId {
    pub fn new(
        connector_mandate_id: Option<String>,
        payment_method_id: Option<String>,
        update_history: Option<Vec<UpdateHistory>>,
        mandate_metadata: Option<pii::SecretSerdeValue>,
        connector_mandate_request_reference_id: Option<String>,
    ) -> Self {
        Self {
            connector_mandate_id,
            payment_method_id,
            update_history,
            mandate_metadata,
            connector_mandate_request_reference_id,
        }
    }

    pub fn get_connector_mandate_id(&self) -> Option<String> {
        self.connector_mandate_id.clone()
    }
    pub fn get_payment_method_id(&self) -> Option<String> {
        self.payment_method_id.clone()
    }
    pub fn get_mandate_metadata(&self) -> Option<pii::SecretSerdeValue> {
        self.mandate_metadata.clone()
    }
    pub fn get_connector_mandate_request_reference_id(&self) -> Option<String> {
        self.connector_mandate_request_reference_id.clone()
    }

    pub fn update(
        &mut self,
        connector_mandate_id: Option<String>,
        payment_method_id: Option<String>,
        update_history: Option<Vec<UpdateHistory>>,
        mandate_metadata: Option<pii::SecretSerdeValue>,
        connector_mandate_request_reference_id: Option<String>,
    ) {
        self.connector_mandate_id = connector_mandate_id.or(self.connector_mandate_id.clone());
        self.payment_method_id = payment_method_id.or(self.payment_method_id.clone());
        self.update_history = update_history.or(self.update_history.clone());
        self.mandate_metadata = mandate_metadata.or(self.mandate_metadata.clone());
        self.connector_mandate_request_reference_id = connector_mandate_request_reference_id
            .or(self.connector_mandate_request_reference_id.clone());
    }
}
#[derive(serde::Serialize, serde::Deserialize, Debug, Clone, Eq, PartialEq)]
pub struct UpdateHistory {
    pub connector_mandate_id: Option<String>,
    pub payment_method_id: String,
    pub original_payment_id: Option<id_type::PaymentId>,
}

impl MandateIds {
    pub fn new(mandate_id: String) -> Self {
        Self {
            mandate_id: Some(mandate_id),
            mandate_reference_id: None,
        }
    }
}

/// Passing this object during payments creates a mandate. The mandate_type sub object is passed by the server.
// The fields on this struct are optional, as we want to allow the merchant to provide partial
// information about creating mandates
#[derive(Default, Eq, PartialEq, Debug, serde::Deserialize, serde::Serialize, Clone, ToSchema)]
#[serde(deny_unknown_fields)]
pub struct MandateData {
    /// A way to update the mandate's payment method details
    pub update_mandate_id: Option<String>,
    /// A consent from the customer to store the payment method
    pub customer_acceptance: Option<CustomerAcceptance>,
    /// A way to select the type of mandate used
    pub mandate_type: Option<MandateType>,
}

#[derive(Clone, Eq, PartialEq, Copy, Debug, Default, serde::Serialize, serde::Deserialize)]
pub struct SingleUseMandate {
    pub amount: MinorUnit,
    pub currency: api_enums::Currency,
}

#[derive(Clone, Eq, PartialEq, Debug, Default, ToSchema, serde::Serialize, serde::Deserialize)]
pub struct MandateAmountData {
    /// The maximum amount to be debited for the mandate transaction
    #[schema(value_type = i64, example = 6540)]
    pub amount: MinorUnit,
    /// The currency for the transaction
    #[schema(value_type = Currency, example = "USD")]
    pub currency: api_enums::Currency,
    /// Specifying start date of the mandate
    #[schema(example = "2022-09-10T00:00:00Z")]
    #[serde(default, with = "common_utils::custom_serde::iso8601::option")]
    pub start_date: Option<PrimitiveDateTime>,
    /// Specifying end date of the mandate
    #[schema(example = "2023-09-10T23:59:59Z")]
    #[serde(default, with = "common_utils::custom_serde::iso8601::option")]
    pub end_date: Option<PrimitiveDateTime>,
    /// Additional details required by mandate
    #[schema(value_type = Option<Object>, example = r#"{
        "frequency": "DAILY"
    }"#)]
    pub metadata: Option<pii::SecretSerdeValue>,
}

#[derive(Eq, PartialEq, Debug, serde::Deserialize, serde::Serialize, Clone, ToSchema)]
#[serde(rename_all = "snake_case")]
pub enum MandateType {
    /// If the mandate should only be valid for 1 off-session use
    SingleUse(MandateAmountData),
    /// If the mandate should be valid for multiple debits
    MultiUse(Option<MandateAmountData>),
}

impl Default for MandateType {
    fn default() -> Self {
        Self::MultiUse(None)
    }
}

/// This "CustomerAcceptance" object is passed during Payments-Confirm request, it enlists the type, time, and mode of acceptance properties related to an acceptance done by the customer. The customer_acceptance sub object is usually passed by the SDK or client.
#[derive(Default, Eq, PartialEq, Debug, serde::Deserialize, serde::Serialize, Clone, ToSchema)]
#[serde(deny_unknown_fields)]
pub struct CustomerAcceptance {
    /// Type of acceptance provided by the
    #[schema(example = "online")]
    pub acceptance_type: AcceptanceType,
    /// Specifying when the customer acceptance was provided
    #[schema(example = "2022-09-10T10:11:12Z")]
    #[serde(default, with = "common_utils::custom_serde::iso8601::option")]
    pub accepted_at: Option<PrimitiveDateTime>,
    /// Information required for online mandate generation
    pub online: Option<OnlineMandate>,
}

#[derive(Default, Debug, serde::Deserialize, serde::Serialize, PartialEq, Eq, Clone, ToSchema)]
#[serde(rename_all = "lowercase")]
/// This is used to indicate if the mandate was accepted online or offline
pub enum AcceptanceType {
    Online,
    #[default]
    Offline,
}

#[derive(Default, Eq, PartialEq, Debug, serde::Deserialize, serde::Serialize, Clone, ToSchema)]
#[serde(deny_unknown_fields)]
pub struct OnlineMandate {
    /// Ip address of the customer machine from which the mandate was created
    #[schema(value_type = String, example = "123.32.25.123")]
    pub ip_address: Option<Secret<String, pii::IpAddress>>,
    /// The user-agent of the customer's browser
    pub user_agent: String,
}

#[derive(Default, Eq, PartialEq, Clone, Debug, serde::Deserialize, serde::Serialize, ToSchema)]
pub struct Card {
    /// The card number
    #[schema(value_type = String, example = "4242424242424242")]
    pub card_number: CardNumber,

    /// The card's expiry month
    #[schema(value_type = String, example = "24")]
    pub card_exp_month: Secret<String>,

    /// The card's expiry year
    #[schema(value_type = String, example = "24")]
    pub card_exp_year: Secret<String>,

    /// The card holder's name
    #[schema(value_type = String, example = "John Test")]
    pub card_holder_name: Option<Secret<String>>,

    /// The CVC number for the card
    #[schema(value_type = String, example = "242")]
    pub card_cvc: Secret<String>,

    /// The name of the issuer of card
    #[schema(example = "chase")]
    pub card_issuer: Option<String>,

    /// The card network for the card
    #[schema(value_type = Option<CardNetwork>, example = "Visa")]
    pub card_network: Option<api_enums::CardNetwork>,

    #[schema(example = "CREDIT")]
    pub card_type: Option<String>,

    #[schema(example = "INDIA")]
    pub card_issuing_country: Option<String>,

    #[schema(example = "JP_AMEX")]
    pub bank_code: Option<String>,
    /// The card holder's nick name
    #[schema(value_type = Option<String>, example = "John Test")]
    pub nick_name: Option<Secret<String>>,
}

#[cfg(feature = "v2")]
impl TryFrom<payment_methods::CardDetail> for Card {
    type Error = error_stack::Report<ValidationError>;

    fn try_from(value: payment_methods::CardDetail) -> Result<Self, Self::Error> {
        use common_utils::ext_traits::OptionExt;

        let payment_methods::CardDetail {
            card_number,
            card_exp_month,
            card_exp_year,
            card_holder_name,
            nick_name,
            card_network,
            card_issuer,
            card_cvc,
            ..
        } = value;

        let card_cvc = card_cvc.get_required_value("card_cvc")?;

        Ok(Self {
            card_number,
            card_exp_month,
            card_exp_year,
            card_holder_name,
            card_cvc,
            card_issuer,
            card_network,
            card_type: None,
            card_issuing_country: None,
            bank_code: None,
            nick_name,
        })
    }
}

#[derive(Default, Eq, PartialEq, Clone, Debug, serde::Deserialize, serde::Serialize, ToSchema)]
pub struct ExtendedCardInfo {
    /// The card number
    #[schema(value_type = String, example = "4242424242424242")]
    pub card_number: CardNumber,

    /// The card's expiry month
    #[schema(value_type = String, example = "24")]
    pub card_exp_month: Secret<String>,

    /// The card's expiry year
    #[schema(value_type = String, example = "24")]
    pub card_exp_year: Secret<String>,

    /// The card holder's name
    #[schema(value_type = String, example = "John Test")]
    pub card_holder_name: Option<Secret<String>>,

    /// The CVC number for the card
    #[schema(value_type = String, example = "242")]
    pub card_cvc: Secret<String>,

    /// The name of the issuer of card
    #[schema(example = "chase")]
    pub card_issuer: Option<String>,

    /// The card network for the card
    #[schema(value_type = Option<CardNetwork>, example = "Visa")]
    pub card_network: Option<api_enums::CardNetwork>,

    #[schema(example = "CREDIT")]
    pub card_type: Option<String>,

    #[schema(example = "INDIA")]
    pub card_issuing_country: Option<String>,

    #[schema(example = "JP_AMEX")]
    pub bank_code: Option<String>,
}

impl From<Card> for ExtendedCardInfo {
    fn from(value: Card) -> Self {
        Self {
            card_number: value.card_number,
            card_exp_month: value.card_exp_month,
            card_exp_year: value.card_exp_year,
            card_holder_name: value.card_holder_name,
            card_cvc: value.card_cvc,
            card_issuer: value.card_issuer,
            card_network: value.card_network,
            card_type: value.card_type,
            card_issuing_country: value.card_issuing_country,
            bank_code: value.bank_code,
        }
    }
}

impl GetAddressFromPaymentMethodData for Card {
    fn get_billing_address(&self) -> Option<Address> {
        // Create billing address if first_name is some or if it is not ""
        self.card_holder_name
            .as_ref()
            .filter(|card_holder_name| !card_holder_name.is_empty_after_trim())
            .map(|card_holder_name| {
                // Split the `card_holder_name` into `first_name` and `last_name` based on the
                // first occurrence of ' '. For example
                // John Wheat Dough
                // first_name -> John
                // last_name -> Wheat Dough
                card_holder_name.peek().split_whitespace()
            })
            .map(|mut card_holder_name_iter| {
                let first_name = card_holder_name_iter
                    .next()
                    .map(ToOwned::to_owned)
                    .map(Secret::new);

                let last_name = card_holder_name_iter.collect::<Vec<_>>().join(" ");
                let last_name = if last_name.is_empty_after_trim() {
                    None
                } else {
                    Some(Secret::new(last_name))
                };

                AddressDetails {
                    first_name,
                    last_name,
                    ..Default::default()
                }
            })
            .map(|address_details| Address {
                address: Some(address_details),
                phone: None,
                email: None,
            })
    }
}

impl Card {
    fn apply_additional_card_info(
        &self,
        additional_card_info: AdditionalCardInfo,
    ) -> Result<Self, error_stack::Report<ValidationError>> {
        Ok(Self {
            card_number: self.card_number.clone(),
            card_exp_month: self.card_exp_month.clone(),
            card_exp_year: self.card_exp_year.clone(),
            card_holder_name: self.card_holder_name.clone(),
            card_cvc: self.card_cvc.clone(),
            card_issuer: self
                .card_issuer
                .clone()
                .or(additional_card_info.card_issuer),
            card_network: self
                .card_network
                .clone()
                .or(additional_card_info.card_network.clone()),
            card_type: self.card_type.clone().or(additional_card_info.card_type),
            card_issuing_country: self
                .card_issuing_country
                .clone()
                .or(additional_card_info.card_issuing_country),
            bank_code: self.bank_code.clone().or(additional_card_info.bank_code),
            nick_name: self.nick_name.clone(),
        })
    }
}

#[derive(Eq, PartialEq, Debug, serde::Deserialize, serde::Serialize, Clone, ToSchema, Default)]
#[serde(rename_all = "snake_case")]
pub struct CardToken {
    /// The card holder's name
    #[schema(value_type = String, example = "John Test")]
    pub card_holder_name: Option<Secret<String>>,

    /// The CVC number for the card
    #[schema(value_type = Option<String>)]
    pub card_cvc: Option<Secret<String>>,
}

#[derive(Eq, PartialEq, Clone, Debug, serde::Deserialize, serde::Serialize, ToSchema)]
#[serde(rename_all = "snake_case")]
pub enum CardRedirectData {
    Knet {},
    Benefit {},
    MomoAtm {},
    CardRedirect {},
}

#[derive(Eq, PartialEq, Clone, Debug, serde::Deserialize, serde::Serialize, ToSchema)]
#[serde(rename_all = "snake_case")]
pub enum PayLaterData {
    /// For KlarnaRedirect as PayLater Option
    KlarnaRedirect {
        /// The billing email
        #[schema(value_type = Option<String>)]
        billing_email: Option<Email>,
        // The billing country code
        #[schema(value_type = Option<CountryAlpha2>, example = "US")]
        billing_country: Option<api_enums::CountryAlpha2>,
    },
    /// For Klarna Sdk as PayLater Option
    KlarnaSdk {
        /// The token for the sdk workflow
        token: String,
    },
    /// For Affirm redirect as PayLater Option
    AffirmRedirect {},
    /// For AfterpayClearpay redirect as PayLater Option
    AfterpayClearpayRedirect {
        /// The billing email
        #[schema(value_type = Option<String>)]
        billing_email: Option<Email>,
        /// The billing name
        #[schema(value_type = Option<String>)]
        billing_name: Option<Secret<String>>,
    },
    /// For PayBright Redirect as PayLater Option
    PayBrightRedirect {},
    /// For WalleyRedirect as PayLater Option
    WalleyRedirect {},
    /// For Alma Redirection as PayLater Option
    AlmaRedirect {},
    AtomeRedirect {},
}

impl GetAddressFromPaymentMethodData for PayLaterData {
    fn get_billing_address(&self) -> Option<Address> {
        match self {
            Self::KlarnaRedirect {
                billing_email,
                billing_country,
            } => {
                let address_details = AddressDetails {
                    country: *billing_country,
                    ..AddressDetails::default()
                };

                Some(Address {
                    address: Some(address_details),
                    email: billing_email.clone(),
                    phone: None,
                })
            }
            Self::AfterpayClearpayRedirect {
                billing_email,
                billing_name,
            } => {
                let address_details = AddressDetails {
                    first_name: billing_name.clone(),
                    ..AddressDetails::default()
                };

                Some(Address {
                    address: Some(address_details),
                    email: billing_email.clone(),
                    phone: None,
                })
            }
            Self::PayBrightRedirect {}
            | Self::WalleyRedirect {}
            | Self::AlmaRedirect {}
            | Self::KlarnaSdk { .. }
            | Self::AffirmRedirect {}
            | Self::AtomeRedirect {} => None,
        }
    }
}

#[derive(serde::Deserialize, serde::Serialize, Debug, Clone, ToSchema, Eq, PartialEq)]
#[serde(rename_all = "snake_case")]
pub enum BankDebitData {
    /// Payment Method data for Ach bank debit
    AchBankDebit {
        /// Billing details for bank debit
        billing_details: Option<BankDebitBilling>,
        /// Account number for ach bank debit payment
        #[schema(value_type = String, example = "000123456789")]
        account_number: Secret<String>,
        /// Routing number for ach bank debit payment
        #[schema(value_type = String, example = "110000000")]
        routing_number: Secret<String>,

        #[schema(value_type = String, example = "John Test")]
        card_holder_name: Option<Secret<String>>,

        #[schema(value_type = String, example = "John Doe")]
        bank_account_holder_name: Option<Secret<String>>,

        #[schema(value_type = String, example = "ACH")]
        bank_name: Option<common_enums::BankNames>,

        #[schema(value_type = String, example = "Checking")]
        bank_type: Option<common_enums::BankType>,

        #[schema(value_type = String, example = "Personal")]
        bank_holder_type: Option<common_enums::BankHolderType>,
    },
    SepaBankDebit {
        /// Billing details for bank debit
        billing_details: Option<BankDebitBilling>,
        /// International bank account number (iban) for SEPA
        #[schema(value_type = String, example = "DE89370400440532013000")]
        iban: Secret<String>,
        /// Owner name for bank debit
        #[schema(value_type = String, example = "A. Schneider")]
        bank_account_holder_name: Option<Secret<String>>,
    },
    BecsBankDebit {
        /// Billing details for bank debit
        billing_details: Option<BankDebitBilling>,
        /// Account number for Becs payment method
        #[schema(value_type = String, example = "000123456")]
        account_number: Secret<String>,
        /// Bank-State-Branch (bsb) number
        #[schema(value_type = String, example = "000000")]
        bsb_number: Secret<String>,
        /// Owner name for bank debit
        #[schema(value_type = Option<String>, example = "A. Schneider")]
        bank_account_holder_name: Option<Secret<String>>,
    },
    BacsBankDebit {
        /// Billing details for bank debit
        billing_details: Option<BankDebitBilling>,
        /// Account number for Bacs payment method
        #[schema(value_type = String, example = "00012345")]
        account_number: Secret<String>,
        /// Sort code for Bacs payment method
        #[schema(value_type = String, example = "108800")]
        sort_code: Secret<String>,
        /// holder name for bank debit
        #[schema(value_type = String, example = "A. Schneider")]
        bank_account_holder_name: Option<Secret<String>>,
    },
}

impl GetAddressFromPaymentMethodData for BankDebitData {
    fn get_billing_address(&self) -> Option<Address> {
        fn get_billing_address_inner(
            bank_debit_billing: Option<&BankDebitBilling>,
            bank_account_holder_name: Option<&Secret<String>>,
        ) -> Option<Address> {
            // We will always have address here
            let mut address = bank_debit_billing
                .and_then(GetAddressFromPaymentMethodData::get_billing_address)?;

            // Prefer `account_holder_name` over `name`
            address.address.as_mut().map(|address| {
                address.first_name = bank_account_holder_name
                    .or(address.first_name.as_ref())
                    .cloned();
            });

            Some(address)
        }

        match self {
            Self::AchBankDebit {
                billing_details,
                bank_account_holder_name,
                ..
            }
            | Self::SepaBankDebit {
                billing_details,
                bank_account_holder_name,
                ..
            }
            | Self::BecsBankDebit {
                billing_details,
                bank_account_holder_name,
                ..
            }
            | Self::BacsBankDebit {
                billing_details,
                bank_account_holder_name,
                ..
            } => get_billing_address_inner(
                billing_details.as_ref(),
                bank_account_holder_name.as_ref(),
            ),
        }
    }
}

#[cfg(feature = "v1")]
/// Custom serializer and deserializer for PaymentMethodData
mod payment_method_data_serde {

    use super::*;

    /// Deserialize `reward` payment_method as string for backwards compatibility
    /// The api contract would be
    /// ```json
    /// {
    ///   "payment_method": "reward",
    ///   "payment_method_type": "evoucher",
    ///   "payment_method_data": "reward",
    /// }
    /// ```
    ///
    /// For other payment methods, use the provided deserializer
    /// ```json
    /// "payment_method_data": {
    ///   "card": {
    ///     "card_number": "4242424242424242",
    ///     "card_exp_month": "10",
    ///     "card_exp_year": "25",
    ///     "card_holder_name": "joseph Doe",
    ///     "card_cvc": "123"
    ///    }
    /// }
    /// ```
    pub fn deserialize<'de, D>(
        deserializer: D,
    ) -> Result<Option<PaymentMethodDataRequest>, D::Error>
    where
        D: Deserializer<'de>,
    {
        #[derive(serde::Deserialize, Debug)]
        #[serde(untagged)]
        enum __Inner {
            RewardString(String),
            OptionalPaymentMethod(serde_json::Value),
        }

        // This struct is an intermediate representation
        // This is required in order to catch deserialization errors when deserializing `payment_method_data`
        // The #[serde(flatten)] attribute applied on `payment_method_data` discards
        // any of the error when deserializing and deserializes to an option instead
        #[derive(serde::Deserialize, Debug)]
        struct __InnerPaymentMethodData {
            billing: Option<Address>,
            #[serde(flatten)]
            payment_method_data: Option<serde_json::Value>,
        }

        let deserialize_to_inner = __Inner::deserialize(deserializer)?;

        match deserialize_to_inner {
            __Inner::OptionalPaymentMethod(value) => {
                let parsed_value = serde_json::from_value::<__InnerPaymentMethodData>(value)
                    .map_err(|serde_json_error| de::Error::custom(serde_json_error.to_string()))?;

                let payment_method_data = if let Some(payment_method_data_value) =
                    parsed_value.payment_method_data
                {
                    // Even though no data is passed, the flatten serde_json::Value is deserialized as Some(Object {})
                    if let serde_json::Value::Object(ref inner_map) = payment_method_data_value {
                        if inner_map.is_empty() {
                            None
                        } else {
                            let payment_method_data = serde_json::from_value::<PaymentMethodData>(
                                payment_method_data_value,
                            )
                            .map_err(|serde_json_error| {
                                de::Error::custom(serde_json_error.to_string())
                            })?;
                            let address_details = parsed_value
                                .billing
                                .as_ref()
                                .and_then(|billing| billing.address.clone());
                            match (payment_method_data.clone(), address_details.as_ref()) {
                                (
                                    PaymentMethodData::Card(ref mut card),
                                    Some(billing_address_details),
                                ) => {
                                    if card.card_holder_name.is_none() {
                                        card.card_holder_name =
                                            billing_address_details.get_optional_full_name();
                                    }
                                    Some(PaymentMethodData::Card(card.clone()))
                                }
                                _ => Some(payment_method_data),
                            }
                        }
                    } else {
                        Err(de::Error::custom("Expected a map for payment_method_data"))?
                    }
                } else {
                    None
                };

                Ok(Some(PaymentMethodDataRequest {
                    payment_method_data,
                    billing: parsed_value.billing,
                }))
            }
            __Inner::RewardString(inner_string) => {
                let payment_method_data = match inner_string.as_str() {
                    "reward" => PaymentMethodData::Reward,
                    _ => Err(de::Error::custom("Invalid Variant"))?,
                };

                Ok(Some(PaymentMethodDataRequest {
                    payment_method_data: Some(payment_method_data),
                    billing: None,
                }))
            }
        }
    }

    pub fn serialize<S>(
        payment_method_data_request: &Option<PaymentMethodDataRequest>,
        serializer: S,
    ) -> Result<S::Ok, S::Error>
    where
        S: Serializer,
    {
        if let Some(payment_method_data_request) = payment_method_data_request {
            if let Some(payment_method_data) =
                payment_method_data_request.payment_method_data.as_ref()
            {
                match payment_method_data {
                    PaymentMethodData::Reward => serializer.serialize_str("reward"),
                    PaymentMethodData::CardRedirect(_)
                    | PaymentMethodData::BankDebit(_)
                    | PaymentMethodData::BankRedirect(_)
                    | PaymentMethodData::BankTransfer(_)
                    | PaymentMethodData::RealTimePayment(_)
                    | PaymentMethodData::MobilePayment(_)
                    | PaymentMethodData::CardToken(_)
                    | PaymentMethodData::Crypto(_)
                    | PaymentMethodData::GiftCard(_)
                    | PaymentMethodData::PayLater(_)
                    | PaymentMethodData::Upi(_)
                    | PaymentMethodData::Voucher(_)
                    | PaymentMethodData::Card(_)
                    | PaymentMethodData::MandatePayment
                    | PaymentMethodData::OpenBanking(_)
                    | PaymentMethodData::Wallet(_) => {
                        payment_method_data_request.serialize(serializer)
                    }
                }
            } else {
                payment_method_data_request.serialize(serializer)
            }
        } else {
            serializer.serialize_none()
        }
    }
}

/// The payment method information provided for making a payment
#[derive(Debug, Clone, serde::Deserialize, serde::Serialize, ToSchema, Eq, PartialEq)]
pub struct PaymentMethodDataRequest {
    /// This field is optional because, in case of saved cards we pass the payment_token
    /// There might be cases where we don't need to pass the payment_method_data and pass only payment method billing details
    /// We have flattened it because to maintain backwards compatibility with the old API contract
    #[serde(flatten)]
    pub payment_method_data: Option<PaymentMethodData>,
    /// billing details for the payment method.
    /// This billing details will be passed to the processor as billing address.
    /// If not passed, then payment.billing will be considered
    pub billing: Option<Address>,
}

#[derive(Debug, Clone, serde::Deserialize, serde::Serialize, ToSchema, Eq, PartialEq)]
#[serde(rename_all = "snake_case")]
pub enum PaymentMethodData {
    #[schema(title = "Card")]
    Card(Card),
    #[schema(title = "CardRedirect")]
    CardRedirect(CardRedirectData),
    #[schema(title = "Wallet")]
    Wallet(WalletData),
    #[schema(title = "PayLater")]
    PayLater(PayLaterData),
    #[schema(title = "BankRedirect")]
    BankRedirect(BankRedirectData),
    #[schema(title = "BankDebit")]
    BankDebit(BankDebitData),
    #[schema(title = "BankTransfer")]
    BankTransfer(Box<BankTransferData>),
    #[schema(title = "RealTimePayment")]
    RealTimePayment(Box<RealTimePaymentData>),
    #[schema(title = "Crypto")]
    Crypto(CryptoData),
    #[schema(title = "MandatePayment")]
    MandatePayment,
    #[schema(title = "Reward")]
    Reward,
    #[schema(title = "Upi")]
    Upi(UpiData),
    #[schema(title = "Voucher")]
    Voucher(VoucherData),
    #[schema(title = "GiftCard")]
    GiftCard(Box<GiftCardData>),
    #[schema(title = "CardToken")]
    CardToken(CardToken),
    #[schema(title = "OpenBanking")]
    OpenBanking(OpenBankingData),
    #[schema(title = "MobilePayment")]
    MobilePayment(MobilePaymentData),
}

pub trait GetAddressFromPaymentMethodData {
    fn get_billing_address(&self) -> Option<Address>;
}

impl GetAddressFromPaymentMethodData for PaymentMethodData {
    fn get_billing_address(&self) -> Option<Address> {
        match self {
            Self::Card(card_data) => card_data.get_billing_address(),
            Self::CardRedirect(_) => None,
            Self::Wallet(wallet_data) => wallet_data.get_billing_address(),
            Self::PayLater(pay_later) => pay_later.get_billing_address(),
            Self::BankRedirect(bank_redirect_data) => bank_redirect_data.get_billing_address(),
            Self::BankDebit(bank_debit_data) => bank_debit_data.get_billing_address(),
            Self::BankTransfer(bank_transfer_data) => bank_transfer_data.get_billing_address(),
            Self::Voucher(voucher_data) => voucher_data.get_billing_address(),
            Self::Crypto(_)
            | Self::Reward
            | Self::RealTimePayment(_)
            | Self::Upi(_)
            | Self::GiftCard(_)
            | Self::CardToken(_)
            | Self::OpenBanking(_)
            | Self::MandatePayment
            | Self::MobilePayment(_) => None,
        }
    }
}

impl PaymentMethodData {
    pub fn apply_additional_payment_data(
        &self,
        additional_payment_data: AdditionalPaymentData,
    ) -> Result<Self, error_stack::Report<ValidationError>> {
        if let AdditionalPaymentData::Card(additional_card_info) = additional_payment_data {
            match self {
                Self::Card(card) => Ok(Self::Card(
                    card.apply_additional_card_info(*additional_card_info)?,
                )),
                _ => Ok(self.to_owned()),
            }
        } else {
            Ok(self.to_owned())
        }
    }

    pub fn get_payment_method(&self) -> Option<api_enums::PaymentMethod> {
        match self {
            Self::Card(_) => Some(api_enums::PaymentMethod::Card),
            Self::CardRedirect(_) => Some(api_enums::PaymentMethod::CardRedirect),
            Self::Wallet(_) => Some(api_enums::PaymentMethod::Wallet),
            Self::PayLater(_) => Some(api_enums::PaymentMethod::PayLater),
            Self::BankRedirect(_) => Some(api_enums::PaymentMethod::BankRedirect),
            Self::BankDebit(_) => Some(api_enums::PaymentMethod::BankDebit),
            Self::BankTransfer(_) => Some(api_enums::PaymentMethod::BankTransfer),
            Self::RealTimePayment(_) => Some(api_enums::PaymentMethod::RealTimePayment),
            Self::Crypto(_) => Some(api_enums::PaymentMethod::Crypto),
            Self::Reward => Some(api_enums::PaymentMethod::Reward),
            Self::Upi(_) => Some(api_enums::PaymentMethod::Upi),
            Self::Voucher(_) => Some(api_enums::PaymentMethod::Voucher),
            Self::GiftCard(_) => Some(api_enums::PaymentMethod::GiftCard),
            Self::OpenBanking(_) => Some(api_enums::PaymentMethod::OpenBanking),
            Self::MobilePayment(_) => Some(api_enums::PaymentMethod::MobilePayment),
            Self::CardToken(_) | Self::MandatePayment => None,
        }
    }
}

pub trait GetPaymentMethodType {
    fn get_payment_method_type(&self) -> api_enums::PaymentMethodType;
}

impl GetPaymentMethodType for CardRedirectData {
    fn get_payment_method_type(&self) -> api_enums::PaymentMethodType {
        match self {
            Self::Knet {} => api_enums::PaymentMethodType::Knet,
            Self::Benefit {} => api_enums::PaymentMethodType::Benefit,
            Self::MomoAtm {} => api_enums::PaymentMethodType::MomoAtm,
            Self::CardRedirect {} => api_enums::PaymentMethodType::CardRedirect,
        }
    }
}

impl GetPaymentMethodType for MobilePaymentData {
    fn get_payment_method_type(&self) -> api_enums::PaymentMethodType {
        match self {
            Self::DirectCarrierBilling { .. } => api_enums::PaymentMethodType::DirectCarrierBilling,
        }
    }
}

impl GetPaymentMethodType for WalletData {
    fn get_payment_method_type(&self) -> api_enums::PaymentMethodType {
        match self {
            Self::AliPayQr(_) | Self::AliPayRedirect(_) => api_enums::PaymentMethodType::AliPay,
            Self::AliPayHkRedirect(_) => api_enums::PaymentMethodType::AliPayHk,
            Self::AmazonPayRedirect(_) => api_enums::PaymentMethodType::AmazonPay,
            Self::MomoRedirect(_) => api_enums::PaymentMethodType::Momo,
            Self::KakaoPayRedirect(_) => api_enums::PaymentMethodType::KakaoPay,
            Self::GoPayRedirect(_) => api_enums::PaymentMethodType::GoPay,
            Self::GcashRedirect(_) => api_enums::PaymentMethodType::Gcash,
            Self::ApplePay(_) | Self::ApplePayRedirect(_) | Self::ApplePayThirdPartySdk(_) => {
                api_enums::PaymentMethodType::ApplePay
            }
            Self::DanaRedirect {} => api_enums::PaymentMethodType::Dana,
            Self::GooglePay(_) | Self::GooglePayRedirect(_) | Self::GooglePayThirdPartySdk(_) => {
                api_enums::PaymentMethodType::GooglePay
            }
            Self::MbWayRedirect(_) => api_enums::PaymentMethodType::MbWay,
            Self::MobilePayRedirect(_) => api_enums::PaymentMethodType::MobilePay,
            Self::PaypalRedirect(_) | Self::PaypalSdk(_) => api_enums::PaymentMethodType::Paypal,
            Self::Paze(_) => api_enums::PaymentMethodType::Paze,
            Self::SamsungPay(_) => api_enums::PaymentMethodType::SamsungPay,
            Self::TwintRedirect {} => api_enums::PaymentMethodType::Twint,
            Self::VippsRedirect {} => api_enums::PaymentMethodType::Vipps,
            Self::TouchNGoRedirect(_) => api_enums::PaymentMethodType::TouchNGo,
            Self::WeChatPayRedirect(_) | Self::WeChatPayQr(_) => {
                api_enums::PaymentMethodType::WeChatPay
            }
            Self::CashappQr(_) => api_enums::PaymentMethodType::Cashapp,
            Self::SwishQr(_) => api_enums::PaymentMethodType::Swish,
            Self::Mifinity(_) => api_enums::PaymentMethodType::Mifinity,
        }
    }
}

impl GetPaymentMethodType for PayLaterData {
    fn get_payment_method_type(&self) -> api_enums::PaymentMethodType {
        match self {
            Self::KlarnaRedirect { .. } => api_enums::PaymentMethodType::Klarna,
            Self::KlarnaSdk { .. } => api_enums::PaymentMethodType::Klarna,
            Self::AffirmRedirect {} => api_enums::PaymentMethodType::Affirm,
            Self::AfterpayClearpayRedirect { .. } => api_enums::PaymentMethodType::AfterpayClearpay,
            Self::PayBrightRedirect {} => api_enums::PaymentMethodType::PayBright,
            Self::WalleyRedirect {} => api_enums::PaymentMethodType::Walley,
            Self::AlmaRedirect {} => api_enums::PaymentMethodType::Alma,
            Self::AtomeRedirect {} => api_enums::PaymentMethodType::Atome,
        }
    }
}

impl GetPaymentMethodType for OpenBankingData {
    fn get_payment_method_type(&self) -> api_enums::PaymentMethodType {
        match self {
            Self::OpenBankingPIS {} => api_enums::PaymentMethodType::OpenBankingPIS,
        }
    }
}

impl GetPaymentMethodType for BankRedirectData {
    fn get_payment_method_type(&self) -> api_enums::PaymentMethodType {
        match self {
            Self::BancontactCard { .. } => api_enums::PaymentMethodType::BancontactCard,
            Self::Bizum {} => api_enums::PaymentMethodType::Bizum,
            Self::Blik { .. } => api_enums::PaymentMethodType::Blik,
            Self::Eft { .. } => api_enums::PaymentMethodType::Eft,
            Self::Eps { .. } => api_enums::PaymentMethodType::Eps,
            Self::Giropay { .. } => api_enums::PaymentMethodType::Giropay,
            Self::Ideal { .. } => api_enums::PaymentMethodType::Ideal,
            Self::Interac { .. } => api_enums::PaymentMethodType::Interac,
            Self::OnlineBankingCzechRepublic { .. } => {
                api_enums::PaymentMethodType::OnlineBankingCzechRepublic
            }
            Self::OnlineBankingFinland { .. } => api_enums::PaymentMethodType::OnlineBankingFinland,
            Self::OnlineBankingPoland { .. } => api_enums::PaymentMethodType::OnlineBankingPoland,
            Self::OnlineBankingSlovakia { .. } => {
                api_enums::PaymentMethodType::OnlineBankingSlovakia
            }
            Self::OpenBankingUk { .. } => api_enums::PaymentMethodType::OpenBankingUk,
            Self::Przelewy24 { .. } => api_enums::PaymentMethodType::Przelewy24,
            Self::Sofort { .. } => api_enums::PaymentMethodType::Sofort,
            Self::Trustly { .. } => api_enums::PaymentMethodType::Trustly,
            Self::OnlineBankingFpx { .. } => api_enums::PaymentMethodType::OnlineBankingFpx,
            Self::OnlineBankingThailand { .. } => {
                api_enums::PaymentMethodType::OnlineBankingThailand
            }
            Self::LocalBankRedirect { .. } => api_enums::PaymentMethodType::LocalBankRedirect,
        }
    }
}

impl GetPaymentMethodType for BankDebitData {
    fn get_payment_method_type(&self) -> api_enums::PaymentMethodType {
        match self {
            Self::AchBankDebit { .. } => api_enums::PaymentMethodType::Ach,
            Self::SepaBankDebit { .. } => api_enums::PaymentMethodType::Sepa,
            Self::BecsBankDebit { .. } => api_enums::PaymentMethodType::Becs,
            Self::BacsBankDebit { .. } => api_enums::PaymentMethodType::Bacs,
        }
    }
}

impl GetPaymentMethodType for BankTransferData {
    fn get_payment_method_type(&self) -> api_enums::PaymentMethodType {
        match self {
            Self::AchBankTransfer { .. } => api_enums::PaymentMethodType::Ach,
            Self::SepaBankTransfer { .. } => api_enums::PaymentMethodType::Sepa,
            Self::BacsBankTransfer { .. } => api_enums::PaymentMethodType::Bacs,
            Self::MultibancoBankTransfer { .. } => api_enums::PaymentMethodType::Multibanco,
            Self::PermataBankTransfer { .. } => api_enums::PaymentMethodType::PermataBankTransfer,
            Self::BcaBankTransfer { .. } => api_enums::PaymentMethodType::BcaBankTransfer,
            Self::BniVaBankTransfer { .. } => api_enums::PaymentMethodType::BniVa,
            Self::BriVaBankTransfer { .. } => api_enums::PaymentMethodType::BriVa,
            Self::CimbVaBankTransfer { .. } => api_enums::PaymentMethodType::CimbVa,
            Self::DanamonVaBankTransfer { .. } => api_enums::PaymentMethodType::DanamonVa,
            Self::MandiriVaBankTransfer { .. } => api_enums::PaymentMethodType::MandiriVa,
            Self::Pix { .. } => api_enums::PaymentMethodType::Pix,
            Self::Pse {} => api_enums::PaymentMethodType::Pse,
            Self::LocalBankTransfer { .. } => api_enums::PaymentMethodType::LocalBankTransfer,
        }
    }
}

impl GetPaymentMethodType for CryptoData {
    fn get_payment_method_type(&self) -> api_enums::PaymentMethodType {
        api_enums::PaymentMethodType::CryptoCurrency
    }
}

impl GetPaymentMethodType for RealTimePaymentData {
    fn get_payment_method_type(&self) -> api_enums::PaymentMethodType {
        match self {
            Self::Fps {} => api_enums::PaymentMethodType::Fps,
            Self::DuitNow {} => api_enums::PaymentMethodType::DuitNow,
            Self::PromptPay {} => api_enums::PaymentMethodType::PromptPay,
            Self::VietQr {} => api_enums::PaymentMethodType::VietQr,
        }
    }
}

impl GetPaymentMethodType for UpiData {
    fn get_payment_method_type(&self) -> api_enums::PaymentMethodType {
        match self {
            Self::UpiCollect(_) => api_enums::PaymentMethodType::UpiCollect,
            Self::UpiIntent(_) => api_enums::PaymentMethodType::UpiIntent,
        }
    }
}
impl GetPaymentMethodType for VoucherData {
    fn get_payment_method_type(&self) -> api_enums::PaymentMethodType {
        match self {
            Self::Boleto(_) => api_enums::PaymentMethodType::Boleto,
            Self::Efecty => api_enums::PaymentMethodType::Efecty,
            Self::PagoEfectivo => api_enums::PaymentMethodType::PagoEfectivo,
            Self::RedCompra => api_enums::PaymentMethodType::RedCompra,
            Self::RedPagos => api_enums::PaymentMethodType::RedPagos,
            Self::Alfamart(_) => api_enums::PaymentMethodType::Alfamart,
            Self::Indomaret(_) => api_enums::PaymentMethodType::Indomaret,
            Self::Oxxo => api_enums::PaymentMethodType::Oxxo,
            Self::SevenEleven(_) => api_enums::PaymentMethodType::SevenEleven,
            Self::Lawson(_) => api_enums::PaymentMethodType::Lawson,
            Self::MiniStop(_) => api_enums::PaymentMethodType::MiniStop,
            Self::FamilyMart(_) => api_enums::PaymentMethodType::FamilyMart,
            Self::Seicomart(_) => api_enums::PaymentMethodType::Seicomart,
            Self::PayEasy(_) => api_enums::PaymentMethodType::PayEasy,
        }
    }
}
impl GetPaymentMethodType for GiftCardData {
    fn get_payment_method_type(&self) -> api_enums::PaymentMethodType {
        match self {
            Self::Givex(_) => api_enums::PaymentMethodType::Givex,
            Self::PaySafeCard {} => api_enums::PaymentMethodType::PaySafeCard,
        }
    }
}

#[derive(serde::Deserialize, serde::Serialize, Debug, Clone, ToSchema, Eq, PartialEq)]
#[serde(rename_all = "snake_case")]
pub enum GiftCardData {
    Givex(GiftCardDetails),
    PaySafeCard {},
}

#[derive(serde::Deserialize, serde::Serialize, Debug, Clone, ToSchema, Eq, PartialEq)]
#[serde(rename_all = "snake_case")]
pub struct GiftCardDetails {
    /// The gift card number
    #[schema(value_type = String)]
    pub number: Secret<String>,
    /// The card verification code.
    #[schema(value_type = String)]
    pub cvc: Secret<String>,
}

#[derive(Default, Eq, PartialEq, Clone, Debug, serde::Deserialize, serde::Serialize, ToSchema)]
#[serde(rename_all = "snake_case")]
pub struct AdditionalCardInfo {
    /// The name of issuer of the card
    pub card_issuer: Option<String>,

    /// Card network of the card
    pub card_network: Option<api_enums::CardNetwork>,

    /// Card type, can be either `credit` or `debit`
    pub card_type: Option<String>,

    pub card_issuing_country: Option<String>,
    pub bank_code: Option<String>,

    /// Last 4 digits of the card number
    pub last4: Option<String>,

    /// The ISIN of the card
    pub card_isin: Option<String>,

    /// Extended bin of card, contains the first 8 digits of card number
    pub card_extended_bin: Option<String>,

    pub card_exp_month: Option<Secret<String>>,

    pub card_exp_year: Option<Secret<String>>,

    pub card_holder_name: Option<Secret<String>>,

    /// Additional payment checks done on the cvv and billing address by the processors.
    /// This is a free form field and the structure varies from processor to processor
    pub payment_checks: Option<serde_json::Value>,

    /// Details about the threeds environment.
    /// This is a free form field and the structure varies from processor to processor
    pub authentication_data: Option<serde_json::Value>,
}

#[derive(Debug, Clone, Eq, PartialEq, serde::Deserialize, serde::Serialize)]
#[serde(rename_all = "snake_case")]
pub enum AdditionalPaymentData {
    Card(Box<AdditionalCardInfo>),
    BankRedirect {
        bank_name: Option<common_enums::BankNames>,
        #[serde(flatten)]
        details: Option<additional_info::BankRedirectDetails>,
    },
    Wallet {
        apple_pay: Option<ApplepayPaymentMethod>,
        google_pay: Option<additional_info::WalletAdditionalDataForCard>,
        samsung_pay: Option<additional_info::WalletAdditionalDataForCard>,
    },
    PayLater {
        klarna_sdk: Option<KlarnaSdkPaymentMethod>,
    },
    BankTransfer {
        #[serde(flatten)]
        details: Option<additional_info::BankTransferAdditionalData>,
    },
    Crypto {
        #[serde(flatten)]
        details: Option<CryptoData>,
    },
    BankDebit {
        #[serde(flatten)]
        details: Option<additional_info::BankDebitAdditionalData>,
    },
    MandatePayment {},
    Reward {},
    RealTimePayment {
        #[serde(flatten)]
        details: Option<RealTimePaymentData>,
    },
    Upi {
        #[serde(flatten)]
        details: Option<additional_info::UpiAdditionalData>,
    },
    GiftCard {
        #[serde(flatten)]
        details: Option<additional_info::GiftCardAdditionalData>,
    },
    Voucher {
        #[serde(flatten)]
        details: Option<VoucherData>,
    },
    CardRedirect {
        #[serde(flatten)]
        details: Option<CardRedirectData>,
    },
    CardToken {
        #[serde(flatten)]
        details: Option<additional_info::CardTokenAdditionalData>,
    },
    OpenBanking {
        #[serde(flatten)]
        details: Option<OpenBankingData>,
    },
    MobilePayment {
        #[serde(flatten)]
        details: Option<MobilePaymentData>,
    },
}

#[derive(Debug, Clone, Eq, PartialEq, serde::Deserialize, serde::Serialize)]
pub struct KlarnaSdkPaymentMethod {
    pub payment_type: Option<String>,
}

#[derive(Debug, Clone, Eq, PartialEq, serde::Deserialize, serde::Serialize, ToSchema)]
#[serde(rename_all = "snake_case")]
pub enum BankRedirectData {
    BancontactCard {
        /// The card number
        #[schema(value_type = String, example = "4242424242424242")]
        card_number: Option<CardNumber>,
        /// The card's expiry month
        #[schema(value_type = String, example = "24")]
        card_exp_month: Option<Secret<String>>,

        /// The card's expiry year
        #[schema(value_type = String, example = "24")]
        card_exp_year: Option<Secret<String>>,

        /// The card holder's name
        #[schema(value_type = String, example = "John Test")]
        card_holder_name: Option<Secret<String>>,

        //Required by Stripes
        billing_details: Option<BankRedirectBilling>,
    },
    Bizum {},
    Blik {
        // Blik Code
        blik_code: Option<String>,
    },
    Eps {
        /// The billing details for bank redirection
        billing_details: Option<BankRedirectBilling>,

        /// The hyperswitch bank code for eps
        #[schema(value_type = BankNames, example = "triodos_bank")]
        bank_name: Option<common_enums::BankNames>,

        /// The country for bank payment
        #[schema(value_type = CountryAlpha2, example = "US")]
        country: Option<api_enums::CountryAlpha2>,
    },
    Giropay {
        /// The billing details for bank redirection
        billing_details: Option<BankRedirectBilling>,

        #[schema(value_type = Option<String>)]
        /// Bank account bic code
        bank_account_bic: Option<Secret<String>>,

        /// Bank account iban
        #[schema(value_type = Option<String>)]
        bank_account_iban: Option<Secret<String>>,

        /// The country for bank payment
        #[schema(value_type = CountryAlpha2, example = "US")]
        country: Option<api_enums::CountryAlpha2>,
    },
    Ideal {
        /// The billing details for bank redirection
        billing_details: Option<BankRedirectBilling>,

        /// The hyperswitch bank code for ideal
        #[schema(value_type = BankNames, example = "abn_amro")]
        bank_name: Option<common_enums::BankNames>,

        /// The country for bank payment
        #[schema(value_type = CountryAlpha2, example = "US")]
        country: Option<api_enums::CountryAlpha2>,
    },
    Interac {
        /// The country for bank payment
        #[schema(value_type = Option<CountryAlpha2>, example = "US")]
        country: Option<api_enums::CountryAlpha2>,

        #[schema(value_type = Option<String>, example = "john.doe@example.com")]
        email: Option<Email>,
    },
    OnlineBankingCzechRepublic {
        // Issuer banks
        #[schema(value_type = BankNames)]
        issuer: common_enums::BankNames,
    },
    OnlineBankingFinland {
        // Shopper Email
        #[schema(value_type = Option<String>)]
        email: Option<Email>,
    },
    OnlineBankingPoland {
        // Issuer banks
        #[schema(value_type = BankNames)]
        issuer: common_enums::BankNames,
    },
    OnlineBankingSlovakia {
        // Issuer value corresponds to the bank
        #[schema(value_type = BankNames)]
        issuer: common_enums::BankNames,
    },
    OpenBankingUk {
        // Issuer banks
        #[schema(value_type = BankNames)]
        issuer: Option<common_enums::BankNames>,
        /// The country for bank payment
        #[schema(value_type = CountryAlpha2, example = "US")]
        country: Option<api_enums::CountryAlpha2>,
    },
    Przelewy24 {
        //Issuer banks
        #[schema(value_type = Option<BankNames>)]
        bank_name: Option<common_enums::BankNames>,

        // The billing details for bank redirect
        billing_details: Option<BankRedirectBilling>,
    },
    Sofort {
        /// The billing details for bank redirection
        billing_details: Option<BankRedirectBilling>,

        /// The country for bank payment
        #[schema(value_type = CountryAlpha2, example = "US")]
        country: Option<api_enums::CountryAlpha2>,

        /// The preferred language
        #[schema(example = "en")]
        preferred_language: Option<String>,
    },
    Trustly {
        /// The country for bank payment
        #[schema(value_type = CountryAlpha2, example = "US")]
        country: api_enums::CountryAlpha2,
    },
    OnlineBankingFpx {
        // Issuer banks
        #[schema(value_type = BankNames)]
        issuer: common_enums::BankNames,
    },
    OnlineBankingThailand {
        #[schema(value_type = BankNames)]
        issuer: common_enums::BankNames,
    },
    LocalBankRedirect {},
    Eft {
        /// The preferred eft provider
        #[schema(example = "ozow")]
        provider: String,
    },
}

impl GetAddressFromPaymentMethodData for BankRedirectData {
    fn get_billing_address(&self) -> Option<Address> {
        let get_billing_address_inner = |bank_redirect_billing: Option<&BankRedirectBilling>,
                                         billing_country: Option<&common_enums::CountryAlpha2>,
                                         billing_email: Option<&Email>|
         -> Option<Address> {
            let address = bank_redirect_billing
                .and_then(GetAddressFromPaymentMethodData::get_billing_address);

            let address = match (address, billing_country) {
                (Some(mut address), Some(billing_country)) => {
                    address
                        .address
                        .as_mut()
                        .map(|address| address.country = Some(*billing_country));

                    Some(address)
                }
                (Some(address), None) => Some(address),
                (None, Some(billing_country)) => Some(Address {
                    address: Some(AddressDetails {
                        country: Some(*billing_country),
                        ..AddressDetails::default()
                    }),
                    phone: None,
                    email: None,
                }),
                (None, None) => None,
            };

            match (address, billing_email) {
                (Some(mut address), Some(email)) => {
                    address.email = Some(email.clone());
                    Some(address)
                }
                (Some(address), None) => Some(address),
                (None, Some(billing_email)) => Some(Address {
                    address: None,
                    phone: None,
                    email: Some(billing_email.clone()),
                }),
                (None, None) => None,
            }
        };

        match self {
            Self::BancontactCard {
                billing_details,
                card_holder_name,
                ..
            } => {
                let address = get_billing_address_inner(billing_details.as_ref(), None, None);

                if let Some(mut address) = address {
                    address.address.as_mut().map(|address| {
                        address.first_name = card_holder_name
                            .as_ref()
                            .or(address.first_name.as_ref())
                            .cloned();
                    });

                    Some(address)
                } else {
                    Some(Address {
                        address: Some(AddressDetails {
                            first_name: card_holder_name.clone(),
                            ..AddressDetails::default()
                        }),
                        phone: None,
                        email: None,
                    })
                }
            }
            Self::Eps {
                billing_details,
                country,
                ..
            }
            | Self::Giropay {
                billing_details,
                country,
                ..
            }
            | Self::Ideal {
                billing_details,
                country,
                ..
            }
            | Self::Sofort {
                billing_details,
                country,
                ..
            } => get_billing_address_inner(billing_details.as_ref(), country.as_ref(), None),
            Self::Interac { country, email } => {
                get_billing_address_inner(None, country.as_ref(), email.as_ref())
            }
            Self::OnlineBankingFinland { email } => {
                get_billing_address_inner(None, None, email.as_ref())
            }
            Self::OpenBankingUk { country, .. } => {
                get_billing_address_inner(None, country.as_ref(), None)
            }
            Self::Przelewy24 {
                billing_details, ..
            } => get_billing_address_inner(billing_details.as_ref(), None, None),
            Self::Trustly { country } => get_billing_address_inner(None, Some(country), None),
            Self::OnlineBankingFpx { .. }
            | Self::LocalBankRedirect {}
            | Self::OnlineBankingThailand { .. }
            | Self::Bizum {}
            | Self::OnlineBankingPoland { .. }
            | Self::OnlineBankingSlovakia { .. }
            | Self::OnlineBankingCzechRepublic { .. }
            | Self::Blik { .. }
            | Self::Eft { .. } => None,
        }
    }
}

#[derive(Debug, Clone, Eq, PartialEq, serde::Serialize, serde::Deserialize, ToSchema)]
pub struct AlfamartVoucherData {
    /// The billing first name for Alfamart
    #[schema(value_type = Option<String>, example = "Jane")]
    pub first_name: Option<Secret<String>>,
    /// The billing second name for Alfamart
    #[schema(value_type = Option<String>, example = "Doe")]
    pub last_name: Option<Secret<String>>,
    /// The Email ID for Alfamart
    #[schema(value_type = Option<String>, example = "example@me.com")]
    pub email: Option<Email>,
}

#[derive(Debug, Clone, Eq, PartialEq, serde::Serialize, serde::Deserialize, ToSchema)]
pub struct IndomaretVoucherData {
    /// The billing first name for Alfamart
    #[schema(value_type = Option<String>, example = "Jane")]
    pub first_name: Option<Secret<String>>,
    /// The billing second name for Alfamart
    #[schema(value_type = Option<String>, example = "Doe")]
    pub last_name: Option<Secret<String>>,
    /// The Email ID for Alfamart
    #[schema(value_type = Option<String>, example = "example@me.com")]
    pub email: Option<Email>,
}

#[derive(Debug, Clone, Eq, PartialEq, serde::Serialize, serde::Deserialize, ToSchema)]
pub struct JCSVoucherData {
    /// The billing first name for Japanese convenience stores
    #[schema(value_type = Option<String>, example = "Jane")]
    pub first_name: Option<Secret<String>>,
    /// The billing second name Japanese convenience stores
    #[schema(value_type = Option<String>, example = "Doe")]
    pub last_name: Option<Secret<String>>,
    /// The Email ID for Japanese convenience stores
    #[schema(value_type = Option<String>, example = "example@me.com")]
    pub email: Option<Email>,
    /// The telephone number for Japanese convenience stores
    #[schema(value_type = Option<String>, example = "9123456789")]
    pub phone_number: Option<String>,
}

#[derive(Debug, Clone, Eq, PartialEq, serde::Deserialize, serde::Serialize, ToSchema)]
pub struct AchBillingDetails {
    /// The Email ID for ACH billing
    #[schema(value_type = Option<String>, example = "example@me.com")]
    pub email: Option<Email>,
}

#[derive(Debug, Clone, Eq, PartialEq, serde::Deserialize, serde::Serialize, ToSchema)]
pub struct DokuBillingDetails {
    /// The billing first name for Doku
    #[schema(value_type = Option<String>, example = "Jane")]
    pub first_name: Option<Secret<String>>,
    /// The billing second name for Doku
    #[schema(value_type = Option<String>, example = "Doe")]
    pub last_name: Option<Secret<String>>,
    /// The Email ID for Doku billing
    #[schema(value_type = Option<String>, example = "example@me.com")]
    pub email: Option<Email>,
}

#[derive(Debug, Clone, Eq, PartialEq, serde::Deserialize, serde::Serialize, ToSchema)]
pub struct MultibancoBillingDetails {
    #[schema(value_type = Option<String>, example = "example@me.com")]
    pub email: Option<Email>,
}

#[derive(Debug, Clone, Eq, PartialEq, serde::Deserialize, serde::Serialize, ToSchema)]
pub struct SepaAndBacsBillingDetails {
    /// The Email ID for SEPA and BACS billing
    #[schema(value_type = Option<String>, example = "example@me.com")]
    pub email: Option<Email>,
    /// The billing name for SEPA and BACS billing
    #[schema(value_type = Option<String>, example = "Jane Doe")]
    pub name: Option<Secret<String>>,
}

#[derive(Debug, Clone, Eq, PartialEq, serde::Deserialize, serde::Serialize, ToSchema)]
#[serde(rename_all = "snake_case")]
pub struct CryptoData {
    pub pay_currency: Option<String>,
    pub network: Option<String>,
}

#[derive(Debug, Clone, Eq, PartialEq, serde::Deserialize, serde::Serialize, ToSchema)]
#[serde(rename_all = "snake_case")]
pub enum UpiData {
    UpiCollect(UpiCollectData),
    UpiIntent(UpiIntentData),
}

#[derive(Debug, Clone, Eq, PartialEq, serde::Deserialize, serde::Serialize, ToSchema)]
#[serde(rename_all = "snake_case")]
pub struct UpiCollectData {
    #[schema(value_type = Option<String>, example = "successtest@iata")]
    pub vpa_id: Option<Secret<String, pii::UpiVpaMaskingStrategy>>,
}

#[derive(Debug, Clone, Eq, PartialEq, serde::Deserialize, serde::Serialize, ToSchema)]
pub struct UpiIntentData {}

#[derive(Debug, Clone, Eq, PartialEq, serde::Deserialize, serde::Serialize, ToSchema)]
pub struct SofortBilling {
    /// The country associated with the billing
    #[schema(value_type = CountryAlpha2, example = "US")]
    pub billing_country: String,
}

#[derive(Debug, Clone, Eq, PartialEq, serde::Deserialize, serde::Serialize, ToSchema)]
pub struct BankRedirectBilling {
    /// The name for which billing is issued
    #[schema(value_type = String, example = "John Doe")]
    pub billing_name: Option<Secret<String>>,
    /// The billing email for bank redirect
    #[schema(value_type = String, example = "example@example.com")]
    pub email: Option<Email>,
}

impl GetAddressFromPaymentMethodData for BankRedirectBilling {
    fn get_billing_address(&self) -> Option<Address> {
        let address_details = self
            .billing_name
            .as_ref()
            .map(|billing_name| AddressDetails {
                first_name: Some(billing_name.clone()),
                ..AddressDetails::default()
            });

        if address_details.is_some() || self.email.is_some() {
            Some(Address {
                address: address_details,
                phone: None,
                email: self.email.clone(),
            })
        } else {
            None
        }
    }
}

#[derive(Eq, PartialEq, Clone, Debug, serde::Deserialize, serde::Serialize, ToSchema)]
#[serde(rename_all = "snake_case")]
pub enum BankTransferData {
    AchBankTransfer {
        /// The billing details for ACH Bank Transfer
        billing_details: Option<AchBillingDetails>,
    },
    SepaBankTransfer {
        /// The billing details for SEPA
        billing_details: Option<SepaAndBacsBillingDetails>,

        /// The two-letter ISO country code for SEPA and BACS
        #[schema(value_type = CountryAlpha2, example = "US")]
        country: Option<api_enums::CountryAlpha2>,
    },
    BacsBankTransfer {
        /// The billing details for SEPA
        billing_details: Option<SepaAndBacsBillingDetails>,
    },
    MultibancoBankTransfer {
        /// The billing details for Multibanco
        billing_details: Option<MultibancoBillingDetails>,
    },
    PermataBankTransfer {
        /// The billing details for Permata Bank Transfer
        billing_details: Option<DokuBillingDetails>,
    },
    BcaBankTransfer {
        /// The billing details for BCA Bank Transfer
        billing_details: Option<DokuBillingDetails>,
    },
    BniVaBankTransfer {
        /// The billing details for BniVa Bank Transfer
        billing_details: Option<DokuBillingDetails>,
    },
    BriVaBankTransfer {
        /// The billing details for BniVa Bank Transfer
        billing_details: Option<DokuBillingDetails>,
    },
    CimbVaBankTransfer {
        /// The billing details for BniVa Bank Transfer
        billing_details: Option<DokuBillingDetails>,
    },
    DanamonVaBankTransfer {
        /// The billing details for BniVa Bank Transfer
        billing_details: Option<DokuBillingDetails>,
    },
    MandiriVaBankTransfer {
        /// The billing details for BniVa Bank Transfer
        billing_details: Option<DokuBillingDetails>,
    },
    Pix {
        /// Unique key for pix transfer
        #[schema(value_type = Option<String>, example = "a1f4102e-a446-4a57-bcce-6fa48899c1d1")]
        pix_key: Option<Secret<String>>,
        /// CPF is a Brazilian tax identification number
        #[schema(value_type = Option<String>, example = "10599054689")]
        cpf: Option<Secret<String>>,
        /// CNPJ is a Brazilian company tax identification number
        #[schema(value_type = Option<String>, example = "74469027417312")]
        cnpj: Option<Secret<String>>,
    },
    Pse {},
    LocalBankTransfer {
        bank_code: Option<String>,
    },
}

#[derive(Eq, PartialEq, Clone, Debug, serde::Deserialize, serde::Serialize, ToSchema)]
#[serde(rename_all = "snake_case")]
pub enum RealTimePaymentData {
    Fps {},
    DuitNow {},
    PromptPay {},
    VietQr {},
}

impl GetAddressFromPaymentMethodData for BankTransferData {
    fn get_billing_address(&self) -> Option<Address> {
        match self {
            Self::AchBankTransfer { billing_details } => {
                billing_details.as_ref().map(|details| Address {
                    address: None,
                    phone: None,
                    email: details.email.clone(),
                })
            }
            Self::SepaBankTransfer {
                billing_details,
                country,
            } => billing_details.as_ref().map(|details| Address {
                address: Some(AddressDetails {
                    country: *country,
                    first_name: details.name.clone(),
                    ..AddressDetails::default()
                }),
                phone: None,
                email: details.email.clone(),
            }),
            Self::BacsBankTransfer { billing_details } => {
                billing_details.as_ref().map(|details| Address {
                    address: Some(AddressDetails {
                        first_name: details.name.clone(),
                        ..AddressDetails::default()
                    }),
                    phone: None,
                    email: details.email.clone(),
                })
            }
            Self::MultibancoBankTransfer { billing_details } => {
                billing_details.as_ref().map(|details| Address {
                    address: None,
                    phone: None,
                    email: details.email.clone(),
                })
            }
            Self::PermataBankTransfer { billing_details }
            | Self::BcaBankTransfer { billing_details }
            | Self::BniVaBankTransfer { billing_details }
            | Self::BriVaBankTransfer { billing_details }
            | Self::CimbVaBankTransfer { billing_details }
            | Self::DanamonVaBankTransfer { billing_details }
            | Self::MandiriVaBankTransfer { billing_details } => {
                billing_details.as_ref().map(|details| Address {
                    address: Some(AddressDetails {
                        first_name: details.first_name.clone(),
                        last_name: details.last_name.clone(),
                        ..AddressDetails::default()
                    }),
                    phone: None,
                    email: details.email.clone(),
                })
            }
            Self::LocalBankTransfer { .. } | Self::Pix { .. } | Self::Pse {} => None,
        }
    }
}

#[derive(serde::Deserialize, serde::Serialize, Debug, Clone, ToSchema, Eq, PartialEq)]
pub struct BankDebitBilling {
    /// The billing name for bank debits
    #[schema(value_type = Option<String>, example = "John Doe")]
    pub name: Option<Secret<String>>,
    /// The billing email for bank debits
    #[schema(value_type = Option<String>, example = "example@example.com")]
    pub email: Option<Email>,
    /// The billing address for bank debits
    pub address: Option<AddressDetails>,
}

impl GetAddressFromPaymentMethodData for BankDebitBilling {
    fn get_billing_address(&self) -> Option<Address> {
        let address = if let Some(mut address) = self.address.clone() {
            address.first_name = self.name.clone().or(address.first_name);
            Address {
                address: Some(address),
                email: self.email.clone(),
                phone: None,
            }
        } else {
            Address {
                address: Some(AddressDetails {
                    first_name: self.name.clone(),
                    ..AddressDetails::default()
                }),
                email: self.email.clone(),
                phone: None,
            }
        };

        Some(address)
    }
}

#[derive(Eq, PartialEq, Clone, Debug, serde::Deserialize, serde::Serialize, ToSchema)]
#[serde(rename_all = "snake_case")]
pub enum WalletData {
    /// The wallet data for Ali Pay QrCode
    AliPayQr(Box<AliPayQr>),
    /// The wallet data for Ali Pay redirect
    AliPayRedirect(AliPayRedirection),
    /// The wallet data for Ali Pay HK redirect
    AliPayHkRedirect(AliPayHkRedirection),
    /// The wallet data for Amazon Pay redirect
    AmazonPayRedirect(AmazonPayRedirectData),
    /// The wallet data for Momo redirect
    MomoRedirect(MomoRedirection),
    /// The wallet data for KakaoPay redirect
    KakaoPayRedirect(KakaoPayRedirection),
    /// The wallet data for GoPay redirect
    GoPayRedirect(GoPayRedirection),
    /// The wallet data for Gcash redirect
    GcashRedirect(GcashRedirection),
    /// The wallet data for Apple pay
    ApplePay(ApplePayWalletData),
    /// Wallet data for apple pay redirect flow
    ApplePayRedirect(Box<ApplePayRedirectData>),
    /// Wallet data for apple pay third party sdk flow
    ApplePayThirdPartySdk(Box<ApplePayThirdPartySdkData>),
    /// Wallet data for DANA redirect flow
    DanaRedirect {},
    /// The wallet data for Google pay
    GooglePay(GooglePayWalletData),
    /// Wallet data for google pay redirect flow
    GooglePayRedirect(Box<GooglePayRedirectData>),
    /// Wallet data for Google pay third party sdk flow
    GooglePayThirdPartySdk(Box<GooglePayThirdPartySdkData>),
    MbWayRedirect(Box<MbWayRedirection>),
    /// The wallet data for MobilePay redirect
    MobilePayRedirect(Box<MobilePayRedirection>),
    /// This is for paypal redirection
    PaypalRedirect(PaypalRedirection),
    /// The wallet data for Paypal
    PaypalSdk(PayPalWalletData),
    /// The wallet data for Paze
    Paze(PazeWalletData),
    /// The wallet data for Samsung Pay
    SamsungPay(Box<SamsungPayWalletData>),
    /// Wallet data for Twint Redirection
    TwintRedirect {},
    /// Wallet data for Vipps Redirection
    VippsRedirect {},
    /// The wallet data for Touch n Go Redirection
    TouchNGoRedirect(Box<TouchNGoRedirection>),
    /// The wallet data for WeChat Pay Redirection
    WeChatPayRedirect(Box<WeChatPayRedirection>),
    /// The wallet data for WeChat Pay Display QrCode
    WeChatPayQr(Box<WeChatPayQr>),
    /// The wallet data for Cashapp Qr
    CashappQr(Box<CashappQr>),
    // The wallet data for Swish
    SwishQr(SwishQrData),
    // The wallet data for Mifinity Ewallet
    Mifinity(MifinityData),
}

impl GetAddressFromPaymentMethodData for WalletData {
    fn get_billing_address(&self) -> Option<Address> {
        match self {
            Self::MbWayRedirect(mb_way_redirect) => {
                let phone = PhoneDetails {
                    // Portuguese country code, this payment method is applicable only in portugal
                    country_code: Some("+351".into()),
                    number: mb_way_redirect.telephone_number.clone(),
                };

                Some(Address {
                    phone: Some(phone),
                    address: None,
                    email: None,
                })
            }
            Self::MobilePayRedirect(_) => None,
            Self::PaypalRedirect(paypal_redirect) => {
                paypal_redirect.email.clone().map(|email| Address {
                    email: Some(email),
                    address: None,
                    phone: None,
                })
            }
            Self::Mifinity(_)
            | Self::AliPayQr(_)
            | Self::AliPayRedirect(_)
            | Self::AliPayHkRedirect(_)
            | Self::MomoRedirect(_)
            | Self::KakaoPayRedirect(_)
            | Self::GoPayRedirect(_)
            | Self::GcashRedirect(_)
            | Self::AmazonPayRedirect(_)
            | Self::ApplePay(_)
            | Self::ApplePayRedirect(_)
            | Self::ApplePayThirdPartySdk(_)
            | Self::DanaRedirect {}
            | Self::GooglePay(_)
            | Self::GooglePayRedirect(_)
            | Self::GooglePayThirdPartySdk(_)
            | Self::PaypalSdk(_)
            | Self::Paze(_)
            | Self::SamsungPay(_)
            | Self::TwintRedirect {}
            | Self::VippsRedirect {}
            | Self::TouchNGoRedirect(_)
            | Self::WeChatPayRedirect(_)
            | Self::WeChatPayQr(_)
            | Self::CashappQr(_)
            | Self::SwishQr(_) => None,
        }
    }
}

#[derive(Eq, PartialEq, Clone, Debug, serde::Deserialize, serde::Serialize, ToSchema)]
#[serde(rename_all = "snake_case")]
pub struct PazeWalletData {
    #[schema(value_type = String)]
    pub complete_response: Secret<String>,
}

#[derive(Eq, PartialEq, Clone, Debug, serde::Deserialize, serde::Serialize, ToSchema)]
#[serde(rename_all = "snake_case")]
pub struct SamsungPayWalletData {
    pub payment_credential: SamsungPayWalletCredentials,
}

#[derive(Eq, PartialEq, Clone, Debug, serde::Deserialize, serde::Serialize, ToSchema)]
#[serde(rename_all = "snake_case", untagged)]
pub enum SamsungPayWalletCredentials {
    SamsungPayWalletDataForWeb(SamsungPayWebWalletData),
    SamsungPayWalletDataForApp(SamsungPayAppWalletData),
}

impl From<SamsungPayCardBrand> for common_enums::SamsungPayCardBrand {
    fn from(samsung_pay_card_brand: SamsungPayCardBrand) -> Self {
        match samsung_pay_card_brand {
            SamsungPayCardBrand::Visa => Self::Visa,
            SamsungPayCardBrand::MasterCard => Self::MasterCard,
            SamsungPayCardBrand::Amex => Self::Amex,
            SamsungPayCardBrand::Discover => Self::Discover,
            SamsungPayCardBrand::Unknown => Self::Unknown,
        }
    }
}

#[derive(Eq, PartialEq, Clone, Debug, serde::Deserialize, serde::Serialize, ToSchema)]
#[serde(rename_all = "snake_case")]
pub struct SamsungPayAppWalletData {
    /// Samsung Pay token data
    #[serde(rename = "3_d_s")]
    pub token_data: SamsungPayTokenData,
    /// Brand of the payment card
    pub payment_card_brand: SamsungPayCardBrand,
    /// Currency type of the payment
    pub payment_currency_type: String,
    /// Last 4 digits of the device specific card number
    pub payment_last4_dpan: Option<String>,
    /// Last 4 digits of the card number
    pub payment_last4_fpan: String,
    /// Merchant reference id that was passed in the session call request
    pub merchant_ref: Option<String>,
    /// Specifies authentication method used
    pub method: Option<String>,
    /// Value if credential is enabled for recurring payment
    pub recurring_payment: Option<bool>,
}

#[derive(Eq, PartialEq, Clone, Debug, serde::Deserialize, serde::Serialize, ToSchema)]
#[serde(rename_all = "snake_case")]
pub struct SamsungPayWebWalletData {
    /// Specifies authentication method used
    pub method: Option<String>,
    /// Value if credential is enabled for recurring payment
    pub recurring_payment: Option<bool>,
    /// Brand of the payment card
    pub card_brand: SamsungPayCardBrand,
    /// Last 4 digits of the card number
    #[serde(rename = "card_last4digits")]
    pub card_last_four_digits: String,
    /// Samsung Pay token data
    #[serde(rename = "3_d_s")]
    pub token_data: SamsungPayTokenData,
}

#[derive(Eq, PartialEq, Clone, Debug, serde::Deserialize, serde::Serialize, ToSchema)]
#[serde(rename_all = "snake_case")]
pub struct SamsungPayTokenData {
    /// 3DS type used by Samsung Pay
    #[serde(rename = "type")]
    pub three_ds_type: Option<String>,
    /// 3DS version used by Samsung Pay
    pub version: String,
    /// Samsung Pay encrypted payment credential data
    #[schema(value_type = String)]
    pub data: Secret<String>,
}

#[derive(Eq, PartialEq, Clone, Debug, serde::Deserialize, serde::Serialize, ToSchema)]
#[serde(rename_all = "lowercase")]
pub enum SamsungPayCardBrand {
    #[serde(alias = "VI")]
    Visa,
    #[serde(alias = "MC")]
    MasterCard,
    #[serde(alias = "AX")]
    Amex,
    #[serde(alias = "DC")]
    Discover,
    #[serde(other)]
    Unknown,
}

#[derive(Eq, PartialEq, Clone, Debug, serde::Deserialize, serde::Serialize, ToSchema)]
#[serde(rename_all = "snake_case")]
pub enum OpenBankingData {
    #[serde(rename = "open_banking_pis")]
    OpenBankingPIS {},
}

#[derive(Eq, PartialEq, Clone, Debug, serde::Deserialize, serde::Serialize, ToSchema)]
#[serde(rename_all = "snake_case")]
pub enum MobilePaymentData {
    DirectCarrierBilling {
        /// The phone number of the user
        #[schema(value_type = String, example = "1234567890")]
        msisdn: String,
        /// Unique user id
        #[schema(value_type = Option<String>, example = "02iacdYXGI9CnyJdoN8c7")]
        client_uid: Option<String>,
    },
}

#[derive(Eq, PartialEq, Clone, Debug, serde::Deserialize, serde::Serialize, ToSchema)]
#[serde(rename_all = "snake_case")]
pub struct GooglePayWalletData {
    /// The type of payment method
    #[serde(rename = "type")]
    pub pm_type: String,
    /// User-facing message to describe the payment method that funds this transaction.
    pub description: String,
    /// The information of the payment method
    pub info: GooglePayPaymentMethodInfo,
    /// The tokenization data of Google pay
    pub tokenization_data: GpayTokenizationData,
}

#[derive(Eq, PartialEq, Clone, Debug, serde::Deserialize, serde::Serialize, ToSchema)]
pub struct ApplePayRedirectData {}

#[derive(Eq, PartialEq, Clone, Debug, serde::Deserialize, serde::Serialize, ToSchema)]
pub struct AmazonPayRedirectData {}

#[derive(Eq, PartialEq, Clone, Debug, serde::Deserialize, serde::Serialize, ToSchema)]
pub struct GooglePayRedirectData {}

#[derive(Eq, PartialEq, Clone, Debug, serde::Deserialize, serde::Serialize, ToSchema)]
pub struct GooglePayThirdPartySdkData {}

#[derive(Eq, PartialEq, Clone, Debug, serde::Deserialize, serde::Serialize, ToSchema)]
pub struct ApplePayThirdPartySdkData {}

#[derive(Eq, PartialEq, Clone, Debug, serde::Deserialize, serde::Serialize, ToSchema)]
pub struct WeChatPayRedirection {}

#[derive(Eq, PartialEq, Clone, Debug, serde::Deserialize, serde::Serialize, ToSchema)]
pub struct WeChatPay {}

#[derive(Eq, PartialEq, Clone, Debug, serde::Deserialize, serde::Serialize, ToSchema)]
pub struct WeChatPayQr {}

#[derive(Eq, PartialEq, Clone, Debug, serde::Deserialize, serde::Serialize, ToSchema)]
pub struct CashappQr {}

#[derive(Eq, PartialEq, Clone, Debug, serde::Deserialize, serde::Serialize, ToSchema)]
pub struct PaypalRedirection {
    /// paypal's email address
    #[schema(max_length = 255, value_type = Option<String>, example = "johntest@test.com")]
    pub email: Option<Email>,
}

#[derive(Eq, PartialEq, Clone, Debug, serde::Deserialize, serde::Serialize, ToSchema)]
pub struct AliPayQr {}

#[derive(Eq, PartialEq, Clone, Debug, serde::Deserialize, serde::Serialize, ToSchema)]
pub struct AliPayRedirection {}

#[derive(Eq, PartialEq, Clone, Debug, serde::Deserialize, serde::Serialize, ToSchema)]
pub struct AliPayHkRedirection {}

#[derive(Eq, PartialEq, Clone, Debug, serde::Deserialize, serde::Serialize, ToSchema)]
pub struct MomoRedirection {}

#[derive(Eq, PartialEq, Clone, Debug, serde::Deserialize, serde::Serialize, ToSchema)]
pub struct KakaoPayRedirection {}

#[derive(Eq, PartialEq, Clone, Debug, serde::Deserialize, serde::Serialize, ToSchema)]
pub struct GoPayRedirection {}

#[derive(Eq, PartialEq, Clone, Debug, serde::Deserialize, serde::Serialize, ToSchema)]
pub struct GcashRedirection {}

#[derive(Eq, PartialEq, Clone, Debug, serde::Deserialize, serde::Serialize, ToSchema)]
pub struct MobilePayRedirection {}

#[derive(Eq, PartialEq, Clone, Debug, serde::Deserialize, serde::Serialize, ToSchema)]
pub struct MbWayRedirection {
    /// Telephone number of the shopper. Should be Portuguese phone number.
    #[schema(value_type = String)]
    pub telephone_number: Option<Secret<String>>,
}

#[derive(Eq, PartialEq, Clone, Debug, serde::Deserialize, serde::Serialize, ToSchema)]
#[serde(rename_all = "snake_case")]
pub struct GooglePayPaymentMethodInfo {
    /// The name of the card network
    pub card_network: String,
    /// The details of the card
    pub card_details: String,
    //assurance_details of the card
    pub assurance_details: Option<GooglePayAssuranceDetails>,
}

#[derive(Eq, PartialEq, Clone, Debug, serde::Deserialize, serde::Serialize, ToSchema)]
#[serde(rename_all = "snake_case")]
pub struct GooglePayAssuranceDetails {
    ///indicates that Cardholder possession validation has been performed
    pub card_holder_authenticated: bool,
    /// indicates that identification and verifications (ID&V) was performed
    pub account_verified: bool,
}

#[derive(Eq, PartialEq, Clone, Debug, serde::Deserialize, serde::Serialize, ToSchema)]
pub struct PayPalWalletData {
    /// Token generated for the Apple pay
    pub token: String,
}

#[derive(Eq, PartialEq, Clone, Debug, serde::Deserialize, serde::Serialize, ToSchema)]
pub struct TouchNGoRedirection {}

#[derive(Eq, PartialEq, Clone, Debug, serde::Deserialize, serde::Serialize, ToSchema)]
pub struct SwishQrData {}

#[derive(Eq, PartialEq, Clone, Debug, serde::Deserialize, serde::Serialize, ToSchema)]
pub struct MifinityData {
    #[schema(value_type = Date)]
    pub date_of_birth: Secret<Date>,
    pub language_preference: Option<String>,
}

#[derive(Eq, PartialEq, Clone, Debug, serde::Deserialize, serde::Serialize, ToSchema)]
pub struct GpayTokenizationData {
    /// The type of the token
    #[serde(rename = "type")]
    pub token_type: String,
    /// Token generated for the wallet
    pub token: String,
}

#[derive(Eq, PartialEq, Clone, Debug, serde::Deserialize, serde::Serialize, ToSchema)]
pub struct ApplePayWalletData {
    /// The payment data of Apple pay
    pub payment_data: String,
    /// The payment method of Apple pay
    pub payment_method: ApplepayPaymentMethod,
    /// The unique identifier for the transaction
    pub transaction_identifier: String,
}

#[derive(Eq, PartialEq, Clone, Debug, serde::Deserialize, serde::Serialize, ToSchema)]
pub struct ApplepayPaymentMethod {
    /// The name to be displayed on Apple Pay button
    pub display_name: String,
    /// The network of the Apple pay payment method
    pub network: String,
    /// The type of the payment method
    #[serde(rename = "type")]
    pub pm_type: String,
}

#[derive(Eq, PartialEq, Clone, Debug, serde::Serialize, serde::Deserialize, ToSchema)]
pub struct CardResponse {
    pub last4: Option<String>,
    pub card_type: Option<String>,
    #[schema(value_type = Option<CardNetwork>, example = "Visa")]
    pub card_network: Option<api_enums::CardNetwork>,
    pub card_issuer: Option<String>,
    pub card_issuing_country: Option<String>,
    pub card_isin: Option<String>,
    pub card_extended_bin: Option<String>,
    #[schema(value_type = Option<String>)]
    pub card_exp_month: Option<Secret<String>>,
    #[schema(value_type = Option<String>)]
    pub card_exp_year: Option<Secret<String>>,
    #[schema(value_type = Option<String>)]
    pub card_holder_name: Option<Secret<String>>,
    pub payment_checks: Option<serde_json::Value>,
    pub authentication_data: Option<serde_json::Value>,
}

#[derive(Debug, Clone, Eq, PartialEq, serde::Serialize, serde::Deserialize, ToSchema)]
#[serde(rename_all = "snake_case")]
pub struct RewardData {
    /// The merchant ID with which we have to call the connector
    #[schema(value_type = String)]
    pub merchant_id: id_type::MerchantId,
}

#[derive(Debug, Clone, Eq, PartialEq, serde::Serialize, serde::Deserialize, ToSchema)]
pub struct BoletoVoucherData {
    /// The shopper's social security number
    #[schema(value_type = Option<String>)]
    pub social_security_number: Option<Secret<String>>,
}

#[derive(Debug, Clone, Eq, PartialEq, serde::Serialize, serde::Deserialize, ToSchema)]
#[serde(rename_all = "snake_case")]
pub enum VoucherData {
    Boleto(Box<BoletoVoucherData>),
    Efecty,
    PagoEfectivo,
    RedCompra,
    RedPagos,
    Alfamart(Box<AlfamartVoucherData>),
    Indomaret(Box<IndomaretVoucherData>),
    Oxxo,
    SevenEleven(Box<JCSVoucherData>),
    Lawson(Box<JCSVoucherData>),
    MiniStop(Box<JCSVoucherData>),
    FamilyMart(Box<JCSVoucherData>),
    Seicomart(Box<JCSVoucherData>),
    PayEasy(Box<JCSVoucherData>),
}

impl GetAddressFromPaymentMethodData for VoucherData {
    fn get_billing_address(&self) -> Option<Address> {
        match self {
            Self::Alfamart(voucher_data) => Some(Address {
                address: Some(AddressDetails {
                    first_name: voucher_data.first_name.clone(),
                    last_name: voucher_data.last_name.clone(),
                    ..AddressDetails::default()
                }),
                phone: None,
                email: voucher_data.email.clone(),
            }),
            Self::Indomaret(voucher_data) => Some(Address {
                address: Some(AddressDetails {
                    first_name: voucher_data.first_name.clone(),
                    last_name: voucher_data.last_name.clone(),
                    ..AddressDetails::default()
                }),
                phone: None,
                email: voucher_data.email.clone(),
            }),
            Self::Lawson(voucher_data)
            | Self::MiniStop(voucher_data)
            | Self::FamilyMart(voucher_data)
            | Self::Seicomart(voucher_data)
            | Self::PayEasy(voucher_data)
            | Self::SevenEleven(voucher_data) => Some(Address {
                address: Some(AddressDetails {
                    first_name: voucher_data.first_name.clone(),
                    last_name: voucher_data.last_name.clone(),
                    ..AddressDetails::default()
                }),
                phone: Some(PhoneDetails {
                    number: voucher_data.phone_number.clone().map(Secret::new),
                    country_code: None,
                }),
                email: voucher_data.email.clone(),
            }),
            Self::Boleto(_)
            | Self::Efecty
            | Self::PagoEfectivo
            | Self::RedCompra
            | Self::RedPagos
            | Self::Oxxo => None,
        }
    }
}

/// Use custom serializer to provide backwards compatible response for `reward` payment_method_data
pub fn serialize_payment_method_data_response<S>(
    payment_method_data_response: &Option<PaymentMethodDataResponseWithBilling>,
    serializer: S,
) -> Result<S::Ok, S::Error>
where
    S: Serializer,
{
    if let Some(payment_method_data_response) = payment_method_data_response {
        if let Some(payment_method_data) = payment_method_data_response.payment_method_data.as_ref()
        {
            match payment_method_data {
                PaymentMethodDataResponse::Reward {} => serializer.serialize_str("reward"),
                PaymentMethodDataResponse::BankDebit(_)
                | PaymentMethodDataResponse::BankRedirect(_)
                | PaymentMethodDataResponse::Card(_)
                | PaymentMethodDataResponse::CardRedirect(_)
                | PaymentMethodDataResponse::CardToken(_)
                | PaymentMethodDataResponse::Crypto(_)
                | PaymentMethodDataResponse::MandatePayment {}
                | PaymentMethodDataResponse::GiftCard(_)
                | PaymentMethodDataResponse::PayLater(_)
                | PaymentMethodDataResponse::RealTimePayment(_)
                | PaymentMethodDataResponse::MobilePayment(_)
                | PaymentMethodDataResponse::Upi(_)
                | PaymentMethodDataResponse::Wallet(_)
                | PaymentMethodDataResponse::BankTransfer(_)
                | PaymentMethodDataResponse::OpenBanking(_)
                | PaymentMethodDataResponse::Voucher(_) => {
                    payment_method_data_response.serialize(serializer)
                }
            }
        } else {
            // Can serialize directly because there is no `payment_method_data`
            payment_method_data_response.serialize(serializer)
        }
    } else {
        serializer.serialize_none()
    }
}

#[derive(Debug, Clone, Eq, PartialEq, serde::Serialize, serde::Deserialize, ToSchema)]
#[serde(rename_all = "snake_case")]
pub enum PaymentMethodDataResponse {
    Card(Box<CardResponse>),
    BankTransfer(Box<BankTransferResponse>),
    Wallet(Box<WalletResponse>),
    PayLater(Box<PaylaterResponse>),
    BankRedirect(Box<BankRedirectResponse>),
    Crypto(Box<CryptoResponse>),
    BankDebit(Box<BankDebitResponse>),
    MandatePayment {},
    Reward {},
    RealTimePayment(Box<RealTimePaymentDataResponse>),
    Upi(Box<UpiResponse>),
    Voucher(Box<VoucherResponse>),
    GiftCard(Box<GiftCardResponse>),
    CardRedirect(Box<CardRedirectResponse>),
    CardToken(Box<CardTokenResponse>),
    OpenBanking(Box<OpenBankingResponse>),
    MobilePayment(Box<MobilePaymentResponse>),
}

#[derive(Eq, PartialEq, Clone, Debug, serde::Serialize, serde::Deserialize, ToSchema)]
pub struct BankDebitResponse {
    #[serde(flatten)]
    #[schema(value_type = Option<BankDebitAdditionalData>)]
    details: Option<additional_info::BankDebitAdditionalData>,
}

#[derive(Eq, PartialEq, Clone, Debug, serde::Deserialize, serde::Serialize, ToSchema)]
#[serde(rename_all = "snake_case", tag = "type")]
pub struct BankRedirectResponse {
    /// Name of the bank
    #[schema(value_type = Option<BankNames>)]
    pub bank_name: Option<common_enums::BankNames>,
    #[serde(flatten)]
    #[schema(value_type = Option<BankRedirectDetails>)]
    pub details: Option<additional_info::BankRedirectDetails>,
}

#[derive(Eq, PartialEq, Clone, Debug, serde::Serialize, serde::Deserialize, ToSchema)]
pub struct BankTransferResponse {
    #[serde(flatten)]
    #[schema(value_type = Option<BankTransferAdditionalData>)]
    details: Option<additional_info::BankTransferAdditionalData>,
}

#[derive(Eq, PartialEq, Clone, Debug, serde::Serialize, serde::Deserialize, ToSchema)]
pub struct CardRedirectResponse {
    #[serde(flatten)]
    details: Option<CardRedirectData>,
}

#[derive(Eq, PartialEq, Clone, Debug, serde::Serialize, serde::Deserialize, ToSchema)]
pub struct CardTokenResponse {
    #[serde(flatten)]
    #[schema(value_type = Option<CardTokenAdditionalData>)]
    details: Option<additional_info::CardTokenAdditionalData>,
}

#[derive(Eq, PartialEq, Clone, Debug, serde::Serialize, serde::Deserialize, ToSchema)]
pub struct CryptoResponse {
    #[serde(flatten)]
    details: Option<CryptoData>,
}

#[derive(Eq, PartialEq, Clone, Debug, serde::Serialize, serde::Deserialize, ToSchema)]
pub struct GiftCardResponse {
    #[serde(flatten)]
    #[schema(value_type = Option<GiftCardAdditionalData>)]
    details: Option<additional_info::GiftCardAdditionalData>,
}

#[derive(Eq, PartialEq, Clone, Debug, serde::Serialize, serde::Deserialize, ToSchema)]
pub struct OpenBankingResponse {
    #[serde(flatten)]
    details: Option<OpenBankingData>,
}

#[derive(Eq, PartialEq, Clone, Debug, serde::Serialize, serde::Deserialize, ToSchema)]
pub struct MobilePaymentResponse {
    #[serde(flatten)]
    details: Option<MobilePaymentData>,
}

#[derive(Eq, PartialEq, Clone, Debug, serde::Serialize, serde::Deserialize, ToSchema)]
pub struct RealTimePaymentDataResponse {
    #[serde(flatten)]
    details: Option<RealTimePaymentData>,
}

#[derive(Eq, PartialEq, Clone, Debug, serde::Serialize, serde::Deserialize, ToSchema)]
pub struct UpiResponse {
    #[serde(flatten)]
    #[schema(value_type = Option<UpiAdditionalData>)]
    details: Option<additional_info::UpiAdditionalData>,
}

#[derive(Eq, PartialEq, Clone, Debug, serde::Serialize, serde::Deserialize, ToSchema)]
pub struct VoucherResponse {
    #[serde(flatten)]
    details: Option<VoucherData>,
}

#[derive(Eq, PartialEq, Clone, Debug, serde::Serialize, serde::Deserialize, ToSchema)]
pub struct PaylaterResponse {
    klarna_sdk: Option<KlarnaSdkPaymentMethodResponse>,
}

#[derive(Eq, PartialEq, Clone, Debug, serde::Serialize, serde::Deserialize, ToSchema)]
pub struct WalletResponse {
    #[serde(flatten)]
    details: Option<WalletResponseData>,
}

/// Hyperswitch supports SDK integration with Apple Pay and Google Pay wallets. For other wallets, we integrate with their respective connectors, redirecting the customer to the connector for wallet payments. As a result, we don’t receive any payment method data in the confirm call for payments made through other wallets.
#[derive(Debug, Clone, Eq, PartialEq, serde::Deserialize, serde::Serialize, ToSchema)]
#[serde(rename_all = "snake_case")]
pub enum WalletResponseData {
    #[schema(value_type = WalletAdditionalDataForCard)]
    ApplePay(Box<additional_info::WalletAdditionalDataForCard>),
    #[schema(value_type = WalletAdditionalDataForCard)]
    GooglePay(Box<additional_info::WalletAdditionalDataForCard>),
    #[schema(value_type = WalletAdditionalDataForCard)]
    SamsungPay(Box<additional_info::WalletAdditionalDataForCard>),
}

#[derive(Debug, Clone, Eq, PartialEq, serde::Deserialize, serde::Serialize, ToSchema)]
pub struct KlarnaSdkPaymentMethodResponse {
    pub payment_type: Option<String>,
}

#[derive(Debug, Clone, Eq, PartialEq, serde::Deserialize, ToSchema, serde::Serialize)]
pub struct PaymentMethodDataResponseWithBilling {
    // The struct is flattened in order to provide backwards compatibility
    #[serde(flatten)]
    pub payment_method_data: Option<PaymentMethodDataResponse>,
    pub billing: Option<Address>,
}

#[derive(Debug, Clone, PartialEq, Eq, serde::Serialize, serde::Deserialize, ToSchema)]
#[cfg(feature = "v1")]
pub enum PaymentIdType {
    /// The identifier for payment intent
    PaymentIntentId(id_type::PaymentId),
    /// The identifier for connector transaction
    ConnectorTransactionId(String),
    /// The identifier for payment attempt
    PaymentAttemptId(String),
    /// The identifier for preprocessing step
    PreprocessingId(String),
}

#[derive(Debug, Clone, PartialEq, Eq, serde::Serialize, serde::Deserialize, ToSchema)]
#[cfg(feature = "v2")]
pub enum PaymentIdType {
    /// The identifier for payment intent
    PaymentIntentId(id_type::GlobalPaymentId),
    /// The identifier for connector transaction
    ConnectorTransactionId(String),
    /// The identifier for payment attempt
    PaymentAttemptId(String),
    /// The identifier for preprocessing step
    PreprocessingId(String),
}

#[cfg(feature = "v1")]
impl fmt::Display for PaymentIdType {
    fn fmt(&self, f: &mut fmt::Formatter<'_>) -> fmt::Result {
        match self {
            Self::PaymentIntentId(payment_id) => {
                write!(
                    f,
                    "payment_intent_id = \"{}\"",
                    payment_id.get_string_repr()
                )
            }
            Self::ConnectorTransactionId(connector_transaction_id) => write!(
                f,
                "connector_transaction_id = \"{connector_transaction_id}\""
            ),
            Self::PaymentAttemptId(payment_attempt_id) => {
                write!(f, "payment_attempt_id = \"{payment_attempt_id}\"")
            }
            Self::PreprocessingId(preprocessing_id) => {
                write!(f, "preprocessing_id = \"{preprocessing_id}\"")
            }
        }
    }
}

#[cfg(feature = "v1")]
impl Default for PaymentIdType {
    fn default() -> Self {
        Self::PaymentIntentId(Default::default())
    }
}

#[derive(Default, Clone, Debug, Eq, PartialEq, ToSchema, serde::Deserialize, serde::Serialize)]
#[serde(deny_unknown_fields)]
pub struct Address {
    /// Provide the address details
    pub address: Option<AddressDetails>,

    pub phone: Option<PhoneDetails>,

    #[schema(value_type = Option<String>)]
    pub email: Option<Email>,
}

impl masking::SerializableSecret for Address {}

impl Address {
    /// Unify the address, giving priority to `self` when details are present in both
    pub fn unify_address(self, other: Option<&Self>) -> Self {
        let other_address_details = other.and_then(|address| address.address.as_ref());
        Self {
            address: self
                .address
                .map(|address| address.unify_address_details(other_address_details))
                .or(other_address_details.cloned()),
            email: self.email.or(other.and_then(|other| other.email.clone())),
            phone: self.phone.or(other.and_then(|other| other.phone.clone())),
        }
    }
}

// used by customers also, could be moved outside
/// Address details
#[derive(Clone, Default, Debug, Eq, serde::Deserialize, serde::Serialize, PartialEq, ToSchema)]
#[serde(deny_unknown_fields)]
pub struct AddressDetails {
    /// The address city
    #[schema(max_length = 50, example = "New York")]
    pub city: Option<String>,

    /// The two-letter ISO country code for the address
    #[schema(value_type = Option<CountryAlpha2>, example = "US")]
    pub country: Option<api_enums::CountryAlpha2>,

    /// The first line of the address
    #[schema(value_type = Option<String>, max_length = 200, example = "123, King Street")]
    pub line1: Option<Secret<String>>,

    /// The second line of the address
    #[schema(value_type = Option<String>, max_length = 50, example = "Powelson Avenue")]
    pub line2: Option<Secret<String>>,

    /// The third line of the address
    #[schema(value_type = Option<String>, max_length = 50, example = "Bridgewater")]
    pub line3: Option<Secret<String>>,

    /// The zip/postal code for the address
    #[schema(value_type = Option<String>, max_length = 50, example = "08807")]
    pub zip: Option<Secret<String>>,

    /// The address state
    #[schema(value_type = Option<String>, example = "New York")]
    pub state: Option<Secret<String>>,

    /// The first name for the address
    #[schema(value_type = Option<String>, max_length = 255, example = "John")]
    pub first_name: Option<Secret<String>>,

    /// The last name for the address
    #[schema(value_type = Option<String>, max_length = 255, example = "Doe")]
    pub last_name: Option<Secret<String>>,
}

impl AddressDetails {
    pub fn get_optional_full_name(&self) -> Option<Secret<String>> {
        match (self.first_name.as_ref(), self.last_name.as_ref()) {
            (Some(first_name), Some(last_name)) => Some(Secret::new(format!(
                "{} {}",
                first_name.peek(),
                last_name.peek()
            ))),
            (Some(name), None) | (None, Some(name)) => Some(name.to_owned()),
            _ => None,
        }
    }

    pub fn unify_address_details(self, other: Option<&Self>) -> Self {
        if let Some(other) = other {
            let (first_name, last_name) = if self
                .first_name
                .as_ref()
                .is_some_and(|first_name| !first_name.is_empty_after_trim())
            {
                (self.first_name, self.last_name)
            } else {
                (other.first_name.clone(), other.last_name.clone())
            };

            Self {
                first_name,
                last_name,
                city: self.city.or(other.city.clone()),
                country: self.country.or(other.country),
                line1: self.line1.or(other.line1.clone()),
                line2: self.line2.or(other.line2.clone()),
                line3: self.line3.or(other.line3.clone()),
                zip: self.zip.or(other.zip.clone()),
                state: self.state.or(other.state.clone()),
            }
        } else {
            self
        }
    }
}

pub struct AddressDetailsWithPhone {
    pub address: Option<AddressDetails>,
    pub phone_number: Option<Secret<String>>,
    pub email: Option<Email>,
}

pub struct EncryptableAddressDetails {
    pub line1: crypto::OptionalEncryptableSecretString,
    pub line2: crypto::OptionalEncryptableSecretString,
    pub line3: crypto::OptionalEncryptableSecretString,
    pub state: crypto::OptionalEncryptableSecretString,
    pub zip: crypto::OptionalEncryptableSecretString,
    pub first_name: crypto::OptionalEncryptableSecretString,
    pub last_name: crypto::OptionalEncryptableSecretString,
    pub phone_number: crypto::OptionalEncryptableSecretString,
    pub email: crypto::OptionalEncryptableEmail,
}

#[derive(Debug, Clone, Default, Eq, PartialEq, ToSchema, serde::Deserialize, serde::Serialize)]
pub struct PhoneDetails {
    /// The contact number
    #[schema(value_type = Option<String>, example = "9123456789")]
    pub number: Option<Secret<String>>,
    /// The country code attached to the number
    #[schema(example = "+1")]
    pub country_code: Option<String>,
}

#[cfg(feature = "v1")]
#[derive(Debug, Clone, Default, Eq, PartialEq, serde::Deserialize, serde::Serialize, ToSchema)]
pub struct PaymentsCaptureRequest {
    /// The unique identifier for the payment
    #[serde(skip_deserializing)]
    pub payment_id: id_type::PaymentId,
    /// The unique identifier for the merchant
    #[schema(value_type = Option<String>)]
    pub merchant_id: Option<id_type::MerchantId>,
    /// The Amount to be captured/ debited from the user's payment method. If not passed the full amount will be captured.
    #[schema(value_type = i64, example = 6540)]
    pub amount_to_capture: Option<MinorUnit>,
    /// Decider to refund the uncaptured amount
    pub refund_uncaptured_amount: Option<bool>,
    /// Provides information about a card payment that customers see on their statements.
    pub statement_descriptor_suffix: Option<String>,
    /// Concatenated with the statement descriptor suffix that’s set on the account to form the complete statement descriptor.
    pub statement_descriptor_prefix: Option<String>,
    /// Merchant connector details used to make payments.
    #[schema(value_type = Option<MerchantConnectorDetailsWrap>, deprecated)]
    pub merchant_connector_details: Option<admin::MerchantConnectorDetailsWrap>,
}

#[cfg(feature = "v2")]
#[derive(Debug, Clone, Default, Eq, PartialEq, serde::Deserialize, serde::Serialize, ToSchema)]
pub struct PaymentsCaptureRequest {
    /// The Amount to be captured/ debited from the user's payment method. If not passed the full amount will be captured.
    #[schema(value_type = Option<i64>, example = 6540)]
    pub amount_to_capture: Option<MinorUnit>,
}

#[cfg(feature = "v2")]
#[derive(Debug, Clone, serde::Serialize, ToSchema)]
pub struct PaymentsCaptureResponse {
    /// The unique identifier for the payment
    pub id: id_type::GlobalPaymentId,

    /// Status of the payment
    #[schema(value_type = IntentStatus, example = "succeeded")]
    pub status: common_enums::IntentStatus,

    /// Amount details related to the payment
    pub amount: PaymentAmountDetailsResponse,
}

#[derive(Default, Clone, Debug, Eq, PartialEq, serde::Serialize)]
pub struct UrlDetails {
    pub url: String,
    pub method: String,
}
#[derive(Default, Clone, Debug, Eq, PartialEq, serde::Serialize)]
pub struct AuthenticationForStartResponse {
    pub authentication: UrlDetails,
}
#[derive(Clone, Debug, Eq, PartialEq, serde::Serialize, ToSchema)]
#[serde(rename_all = "snake_case")]
pub enum NextActionType {
    RedirectToUrl,
    DisplayQrCode,
    InvokeSdkClient,
    TriggerApi,
    DisplayBankTransferInformation,
    DisplayWaitScreen,
    CollectOtp,
}

#[derive(Clone, Debug, Eq, PartialEq, serde::Serialize, ToSchema)]
#[serde(tag = "type", rename_all = "snake_case")]
pub enum NextActionData {
    /// Contains the url for redirection flow
    #[cfg(feature = "v1")]
    RedirectToUrl {
        redirect_to_url: String,
    },
    /// Contains the url for redirection flow
    #[cfg(feature = "v2")]
    RedirectToUrl {
        #[schema(value_type = String)]
        redirect_to_url: Url,
    },
    /// Informs the next steps for bank transfer and also contains the charges details (ex: amount received, amount charged etc)
    DisplayBankTransferInformation {
        bank_transfer_steps_and_charges_details: BankTransferNextStepsData,
    },
    /// Contains third party sdk session token response
    ThirdPartySdkSessionToken {
        session_token: Option<SessionToken>,
    },
    /// Contains url for Qr code image, this qr code has to be shown in sdk
    QrCodeInformation {
        #[schema(value_type = String)]
        /// Hyperswitch generated image data source url
        image_data_url: Option<Url>,
        display_to_timestamp: Option<i64>,
        #[schema(value_type = String)]
        /// The url for Qr code given by the connector
        qr_code_url: Option<Url>,
        display_text: Option<String>,
        border_color: Option<String>,
    },
    /// Contains url to fetch Qr code data
    FetchQrCodeInformation {
        #[schema(value_type = String)]
        qr_code_fetch_url: Url,
    },
    /// Contains the download url and the reference number for transaction
    DisplayVoucherInformation {
        #[schema(value_type = String)]
        voucher_details: VoucherNextStepData,
    },
    /// Contains duration for displaying a wait screen, wait screen with timer is displayed by sdk
    WaitScreenInformation {
        display_from_timestamp: i128,
        display_to_timestamp: Option<i128>,
    },
    /// Contains the information regarding three_ds_method_data submission, three_ds authentication, and authorization flows
    ThreeDsInvoke {
        three_ds_data: ThreeDsData,
    },
    InvokeSdkClient {
        next_action_data: SdkNextActionData,
    },
    /// Contains consent to collect otp for mobile payment
    CollectOtp {
        consent_data_required: MobilePaymentConsent,
    },
}

#[derive(Clone, Debug, Eq, PartialEq, serde::Serialize, ToSchema)]
pub struct ThreeDsData {
    /// ThreeDS authentication url - to initiate authentication
    pub three_ds_authentication_url: String,
    /// ThreeDS authorize url - to complete the payment authorization after authentication
    pub three_ds_authorize_url: String,
    /// ThreeDS method details
    pub three_ds_method_details: ThreeDsMethodData,
    /// Poll config for a connector
    pub poll_config: PollConfigResponse,
    /// Message Version
    pub message_version: Option<String>,
    /// Directory Server ID
    pub directory_server_id: Option<String>,
}

#[derive(Clone, Debug, Eq, PartialEq, serde::Serialize, ToSchema)]
#[serde(tag = "three_ds_method_key")]
pub enum ThreeDsMethodData {
    #[serde(rename = "threeDSMethodData")]
    AcsThreeDsMethodData {
        /// Whether ThreeDS method data submission is required
        three_ds_method_data_submission: bool,
        /// ThreeDS method data
        three_ds_method_data: Option<String>,
        /// ThreeDS method url
        three_ds_method_url: Option<String>,
    },
}

#[derive(Clone, Debug, Eq, PartialEq, serde::Serialize, ToSchema)]
pub struct PollConfigResponse {
    /// Poll Id
    pub poll_id: String,
    /// Interval of the poll
    pub delay_in_secs: i8,
    /// Frequency of the poll
    pub frequency: i8,
}

#[derive(Clone, Debug, serde::Serialize, serde::Deserialize)]
#[serde(rename_all = "snake_case")]
#[serde(untagged)]
// the enum order shouldn't be changed as this is being used during serialization and deserialization
pub enum QrCodeInformation {
    QrCodeUrl {
        image_data_url: Url,
        qr_code_url: Url,
        display_to_timestamp: Option<i64>,
    },
    QrDataUrl {
        image_data_url: Url,
        display_to_timestamp: Option<i64>,
    },
    QrCodeImageUrl {
        qr_code_url: Url,
        display_to_timestamp: Option<i64>,
    },
    QrColorDataUrl {
        color_image_data_url: Url,
        display_to_timestamp: Option<i64>,
        display_text: Option<String>,
        border_color: Option<String>,
    },
}

#[derive(Clone, Debug, serde::Serialize, serde::Deserialize, Eq, PartialEq, ToSchema)]
#[serde(rename_all = "snake_case")]
pub struct SdkNextActionData {
    pub next_action: NextActionCall,
    pub order_id: Option<String>,
}

#[derive(Clone, Debug, Eq, PartialEq, serde::Serialize, serde::Deserialize, ToSchema)]
pub struct FetchQrCodeInformation {
    pub qr_code_fetch_url: Url,
}

#[derive(Clone, Debug, Eq, PartialEq, serde::Serialize, serde::Deserialize, ToSchema)]
pub struct BankTransferNextStepsData {
    /// The instructions for performing a bank transfer
    #[serde(flatten)]
    pub bank_transfer_instructions: BankTransferInstructions,
    /// The details received by the receiver
    pub receiver: Option<ReceiverDetails>,
}

#[derive(Clone, Debug, Eq, PartialEq, serde::Serialize, serde::Deserialize, ToSchema)]
pub struct VoucherNextStepData {
    /// Voucher expiry date and time
    pub expires_at: Option<i64>,
    /// Reference number required for the transaction
    pub reference: String,
    /// Url to download the payment instruction
    pub download_url: Option<Url>,
    /// Url to payment instruction page
    pub instructions_url: Option<Url>,
}

#[derive(Clone, Debug, Eq, PartialEq, serde::Serialize, serde::Deserialize, ToSchema)]
pub struct MobilePaymentNextStepData {
    /// is consent details required to be shown by sdk
    pub consent_data_required: MobilePaymentConsent,
}

#[derive(Clone, Debug, Eq, PartialEq, serde::Serialize, serde::Deserialize, ToSchema)]
#[serde(rename_all = "snake_case")]
pub enum MobilePaymentConsent {
    ConsentRequired,
    ConsentNotRequired,
    ConsentOptional,
}

#[derive(Clone, Debug, serde::Deserialize, serde::Serialize)]
pub struct QrCodeNextStepsInstruction {
    pub image_data_url: Url,
    pub display_to_timestamp: Option<i64>,
    pub qr_code_url: Option<Url>,
}

#[derive(Clone, Debug, serde::Deserialize)]
pub struct WaitScreenInstructions {
    pub display_from_timestamp: i128,
    pub display_to_timestamp: Option<i128>,
}

#[derive(Clone, Debug, Eq, PartialEq, serde::Serialize, serde::Deserialize, ToSchema)]
#[serde(rename_all = "snake_case")]
pub enum BankTransferInstructions {
    /// The instructions for Doku bank transactions
    DokuBankTransferInstructions(Box<DokuBankTransferInstructions>),
    /// The credit transfer for ACH transactions
    AchCreditTransfer(Box<AchTransfer>),
    /// The instructions for SEPA bank transactions
    SepaBankInstructions(Box<SepaBankTransferInstructions>),
    /// The instructions for BACS bank transactions
    BacsBankInstructions(Box<BacsBankTransferInstructions>),
    /// The instructions for Multibanco bank transactions
    Multibanco(Box<MultibancoTransferInstructions>),
}

#[derive(Clone, Debug, Eq, PartialEq, serde::Deserialize, serde::Serialize, ToSchema)]
pub struct SepaBankTransferInstructions {
    #[schema(value_type = String, example = "Jane Doe")]
    pub account_holder_name: Secret<String>,
    #[schema(value_type = String, example = "9123456789")]
    pub bic: Secret<String>,
    pub country: String,
    #[schema(value_type = String, example = "123456789")]
    pub iban: Secret<String>,
    #[schema(value_type = String, example = "U2PVVSEV4V9Y")]
    pub reference: Secret<String>,
}

#[derive(Clone, Debug, Eq, PartialEq, serde::Deserialize, serde::Serialize, ToSchema)]
pub struct BacsBankTransferInstructions {
    #[schema(value_type = String, example = "Jane Doe")]
    pub account_holder_name: Secret<String>,
    #[schema(value_type = String, example = "10244123908")]
    pub account_number: Secret<String>,
    #[schema(value_type = String, example = "012")]
    pub sort_code: Secret<String>,
}

#[derive(Clone, Debug, Eq, PartialEq, serde::Serialize, serde::Deserialize, ToSchema)]
pub struct MultibancoTransferInstructions {
    #[schema(value_type = String, example = "122385736258")]
    pub reference: Secret<String>,
    #[schema(value_type = String, example = "12345")]
    pub entity: String,
}

#[derive(Clone, Debug, Eq, PartialEq, serde::Serialize, serde::Deserialize, ToSchema)]
pub struct DokuBankTransferInstructions {
    #[schema(value_type = String, example = "1707091200000")]
    pub expires_at: Option<i64>,
    #[schema(value_type = String, example = "122385736258")]
    pub reference: Secret<String>,
    #[schema(value_type = String)]
    pub instructions_url: Option<Url>,
}

#[derive(Clone, Debug, Eq, PartialEq, serde::Serialize, serde::Deserialize, ToSchema)]
pub struct AchTransfer {
    #[schema(value_type = String, example = "122385736258")]
    pub account_number: Secret<String>,
    pub bank_name: String,
    #[schema(value_type = String, example = "012")]
    pub routing_number: Secret<String>,
    #[schema(value_type = String, example = "234")]
    pub swift_code: Secret<String>,
}

#[derive(Clone, Debug, Eq, PartialEq, serde::Serialize, serde::Deserialize, ToSchema)]
pub struct ReceiverDetails {
    /// The amount received by receiver
    amount_received: i64,
    /// The amount charged by ACH
    amount_charged: Option<i64>,
    /// The amount remaining to be sent via ACH
    amount_remaining: Option<i64>,
}

#[cfg(feature = "v1")]
#[derive(Clone, Debug, PartialEq, serde::Serialize, ToSchema, router_derive::PolymorphicSchema)]
#[generate_schemas(PaymentsCreateResponseOpenApi)]
pub struct PaymentsResponse {
    /// Unique identifier for the payment. This ensures idempotency for multiple payments
    /// that have been done by a single merchant.
    #[schema(
        min_length = 30,
        max_length = 30,
        example = "pay_mbabizu24mvu3mela5njyhpit4",
        value_type = String,
    )]
    pub payment_id: id_type::PaymentId,

    /// This is an identifier for the merchant account. This is inferred from the API key
    /// provided during the request
    #[schema(max_length = 255, example = "merchant_1668273825", value_type = String)]
    pub merchant_id: id_type::MerchantId,

    #[schema(value_type = IntentStatus, example = "failed", default = "requires_confirmation")]
    pub status: api_enums::IntentStatus,

    /// The payment amount. Amount for the payment in lowest denomination of the currency. (i.e) in cents for USD denomination, in paisa for INR denomination etc.,
    #[schema(value_type = i64, example = 6540)]
    pub amount: MinorUnit,

    /// The payment net amount. net_amount = amount + surcharge_details.surcharge_amount + surcharge_details.tax_amount + shipping_cost + order_tax_amount,
    /// If no surcharge_details, shipping_cost, order_tax_amount, net_amount = amount
    #[schema(value_type = i64, example = 6540)]
    pub net_amount: MinorUnit,

    /// The shipping cost for the payment.
    #[schema(value_type = Option<i64>, example = 6540)]
    pub shipping_cost: Option<MinorUnit>,

    /// The maximum amount that could be captured from the payment
    #[schema(value_type = i64, minimum = 100, example = 6540)]
    pub amount_capturable: MinorUnit,

    /// The amount which is already captured from the payment, this helps in the cases where merchants can't capture all capturable amount at once.
    #[schema(value_type = Option<i64>, example = 6540)]
    pub amount_received: Option<MinorUnit>,

    /// The connector used for the payment
    #[schema(example = "stripe")]
    pub connector: Option<String>,

    /// It's a token used for client side verification.
    #[schema(value_type = Option<String>, example = "pay_U42c409qyHwOkWo3vK60_secret_el9ksDkiB8hi6j9N78yo")]
    pub client_secret: Option<Secret<String>>,

    /// Time when the payment was created
    #[schema(example = "2022-09-10T10:11:12Z")]
    #[serde(with = "common_utils::custom_serde::iso8601::option")]
    pub created: Option<PrimitiveDateTime>,

    /// The currency of the amount of the payment
    #[schema(value_type = Currency, example = "USD")]
    pub currency: String,

    /// The identifier for the customer object. If not provided the customer ID will be autogenerated.
    /// This field will be deprecated soon. Please refer to `customer.id`
    #[schema(
        max_length = 64,
        min_length = 1,
        example = "cus_y3oqhf46pyzuxjbcn2giaqnb44",
        deprecated,
        value_type = Option<String>,
    )]
    pub customer_id: Option<id_type::CustomerId>,

    pub customer: Option<CustomerDetailsResponse>,

    /// A description of the payment
    #[schema(example = "It's my first payment request")]
    pub description: Option<String>,

    /// List of refunds that happened on this intent, as same payment intent can have multiple refund requests depending on the nature of order
    #[schema(value_type = Option<Vec<RefundResponse>>)]
    pub refunds: Option<Vec<refunds::RefundResponse>>,

    /// List of disputes that happened on this intent
    #[schema(value_type = Option<Vec<DisputeResponsePaymentsRetrieve>>)]
    pub disputes: Option<Vec<disputes::DisputeResponsePaymentsRetrieve>>,

    /// List of attempts that happened on this intent
    #[schema(value_type = Option<Vec<PaymentAttemptResponse>>)]
    #[serde(skip_serializing_if = "Option::is_none")]
    pub attempts: Option<Vec<PaymentAttemptResponse>>,

    /// List of captures done on latest attempt
    #[schema(value_type = Option<Vec<CaptureResponse>>)]
    #[serde(skip_serializing_if = "Option::is_none")]
    pub captures: Option<Vec<CaptureResponse>>,

    /// A unique identifier to link the payment to a mandate, can be used instead of payment_method_data, in case of setting up recurring payments
    #[schema(max_length = 255, example = "mandate_iwer89rnjef349dni3")]
    pub mandate_id: Option<String>,

    /// Provided mandate information for creating a mandate
    pub mandate_data: Option<MandateData>,

    /// Indicates that you intend to make future payments with this Payment’s payment method. Providing this parameter will attach the payment method to the Customer, if present, after the Payment is confirmed and any required actions from the user are complete.
    #[schema(value_type = Option<FutureUsage>, example = "off_session")]
    pub setup_future_usage: Option<api_enums::FutureUsage>,

    /// Set to true to indicate that the customer is not in your checkout flow during this payment, and therefore is unable to authenticate. This parameter is intended for scenarios where you collect card details and charge them later. This parameter can only be used with confirm=true.
    #[schema(example = true)]
    pub off_session: Option<bool>,

    /// A timestamp (ISO 8601 code) that determines when the payment should be captured.
    /// Providing this field will automatically set `capture` to true
    #[schema(example = "2022-09-10T10:11:12Z")]
    #[serde(with = "common_utils::custom_serde::iso8601::option")]
    #[remove_in(PaymentsCreateResponseOpenApi)]
    pub capture_on: Option<PrimitiveDateTime>,

    /// This is the instruction for capture/ debit the money from the users' card. On the other hand authorization refers to blocking the amount on the users' payment method.
    #[schema(value_type = Option<CaptureMethod>, example = "automatic")]
    pub capture_method: Option<api_enums::CaptureMethod>,

    /// The payment method that is to be used
    #[schema(value_type = PaymentMethod, example = "bank_transfer")]
    pub payment_method: Option<api_enums::PaymentMethod>,

    /// The payment method information provided for making a payment
    #[schema(value_type = Option<PaymentMethodDataResponseWithBilling>, example = "bank_transfer")]
    #[serde(serialize_with = "serialize_payment_method_data_response")]
    pub payment_method_data: Option<PaymentMethodDataResponseWithBilling>,

    /// Provide a reference to a stored payment method
    #[schema(example = "187282ab-40ef-47a9-9206-5099ba31e432")]
    pub payment_token: Option<String>,

    /// The shipping address for the payment
    pub shipping: Option<Address>,

    /// The billing address for the payment
    pub billing: Option<Address>,

    /// Information about the product , quantity and amount for connectors. (e.g. Klarna)
    #[schema(value_type = Option<Vec<OrderDetailsWithAmount>>, example = r#"[{
        "product_name": "gillete creme",
        "quantity": 15,
        "amount" : 900
    }]"#)]
    pub order_details: Option<Vec<pii::SecretSerdeValue>>,

    /// description: The customer's email address
    /// This field will be deprecated soon. Please refer to `customer.email` object
    #[schema(max_length = 255, value_type = Option<String>, example = "johntest@test.com", deprecated)]
    pub email: crypto::OptionalEncryptableEmail,

    /// description: The customer's name
    /// This field will be deprecated soon. Please refer to `customer.name` object
    #[schema(value_type = Option<String>, max_length = 255, example = "John Test", deprecated)]
    pub name: crypto::OptionalEncryptableName,

    /// The customer's phone number
    /// This field will be deprecated soon. Please refer to `customer.phone` object
    #[schema(value_type = Option<String>, max_length = 255, example = "9123456789", deprecated)]
    pub phone: crypto::OptionalEncryptablePhone,

    /// The URL to redirect after the completion of the operation
    #[schema(example = "https://hyperswitch.io")]
    pub return_url: Option<String>,

    /// The transaction authentication can be set to undergo payer authentication. By default, the authentication will be marked as NO_THREE_DS, as the 3DS method helps with more robust payer authentication
    #[schema(value_type = Option<AuthenticationType>, example = "no_three_ds", default = "three_ds")]
    pub authentication_type: Option<api_enums::AuthenticationType>,

    /// For non-card charges, you can use this value as the complete description that appears on your customers’ statements. Must contain at least one letter, maximum 22 characters.
    #[schema(max_length = 255, example = "Hyperswitch Router")]
    pub statement_descriptor_name: Option<String>,

    /// Provides information about a card payment that customers see on their statements. Concatenated with the prefix (shortened descriptor) or statement descriptor that’s set on the account to form the complete statement descriptor. Maximum 255 characters for the concatenated descriptor.
    #[schema(max_length = 255, example = "Payment for shoes purchase")]
    pub statement_descriptor_suffix: Option<String>,

    /// Additional information required for redirection
    pub next_action: Option<NextActionData>,

    /// If the payment was cancelled the reason will be provided here
    pub cancellation_reason: Option<String>,

    /// If there was an error while calling the connectors the code is received here
    #[schema(example = "E0001")]
    pub error_code: Option<String>,

    /// If there was an error while calling the connector the error message is received here
    #[schema(example = "Failed while verifying the card")]
    pub error_message: Option<String>,

    /// error code unified across the connectors is received here if there was an error while calling connector
    #[remove_in(PaymentsCreateResponseOpenApi)]
    pub unified_code: Option<String>,

    /// error message unified across the connectors is received here if there was an error while calling connector
    #[remove_in(PaymentsCreateResponseOpenApi)]
    pub unified_message: Option<String>,

    /// Payment Experience for the current payment
    #[schema(value_type = Option<PaymentExperience>, example = "redirect_to_url")]
    pub payment_experience: Option<api_enums::PaymentExperience>,

    /// Can be used to specify the Payment Method Type
    #[schema(value_type = Option<PaymentMethodType>, example = "gpay")]
    pub payment_method_type: Option<api_enums::PaymentMethodType>,

    /// The connector used for this payment along with the country and business details
    #[schema(example = "stripe_US_food")]
    pub connector_label: Option<String>,

    /// The business country of merchant for this payment
    #[schema(value_type = Option<CountryAlpha2>, example = "US")]
    pub business_country: Option<api_enums::CountryAlpha2>,

    /// The business label of merchant for this payment
    pub business_label: Option<String>,

    /// The business_sub_label for this payment
    pub business_sub_label: Option<String>,

    /// Allowed Payment Method Types for a given PaymentIntent
    #[schema(value_type = Option<Vec<PaymentMethodType>>)]
    pub allowed_payment_method_types: Option<serde_json::Value>,

    /// ephemeral_key for the customer_id mentioned
    pub ephemeral_key: Option<EphemeralKeyCreateResponse>,

    /// If true the payment can be retried with same or different payment method which means the confirm call can be made again.
    pub manual_retry_allowed: Option<bool>,

    /// A unique identifier for a payment provided by the connector
    #[schema(value_type = Option<String>, example = "993672945374576J")]
    pub connector_transaction_id: Option<String>,

    /// Frm message contains information about the frm response
    pub frm_message: Option<FrmMessage>,

    /// You can specify up to 50 keys, with key names up to 40 characters long and values up to 500 characters long. Metadata is useful for storing additional, structured information on an object.
    #[schema(value_type = Option<Object>, example = r#"{ "udf1": "some-value", "udf2": "some-value" }"#)]
    pub metadata: Option<serde_json::Value>,

    /// Additional data related to some connectors
    #[schema(value_type = Option<ConnectorMetadata>)]
    pub connector_metadata: Option<serde_json::Value>, // This is Value because it is fetched from DB and before putting in DB the type is validated

    /// Additional data that might be required by hyperswitch, to enable some specific features.
    #[schema(value_type = Option<FeatureMetadata>)]
    pub feature_metadata: Option<serde_json::Value>, // This is Value because it is fetched from DB and before putting in DB the type is validated

    /// reference(Identifier) to the payment at connector side
    #[schema(value_type = Option<String>, example = "993672945374576J")]
    pub reference_id: Option<String>,

    /// Details for Payment link
    pub payment_link: Option<PaymentLinkResponse>,
    /// The business profile that is associated with this payment
    #[schema(value_type = Option<String>)]
    pub profile_id: Option<id_type::ProfileId>,

    /// Details of surcharge applied on this payment
    pub surcharge_details: Option<RequestSurchargeDetails>,

    /// Total number of attempts associated with this payment
    pub attempt_count: i16,

    /// Denotes the action(approve or reject) taken by merchant in case of manual review. Manual review can occur when the transaction is marked as risky by the frm_processor, payment processor or when there is underpayment/over payment incase of crypto payment
    pub merchant_decision: Option<String>,

    /// Identifier of the connector ( merchant connector account ) which was chosen to make the payment
    #[schema(value_type = Option<String>)]
    pub merchant_connector_id: Option<id_type::MerchantConnectorAccountId>,

    /// If true, incremental authorization can be performed on this payment, in case the funds authorized initially fall short.
    pub incremental_authorization_allowed: Option<bool>,

    /// Total number of authorizations happened in an incremental_authorization payment
    pub authorization_count: Option<i32>,

    /// List of incremental authorizations happened to the payment
    pub incremental_authorizations: Option<Vec<IncrementalAuthorizationResponse>>,

    /// Details of external authentication
    pub external_authentication_details: Option<ExternalAuthenticationDetailsResponse>,

    /// Flag indicating if external 3ds authentication is made or not
    pub external_3ds_authentication_attempted: Option<bool>,

    /// Date Time for expiry of the payment
    #[schema(example = "2022-09-10T10:11:12Z")]
    #[serde(default, with = "common_utils::custom_serde::iso8601::option")]
    pub expires_on: Option<PrimitiveDateTime>,

    /// Payment Fingerprint, to identify a particular card.
    /// It is a 20 character long alphanumeric code.
    pub fingerprint: Option<String>,

    #[schema(value_type = Option<BrowserInformation>)]
    /// The browser information used for this payment
    pub browser_info: Option<serde_json::Value>,

    /// Identifier for Payment Method used for the payment
    pub payment_method_id: Option<String>,

    /// Payment Method Status, refers to the status of the payment method used for this payment.
    #[schema(value_type = Option<PaymentMethodStatus>)]
    pub payment_method_status: Option<common_enums::PaymentMethodStatus>,

    /// Date time at which payment was updated
    #[schema(example = "2022-09-10T10:11:12Z")]
    #[serde(default, with = "common_utils::custom_serde::iso8601::option")]
    pub updated: Option<PrimitiveDateTime>,

    /// Fee information to be charged on the payment being collected
    #[schema(value_type = Option<ConnectorChargeResponseData>)]
    pub split_payments: Option<common_types::payments::ConnectorChargeResponseData>,

    /// You can specify up to 50 keys, with key names up to 40 characters long and values up to 500 characters long. FRM Metadata is useful for storing additional, structured information on an object related to FRM.
    #[schema(value_type = Option<Object>, example = r#"{ "fulfillment_method" : "deliver", "coverage_request" : "fraud" }"#)]
    pub frm_metadata: Option<pii::SecretSerdeValue>,

    /// flag that indicates if extended authorization is applied on this payment or not
    #[schema(value_type = Option<bool>)]
    pub extended_authorization_applied: Option<ExtendedAuthorizationAppliedBool>,

    /// date and time after which this payment cannot be captured
    #[serde(default, with = "common_utils::custom_serde::iso8601::option")]
    pub capture_before: Option<PrimitiveDateTime>,

    /// Merchant's identifier for the payment/invoice. This will be sent to the connector
    /// if the connector provides support to accept multiple reference ids.
    /// In case the connector supports only one reference id, Hyperswitch's Payment ID will be sent as reference.
    #[schema(
        value_type = Option<String>,
        max_length = 255,
        example = "Custom_Order_id_123"
    )]
    pub merchant_order_reference_id: Option<String>,
    /// order tax amount calculated by tax connectors
    pub order_tax_amount: Option<MinorUnit>,

    /// Connector Identifier for the payment method
    pub connector_mandate_id: Option<String>,

    /// Method through which card was discovered
    #[schema(value_type = Option<CardDiscovery>, example = "manual")]
    pub card_discovery: Option<enums::CardDiscovery>,
}

#[cfg(feature = "v2")]
#[derive(Clone, Debug, serde::Serialize, ToSchema)]
pub struct PaymentsListResponseItem {
    /// Unique identifier for the payment
    #[schema(
        min_length = 32,
        max_length = 64,
        example = "12345_pay_01926c58bc6e77c09e809964e72af8c8",
        value_type = String,
    )]
    pub id: id_type::GlobalPaymentId,

    /// This is an identifier for the merchant account. This is inferred from the API key
    /// provided during the request
    #[schema(max_length = 255, example = "merchant_1668273825", value_type = String)]
    pub merchant_id: id_type::MerchantId,

    /// The business profile that is associated with this payment
    #[schema(value_type = String)]
    pub profile_id: id_type::ProfileId,

    /// The identifier for the customer
    #[schema(
        min_length = 32,
        max_length = 64,
        example = "12345_cus_01926c58bc6e77c09e809964e72af8c8",
        value_type = Option<String>
    )]
    pub customer_id: Option<id_type::GlobalCustomerId>,

    /// Identifier for Payment Method used for the payment
    #[schema(value_type = Option<String>)]
    pub payment_method_id: Option<id_type::GlobalPaymentMethodId>,

    /// Status of the payment
    #[schema(value_type = IntentStatus, example = "failed", default = "requires_confirmation")]
    pub status: api_enums::IntentStatus,

    /// Amount related information for this payment and attempt
    pub amount: PaymentAmountDetailsResponse,

    /// Time when the payment was created
    #[schema(example = "2022-09-10T10:11:12Z")]
    #[serde(with = "common_utils::custom_serde::iso8601")]
    pub created: PrimitiveDateTime,

    /// The payment method type for this payment attempt
    #[schema(value_type = Option<PaymentMethod>, example = "wallet")]
    pub payment_method_type: Option<api_enums::PaymentMethod>,

    #[schema(value_type = Option<PaymentMethodType>, example = "apple_pay")]
    pub payment_method_subtype: Option<api_enums::PaymentMethodType>,

    /// The connector used for the payment
    #[schema(value_type = Option<Connector>, example = "stripe")]
    pub connector: Option<String>,

    /// Identifier of the connector ( merchant connector account ) which was chosen to make the payment
    #[schema(value_type = Option<String>)]
    pub merchant_connector_id: Option<id_type::MerchantConnectorAccountId>,

    /// Details of the customer
    pub customer: Option<CustomerDetailsResponse>,

    /// The reference id for the order in the merchant's system. This value can be passed by the merchant.
    #[schema(value_type = Option<String>)]
    pub merchant_reference_id: Option<id_type::PaymentReferenceId>,

    /// A unique identifier for a payment provided by the connector
    #[schema(value_type = Option<String>, example = "993672945374576J")]
    pub connector_payment_id: Option<String>,

    /// Reference to the capture at connector side
    pub connector_response_reference_id: Option<String>,

    /// Metadata is useful for storing additional, unstructured information on an object.
    #[schema(value_type = Option<Object>, example = r#"{ "udf1": "some-value", "udf2": "some-value" }"#)]
    pub metadata: Option<Secret<serde_json::Value>>,

    /// A description of the payment
    #[schema(example = "It's my first payment request")]
    pub description: Option<String>,

    /// The transaction authentication can be set to undergo payer authentication. By default, the authentication will be marked as NO_THREE_DS
    #[schema(value_type = Option<AuthenticationType>, example = "no_three_ds", default = "three_ds")]
    pub authentication_type: Option<api_enums::AuthenticationType>,

    /// This is the instruction for capture/ debit the money from the users' card. On the other hand authorization refers to blocking the amount on the users' payment method.
    #[schema(value_type = Option<CaptureMethod>, example = "automatic")]
    pub capture_method: Option<api_enums::CaptureMethod>,

    /// Indicates that you intend to make future payments with this Payment’s payment method. Providing this parameter will attach the payment method to the Customer, if present, after the Payment is confirmed and any required actions from the user are complete.
    #[schema(value_type = Option<FutureUsage>, example = "off_session")]
    pub setup_future_usage: Option<api_enums::FutureUsage>,

    /// Total number of attempts associated with this payment
    pub attempt_count: i16,

    /// Error details for the payment if any
    pub error: Option<ErrorDetails>,

    /// If the payment was cancelled the reason will be provided here
    pub cancellation_reason: Option<String>,

    /// Information about the product , quantity and amount for connectors. (e.g. Klarna)
    #[schema(value_type = Option<Vec<OrderDetailsWithAmount>>, example = r#"[{
        "product_name": "gillete creme",
        "quantity": 15,
        "amount" : 900
    }]"#)]
    pub order_details: Option<Vec<Secret<OrderDetailsWithAmount>>>,

    /// The URL to redirect after the completion of the operation
    #[schema(value_type = String, example = "https://hyperswitch.io")]
    pub return_url: Option<common_utils::types::Url>,

    /// For non-card charges, you can use this value as the complete description that appears on your customers’ statements. Must contain at least one letter, maximum 22 characters.
    #[schema(value_type = Option<String>, max_length = 255, example = "Hyperswitch Router")]
    pub statement_descriptor: Option<common_utils::types::StatementDescriptor>,

    /// Allowed Payment Method Types for a given PaymentIntent
    #[schema(value_type = Option<Vec<PaymentMethodType>>)]
    pub allowed_payment_method_types: Option<Vec<common_enums::PaymentMethodType>>,

    /// Total number of authorizations happened in an incremental_authorization payment
    pub authorization_count: Option<i32>,

    /// Date time at which payment was updated
    #[schema(example = "2022-09-10T10:11:12Z")]
    #[serde(default, with = "common_utils::custom_serde::iso8601::option")]
    pub modified_at: Option<PrimitiveDateTime>,
}

// Serialize is implemented because, this will be serialized in the api events.
// Usually request types should not have serialize implemented.
//
/// Request for Payment Intent Confirm
#[cfg(feature = "v2")]
#[derive(Debug, serde::Deserialize, serde::Serialize, ToSchema)]
#[serde(deny_unknown_fields)]
pub struct PaymentsConfirmIntentRequest {
    /// The URL to which you want the user to be redirected after the completion of the payment operation
    /// If this url is not passed, the url configured in the business profile will be used
    #[schema(value_type = Option<String>, example = "https://hyperswitch.io")]
    pub return_url: Option<common_utils::types::Url>,

    /// The payment instrument data to be used for the payment
    pub payment_method_data: PaymentMethodDataRequest,

    /// The payment method type to be used for the payment. This should match with the `payment_method_data` provided
    #[schema(value_type = PaymentMethod, example = "card")]
    pub payment_method_type: api_enums::PaymentMethod,

    /// The payment method subtype to be used for the payment. This should match with the `payment_method_data` provided
    #[schema(value_type = PaymentMethodType, example = "apple_pay")]
    pub payment_method_subtype: api_enums::PaymentMethodType,

    /// The shipping address for the payment. This will override the shipping address provided in the create-intent request
    pub shipping: Option<Address>,

    /// This "CustomerAcceptance" object is passed during Payments-Confirm request, it enlists the type, time, and mode of acceptance properties related to an acceptance done by the customer. The customer_acceptance sub object is usually passed by the SDK or client.
    #[schema(value_type = Option<CustomerAcceptance>)]
    pub customer_acceptance: Option<CustomerAcceptance>,

    /// Additional details required by 3DS 2.0
    #[schema(value_type = Option<BrowserInformation>)]
    pub browser_info: Option<common_utils::types::BrowserInformation>,

    /// The payment_method_id to be associated with the payment
    #[schema(value_type = Option<String>)]
    pub payment_method_id: Option<id_type::GlobalPaymentMethodId>,
<<<<<<< HEAD
=======
}

#[cfg(feature = "v2")]
#[derive(Debug, serde::Deserialize, serde::Serialize, ToSchema)]
#[serde(deny_unknown_fields)]
pub struct ProxyPaymentsRequest {
    /// The URL to which you want the user to be redirected after the completion of the payment operation
    /// If this url is not passed, the url configured in the business profile will be used
    #[schema(value_type = Option<String>, example = "https://hyperswitch.io")]
    pub return_url: Option<common_utils::types::Url>,

    pub amount: AmountDetails,

    pub recurring_details: ProcessorPaymentToken,

    pub shipping: Option<Address>,

    /// Additional details required by 3DS 2.0
    #[schema(value_type = Option<BrowserInformation>)]
    pub browser_info: Option<common_utils::types::BrowserInformation>,

    #[schema(example = "stripe")]
    pub connector: String,

    #[schema(value_type = String)]
    pub merchant_connector_id: id_type::MerchantConnectorAccountId,
>>>>>>> 5cdfe832
}

// This struct contains the union of fields in `PaymentsCreateIntentRequest` and
// `PaymentsConfirmIntentRequest`
#[derive(Clone, Debug, serde::Serialize, serde::Deserialize, ToSchema)]
#[serde(deny_unknown_fields)]
#[cfg(feature = "v2")]
pub struct PaymentsRequest {
    /// The amount details for the payment
    pub amount_details: AmountDetails,

    /// Unique identifier for the payment. This ensures idempotency for multiple payments
    /// that have been done by a single merchant.
    #[schema(
        value_type = Option<String>,
        min_length = 30,
        max_length = 30,
        example = "pay_mbabizu24mvu3mela5njyhpit4"
    )]
    pub merchant_reference_id: Option<id_type::PaymentReferenceId>,

    /// The routing algorithm id to be used for the payment
    #[schema(value_type = Option<String>)]
    pub routing_algorithm_id: Option<id_type::RoutingId>,

    #[schema(value_type = Option<CaptureMethod>, example = "automatic")]
    pub capture_method: Option<api_enums::CaptureMethod>,

    #[schema(value_type = Option<AuthenticationType>, example = "no_three_ds", default = "no_three_ds")]
    pub authentication_type: Option<api_enums::AuthenticationType>,

    /// The billing details of the payment. This address will be used for invoicing.
    pub billing: Option<Address>,

    /// The shipping address for the payment
    pub shipping: Option<Address>,

    /// The identifier for the customer
    #[schema(
        min_length = 32,
        max_length = 64,
        example = "12345_cus_01926c58bc6e77c09e809964e72af8c8",
        value_type = String
    )]
    pub customer_id: Option<id_type::GlobalCustomerId>,

    /// Set to `present` to indicate that the customer is in your checkout flow during this payment, and therefore is able to authenticate. This parameter should be `absent` when merchant's doing merchant initiated payments and customer is not present while doing the payment.
    #[schema(example = "present", value_type = Option<PresenceOfCustomerDuringPayment>)]
    pub customer_present: Option<common_enums::PresenceOfCustomerDuringPayment>,

    /// A description for the payment
    #[schema(example = "It's my first payment request", value_type = Option<String>)]
    pub description: Option<common_utils::types::Description>,

    /// The URL to which you want the user to be redirected after the completion of the payment operation
    #[schema(value_type = Option<String>, example = "https://hyperswitch.io")]
    pub return_url: Option<common_utils::types::Url>,

    #[schema(value_type = Option<FutureUsage>, example = "off_session")]
    pub setup_future_usage: Option<api_enums::FutureUsage>,

    /// Apply MIT exemption for a payment
    #[schema(value_type = Option<MitExemptionRequest>)]
    pub apply_mit_exemption: Option<common_enums::MitExemptionRequest>,

    /// For non-card charges, you can use this value as the complete description that appears on your customers’ statements. Must contain at least one letter, maximum 22 characters.
    #[schema(max_length = 22, example = "Hyperswitch Router", value_type = Option<String>)]
    pub statement_descriptor: Option<common_utils::types::StatementDescriptor>,

    /// Use this object to capture the details about the different products for which the payment is being made. The sum of amount across different products here should be equal to the overall payment amount
    #[schema(value_type = Option<Vec<OrderDetailsWithAmount>>, example = r#"[{
        "product_name": "Apple iPhone 16",
        "quantity": 1,
        "amount" : 69000
        "product_img_link" : "https://dummy-img-link.com"
    }]"#)]
    pub order_details: Option<Vec<OrderDetailsWithAmount>>,

    /// Use this parameter to restrict the Payment Method Types to show for a given PaymentIntent
    #[schema(value_type = Option<Vec<PaymentMethodType>>)]
    pub allowed_payment_method_types: Option<Vec<api_enums::PaymentMethodType>>,

    /// Metadata is useful for storing additional, unstructured information on an object.
    #[schema(value_type = Option<Object>, example = r#"{ "udf1": "some-value", "udf2": "some-value" }"#)]
    pub metadata: Option<pii::SecretSerdeValue>,

    /// Some connectors like Apple pay, Airwallex and Noon might require some additional information, find specific details in the child attributes below.
    pub connector_metadata: Option<ConnectorMetadata>,

    /// Additional data that might be required by hyperswitch based on the requested features by the merchants.
    pub feature_metadata: Option<FeatureMetadata>,

    /// Whether to generate the payment link for this payment or not (if applicable)
    #[schema(value_type = Option<EnablePaymentLinkRequest>)]
    pub payment_link_enabled: Option<common_enums::EnablePaymentLinkRequest>,

    /// Configure a custom payment link for the particular payment
    #[schema(value_type = Option<PaymentLinkConfigRequest>)]
    pub payment_link_config: Option<admin::PaymentLinkConfigRequest>,

    ///Request an incremental authorization, i.e., increase the authorized amount on a confirmed payment before you capture it.
    #[schema(value_type = Option<RequestIncrementalAuthorization>)]
    pub request_incremental_authorization: Option<common_enums::RequestIncrementalAuthorization>,

    ///Will be used to expire client secret after certain amount of time to be supplied in seconds, if not sent it will be taken from profile config
    ///(900) for 15 mins
    #[schema(example = 900)]
    pub session_expiry: Option<u32>,

    /// Additional data related to some frm(Fraud Risk Management) connectors
    #[schema(value_type = Option<Object>, example = r#"{ "coverage_request" : "fraud", "fulfillment_method" : "delivery" }"#)]
    pub frm_metadata: Option<pii::SecretSerdeValue>,

    /// Whether to perform external authentication (if applicable)
    #[schema(value_type = Option<External3dsAuthenticationRequest>)]
    pub request_external_three_ds_authentication:
        Option<common_enums::External3dsAuthenticationRequest>,

    /// The payment instrument data to be used for the payment
    pub payment_method_data: PaymentMethodDataRequest,

    /// The payment method type to be used for the payment. This should match with the `payment_method_data` provided
    #[schema(value_type = PaymentMethod, example = "card")]
    pub payment_method_type: api_enums::PaymentMethod,

    /// The payment method subtype to be used for the payment. This should match with the `payment_method_data` provided
    #[schema(value_type = PaymentMethodType, example = "apple_pay")]
    pub payment_method_subtype: api_enums::PaymentMethodType,

    /// This "CustomerAcceptance" object is passed during Payments-Confirm request, it enlists the type, time, and mode of acceptance properties related to an acceptance done by the customer. The customer_acceptance sub object is usually passed by the SDK or client.
    #[schema(value_type = Option<CustomerAcceptance>)]
    pub customer_acceptance: Option<CustomerAcceptance>,

    /// Additional details required by 3DS 2.0
    #[schema(value_type = Option<BrowserInformation>)]
    pub browser_info: Option<common_utils::types::BrowserInformation>,

    /// The payment_method_id to be associated with the payment
    #[schema(value_type = Option<String>)]
    pub payment_method_id: Option<id_type::GlobalPaymentMethodId>,
}

#[cfg(feature = "v2")]
impl From<&PaymentsRequest> for PaymentsCreateIntentRequest {
    fn from(request: &PaymentsRequest) -> Self {
        Self {
            amount_details: request.amount_details.clone(),
            merchant_reference_id: request.merchant_reference_id.clone(),
            routing_algorithm_id: request.routing_algorithm_id.clone(),
            capture_method: request.capture_method,
            authentication_type: request.authentication_type,
            billing: request.billing.clone(),
            shipping: request.shipping.clone(),
            customer_id: request.customer_id.clone(),
            customer_present: request.customer_present.clone(),
            description: request.description.clone(),
            return_url: request.return_url.clone(),
            setup_future_usage: request.setup_future_usage,
            apply_mit_exemption: request.apply_mit_exemption.clone(),
            statement_descriptor: request.statement_descriptor.clone(),
            order_details: request.order_details.clone(),
            allowed_payment_method_types: request.allowed_payment_method_types.clone(),
            metadata: request.metadata.clone(),
            connector_metadata: request.connector_metadata.clone(),
            feature_metadata: request.feature_metadata.clone(),
            payment_link_enabled: request.payment_link_enabled.clone(),
            payment_link_config: request.payment_link_config.clone(),
            request_incremental_authorization: request.request_incremental_authorization,
            session_expiry: request.session_expiry,
            frm_metadata: request.frm_metadata.clone(),
            request_external_three_ds_authentication: request
                .request_external_three_ds_authentication
                .clone(),
        }
    }
}

#[cfg(feature = "v2")]
impl From<&PaymentsRequest> for PaymentsConfirmIntentRequest {
    fn from(request: &PaymentsRequest) -> Self {
        Self {
            return_url: request.return_url.clone(),
            payment_method_data: request.payment_method_data.clone(),
            payment_method_type: request.payment_method_type,
            payment_method_subtype: request.payment_method_subtype,
            shipping: request.shipping.clone(),
            customer_acceptance: request.customer_acceptance.clone(),
            browser_info: request.browser_info.clone(),
            payment_method_id: request.payment_method_id.clone(),
        }
    }
}

// Serialize is implemented because, this will be serialized in the api events.
// Usually request types should not have serialize implemented.
//
/// Request for Payment Status
#[cfg(feature = "v2")]
#[derive(Debug, serde::Deserialize, serde::Serialize, ToSchema)]
pub struct PaymentsRetrieveRequest {
    /// A boolean used to indicate if the payment status should be fetched from the connector
    /// If this is set to true, the status will be fetched from the connector
    #[serde(default)]
    pub force_sync: bool,
    /// A boolean used to indicate if all the attempts needs to be fetched for the intent.
    /// If this is set to true, attempts list will be available in the response.
    #[serde(default)]
    pub expand_attempts: bool,
    /// These are the query params that are sent in case of redirect response.
    /// These can be ingested by the connector to take necessary actions.
    pub param: Option<String>,
}

/// Error details for the payment
#[cfg(feature = "v2")]
#[derive(Debug, serde::Serialize, serde::Deserialize, Clone, PartialEq, ToSchema)]
pub struct ErrorDetails {
    /// The error code
    pub code: String,
    /// The error message
    pub message: String,
    /// The unified error code across all connectors.
    /// This can be relied upon for taking decisions based on the error.
    pub unified_code: Option<String>,
    /// The unified error message across all connectors.
    /// If there is a translation available, this will have the translated message
    pub unified_message: Option<String>,
}

/// Token information that can be used to initiate transactions by the merchant.
#[cfg(feature = "v2")]
#[derive(Debug, Serialize, ToSchema)]
pub struct ConnectorTokenDetails {
    /// A token that can be used to make payments directly with the connector.
    #[schema(example = "pm_9UhMqBMEOooRIvJFFdeW")]
    pub token: String,

    /// The reference id sent to the connector when creating the token
    pub connector_token_request_reference_id: Option<String>,
}

/// Response for Payment Intent Confirm
/// Few fields should be expandable, we need not return these in the normal response
<<<<<<< HEAD
/// But when explictly requested for expanded objects, these can be returned
=======
/// But when explicitly requested for expanded objects, these can be returned
>>>>>>> 5cdfe832
/// For example
/// shipping, billing, customer, payment_method
#[cfg(feature = "v2")]
#[derive(Debug, serde::Serialize, ToSchema)]
pub struct PaymentsResponse {
    /// Unique identifier for the payment. This ensures idempotency for multiple payments
    /// that have been done by a single merchant.
    #[schema(
        min_length = 32,
        max_length = 64,
        example = "12345_pay_01926c58bc6e77c09e809964e72af8c8",
        value_type = String,
    )]
    pub id: id_type::GlobalPaymentId,

    #[schema(value_type = IntentStatus, example = "succeeded")]
    pub status: api_enums::IntentStatus,

    /// Amount related information for this payment and attempt
    pub amount: PaymentAmountDetailsResponse,

    /// The identifier for the customer
    #[schema(
        min_length = 32,
        max_length = 64,
        example = "12345_cus_01926c58bc6e77c09e809964e72af8c8",
        value_type = String
    )]
    pub customer_id: Option<id_type::GlobalCustomerId>,

    /// The connector used for the payment
    #[schema(example = "stripe")]
    pub connector: Option<String>,

    /// It's a token used for client side verification.
    #[schema(value_type = String)]
    pub client_secret: common_utils::types::ClientSecret,

    /// Time when the payment was created
    #[schema(example = "2022-09-10T10:11:12Z")]
    #[serde(with = "common_utils::custom_serde::iso8601")]
    pub created: PrimitiveDateTime,

    /// The payment method information provided for making a payment
    #[schema(value_type = Option<PaymentMethodDataResponseWithBilling>)]
    #[serde(serialize_with = "serialize_payment_method_data_response")]
    pub payment_method_data: Option<PaymentMethodDataResponseWithBilling>,

    /// The payment method type for this payment attempt
    #[schema(value_type = Option<PaymentMethod>, example = "wallet")]
    pub payment_method_type: Option<api_enums::PaymentMethod>,

    #[schema(value_type = Option<PaymentMethodType>, example = "apple_pay")]
    pub payment_method_subtype: Option<api_enums::PaymentMethodType>,

    /// A unique identifier for a payment provided by the connector
    #[schema(value_type = Option<String>, example = "993672945374576J")]
    pub connector_transaction_id: Option<String>,

    /// reference(Identifier) to the payment at connector side
    #[schema(value_type = Option<String>, example = "993672945374576J")]
    pub connector_reference_id: Option<String>,

    /// Identifier of the connector ( merchant connector account ) which was chosen to make the payment
    #[schema(value_type = Option<String>)]
    pub merchant_connector_id: Option<id_type::MerchantConnectorAccountId>,

    /// The browser information used for this payment
    #[schema(value_type = Option<BrowserInformation>)]
    pub browser_info: Option<common_utils::types::BrowserInformation>,

    /// Error details for the payment if any
    pub error: Option<ErrorDetails>,

    /// The shipping address associated with the payment intent
    pub shipping: Option<Address>,

    /// The billing address associated with the payment intent
    pub billing: Option<Address>,

    /// List of payment attempts associated with payment intent
    pub attempts: Option<Vec<PaymentAttemptResponse>>,

    /// Connector token information that can be used to make payments directly by the merchant.
    pub connector_token_details: Option<ConnectorTokenDetails>,

    /// The payment_method_id associated with the payment
    #[schema(value_type = Option<String>)]
    pub payment_method_id: Option<id_type::GlobalPaymentMethodId>,

    /// Additional information required for redirection
    pub next_action: Option<NextActionData>,

    /// The url to which user must be redirected to after completion of the purchase
    #[schema(value_type = Option<String>)]
    pub return_url: Option<common_utils::types::Url>,

    /// The authentication type that was requested for this order
    #[schema(value_type = Option<AuthenticationType>, example = "no_three_ds", default = "no_three_ds")]
    pub authentication_type: Option<api_enums::AuthenticationType>,

    /// The authentication type that was appliced for this order
    /// This depeneds on the 3DS rules configured, If not a default authentication type will be applied
    #[schema(value_type = Option<AuthenticationType>, example = "no_three_ds", default = "no_three_ds")]
    pub authentication_type_applied: Option<api_enums::AuthenticationType>,
}

#[cfg(feature = "v2")]
impl PaymentsResponse {
    pub fn find_attempt_in_attempts_list_using_connector_transaction_id(
        self,
        connector_transaction_id: &common_utils::types::ConnectorTransactionId,
    ) -> Option<PaymentAttemptResponse> {
        self.attempts
            .as_ref()
            .and_then(|attempts| {
                attempts.iter().find(|attempt| {
                    attempt
                        .connector_payment_id
                        .as_ref()
                        .is_some_and(|txn_id| txn_id == connector_transaction_id)
                })
            })
            .cloned()
    }
}

#[derive(Debug, serde::Deserialize, serde::Serialize, Clone)]
#[cfg(feature = "v2")]
pub struct PaymentStartRedirectionRequest {
    /// Global Payment ID
    pub id: id_type::GlobalPaymentId,
}

#[derive(Debug, serde::Deserialize, serde::Serialize, Clone)]
#[cfg(feature = "v2")]
pub struct PaymentStartRedirectionParams {
    /// The identifier for the Merchant Account.
    pub publishable_key: String,
    /// The identifier for business profile
    pub profile_id: id_type::ProfileId,
}

/// Details of external authentication
#[derive(Setter, Clone, Default, Debug, PartialEq, serde::Serialize, ToSchema)]
pub struct ExternalAuthenticationDetailsResponse {
    /// Authentication Type - Challenge / Frictionless
    #[schema(value_type = Option<DecoupledAuthenticationType>)]
    pub authentication_flow: Option<enums::DecoupledAuthenticationType>,
    /// Electronic Commerce Indicator (eci)
    pub electronic_commerce_indicator: Option<String>,
    /// Authentication Status
    #[schema(value_type = AuthenticationStatus)]
    pub status: enums::AuthenticationStatus,
    /// DS Transaction ID
    pub ds_transaction_id: Option<String>,
    /// Message Version
    pub version: Option<String>,
    /// Error Code
    pub error_code: Option<String>,
    /// Error Message
    pub error_message: Option<String>,
}

#[cfg(feature = "v1")]
#[derive(Clone, Debug, serde::Deserialize, ToSchema, serde::Serialize)]
#[serde(deny_unknown_fields)]
pub struct PaymentListConstraints {
    /// The identifier for customer
    #[schema(
        max_length = 64,
        min_length = 1,
        example = "cus_y3oqhf46pyzuxjbcn2giaqnb44",
        value_type = Option<String>,
    )]
    pub customer_id: Option<id_type::CustomerId>,

    /// A cursor for use in pagination, fetch the next list after some object
    #[schema(example = "pay_fafa124123", value_type = Option<String>)]
    pub starting_after: Option<id_type::PaymentId>,

    /// A cursor for use in pagination, fetch the previous list before some object
    #[schema(example = "pay_fafa124123", value_type = Option<String>)]
    pub ending_before: Option<id_type::PaymentId>,

    /// limit on the number of objects to return
    #[schema(default = 10, maximum = 100)]
    #[serde(default = "default_payments_list_limit")]
    pub limit: u32,

    /// The time at which payment is created
    #[schema(example = "2022-09-10T10:11:12Z")]
    #[serde(default, with = "common_utils::custom_serde::iso8601::option")]
    pub created: Option<PrimitiveDateTime>,

    /// Time less than the payment created time
    #[schema(example = "2022-09-10T10:11:12Z")]
    #[serde(
        default,
        with = "common_utils::custom_serde::iso8601::option",
        rename = "created.lt"
    )]
    pub created_lt: Option<PrimitiveDateTime>,

    /// Time greater than the payment created time
    #[schema(example = "2022-09-10T10:11:12Z")]
    #[serde(
        default,
        with = "common_utils::custom_serde::iso8601::option",
        rename = "created.gt"
    )]
    pub created_gt: Option<PrimitiveDateTime>,

    /// Time less than or equals to the payment created time
    #[schema(example = "2022-09-10T10:11:12Z")]
    #[serde(
        default,
        with = "common_utils::custom_serde::iso8601::option",
        rename = "created.lte"
    )]
    pub created_lte: Option<PrimitiveDateTime>,

    /// Time greater than or equals to the payment created time
    #[schema(example = "2022-09-10T10:11:12Z")]
    #[serde(default, with = "common_utils::custom_serde::iso8601::option")]
    #[serde(rename = "created.gte")]
    pub created_gte: Option<PrimitiveDateTime>,
}

#[cfg(feature = "v2")]
#[derive(Clone, Debug, serde::Deserialize, serde::Serialize, utoipa::IntoParams)]
#[serde(deny_unknown_fields)]
pub struct PaymentListConstraints {
    /// The identifier for payment
    #[param(example = "pay_fafa124123", value_type = Option<String>)]
    pub payment_id: Option<id_type::GlobalPaymentId>,

    /// The identifier for business profile
    #[param(example = "pay_fafa124123", value_type = Option<String>)]
    pub profile_id: Option<id_type::ProfileId>,

    /// The identifier for customer
    #[param(
        max_length = 64,
        min_length = 1,
        example = "cus_y3oqhf46pyzuxjbcn2giaqnb44",
        value_type = Option<String>,
    )]
    pub customer_id: Option<id_type::GlobalCustomerId>,

    /// A cursor for use in pagination, fetch the next list after some object
    #[param(example = "pay_fafa124123", value_type = Option<String>)]
    pub starting_after: Option<id_type::GlobalPaymentId>,

    /// A cursor for use in pagination, fetch the previous list before some object
    #[param(example = "pay_fafa124123", value_type = Option<String>)]
    pub ending_before: Option<id_type::GlobalPaymentId>,

    /// limit on the number of objects to return
    #[param(default = 10, maximum = 100)]
    #[serde(default = "default_payments_list_limit")]
    pub limit: u32,

    /// The starting point within a list of objects
    pub offset: Option<u32>,

    /// The time at which payment is created
    #[param(example = "2022-09-10T10:11:12Z")]
    #[serde(default, with = "common_utils::custom_serde::iso8601::option")]
    pub created: Option<PrimitiveDateTime>,

    /// Time less than the payment created time
    #[param(example = "2022-09-10T10:11:12Z")]
    #[serde(
        default,
        with = "common_utils::custom_serde::iso8601::option",
        rename = "created.lt"
    )]
    pub created_lt: Option<PrimitiveDateTime>,

    /// Time greater than the payment created time
    #[param(example = "2022-09-10T10:11:12Z")]
    #[serde(
        default,
        with = "common_utils::custom_serde::iso8601::option",
        rename = "created.gt"
    )]
    pub created_gt: Option<PrimitiveDateTime>,

    /// Time less than or equals to the payment created time
    #[param(example = "2022-09-10T10:11:12Z")]
    #[serde(
        default,
        with = "common_utils::custom_serde::iso8601::option",
        rename = "created.lte"
    )]
    pub created_lte: Option<PrimitiveDateTime>,

    /// Time greater than or equals to the payment created time
    #[param(example = "2022-09-10T10:11:12Z")]
    #[serde(default, with = "common_utils::custom_serde::iso8601::option")]
    #[serde(rename = "created.gte")]
    pub created_gte: Option<PrimitiveDateTime>,

    /// The start amount to filter list of transactions which are greater than or equal to the start amount
    pub start_amount: Option<i64>,
    /// The end amount to filter list of transactions which are less than or equal to the end amount
    pub end_amount: Option<i64>,
    /// The connector to filter payments list
    #[param(value_type = Option<Connector>)]
    pub connector: Option<api_enums::Connector>,
    /// The currency to filter payments list
    #[param(value_type = Option<Currency>)]
    pub currency: Option<enums::Currency>,
    /// The payment status to filter payments list
    #[param(value_type = Option<IntentStatus>)]
    pub status: Option<enums::IntentStatus>,
    /// The payment method type to filter payments list
    #[param(value_type = Option<PaymentMethod>)]
    pub payment_method_type: Option<enums::PaymentMethod>,
    /// The payment method subtype to filter payments list
    #[param(value_type = Option<PaymentMethodType>)]
    pub payment_method_subtype: Option<enums::PaymentMethodType>,
    /// The authentication type to filter payments list
    #[param(value_type = Option<AuthenticationType>)]
    pub authentication_type: Option<enums::AuthenticationType>,
    /// The merchant connector id to filter payments list
    #[param(value_type = Option<String>)]
    pub merchant_connector_id: Option<id_type::MerchantConnectorAccountId>,
    /// The field on which the payments list should be sorted
    #[serde(default)]
    pub order_on: SortOn,
    /// The order in which payments list should be sorted
    #[serde(default)]
    pub order_by: SortBy,
    /// The card networks to filter payments list
    #[param(value_type = Option<CardNetwork>)]
    pub card_network: Option<enums::CardNetwork>,
    /// The identifier for merchant order reference id
    pub merchant_order_reference_id: Option<String>,
}

#[cfg(feature = "v2")]
impl PaymentListConstraints {
    pub fn has_no_attempt_filters(&self) -> bool {
        self.connector.is_none()
            && self.payment_method_type.is_none()
            && self.payment_method_subtype.is_none()
            && self.authentication_type.is_none()
            && self.merchant_connector_id.is_none()
            && self.card_network.is_none()
    }
}

#[cfg(feature = "v1")]
#[derive(Clone, Debug, serde::Serialize, ToSchema)]
pub struct PaymentListResponse {
    /// The number of payments included in the list
    pub size: usize,
    // The list of payments response objects
    pub data: Vec<PaymentsResponse>,
}

#[cfg(feature = "v2")]
#[derive(Clone, Debug, serde::Serialize, ToSchema)]
pub struct PaymentListResponse {
    /// The number of payments included in the current response
    pub count: usize,
    /// The total number of available payments for given constraints
    pub total_count: i64,
    /// The list of payments response objects
    pub data: Vec<PaymentsListResponseItem>,
}
#[derive(Setter, Clone, Default, Debug, PartialEq, serde::Serialize, ToSchema)]
pub struct IncrementalAuthorizationResponse {
    /// The unique identifier of authorization
    pub authorization_id: String,
    /// Amount the authorization has been made for
    #[schema(value_type = i64, example = 6540)]
    pub amount: MinorUnit,
    #[schema(value_type= AuthorizationStatus)]
    /// The status of the authorization
    pub status: common_enums::AuthorizationStatus,
    /// Error code sent by the connector for authorization
    pub error_code: Option<String>,
    /// Error message sent by the connector for authorization
    pub error_message: Option<String>,
    /// Previously authorized amount for the payment
    pub previously_authorized_amount: MinorUnit,
}

#[cfg(feature = "v1")]
#[derive(Clone, Debug, serde::Serialize)]
pub struct PaymentListResponseV2 {
    /// The number of payments included in the list for given constraints
    pub count: usize,
    /// The total number of available payments for given constraints
    pub total_count: i64,
    /// The list of payments response objects
    pub data: Vec<PaymentsResponse>,
}

#[cfg(feature = "v1")]
#[derive(Clone, Debug, serde::Deserialize, serde::Serialize)]
pub struct PaymentListFilterConstraints {
    /// The identifier for payment
    pub payment_id: Option<id_type::PaymentId>,
    /// The identifier for business profile
    pub profile_id: Option<id_type::ProfileId>,
    /// The identifier for customer
    pub customer_id: Option<id_type::CustomerId>,
    /// The limit on the number of objects. The default limit is 10 and max limit is 20
    #[serde(default = "default_payments_list_limit")]
    pub limit: u32,
    /// The starting point within a list of objects
    pub offset: Option<u32>,
    /// The amount to filter payments list
    pub amount_filter: Option<AmountFilter>,
    /// The time range for which objects are needed. TimeRange has two fields start_time and end_time from which objects can be filtered as per required scenarios (created_at, time less than, greater than etc).
    #[serde(flatten)]
    pub time_range: Option<common_utils::types::TimeRange>,
    /// The list of connectors to filter payments list
    pub connector: Option<Vec<api_enums::Connector>>,
    /// The list of currencies to filter payments list
    pub currency: Option<Vec<enums::Currency>>,
    /// The list of payment status to filter payments list
    pub status: Option<Vec<enums::IntentStatus>>,
    /// The list of payment methods to filter payments list
    pub payment_method: Option<Vec<enums::PaymentMethod>>,
    /// The list of payment method types to filter payments list
    pub payment_method_type: Option<Vec<enums::PaymentMethodType>>,
    /// The list of authentication types to filter payments list
    pub authentication_type: Option<Vec<enums::AuthenticationType>>,
    /// The list of merchant connector ids to filter payments list for selected label
    pub merchant_connector_id: Option<Vec<id_type::MerchantConnectorAccountId>>,
    /// The order in which payments list should be sorted
    #[serde(default)]
    pub order: Order,
    /// The List of all the card networks to filter payments list
    pub card_network: Option<Vec<enums::CardNetwork>>,
    /// The identifier for merchant order reference id
    pub merchant_order_reference_id: Option<String>,
    /// Indicates the method by which a card is discovered during a payment
    pub card_discovery: Option<Vec<enums::CardDiscovery>>,
}

#[cfg(feature = "v1")]
impl PaymentListFilterConstraints {
    pub fn has_no_attempt_filters(&self) -> bool {
        self.connector.is_none()
            && self.payment_method.is_none()
            && self.payment_method_type.is_none()
            && self.authentication_type.is_none()
            && self.merchant_connector_id.is_none()
            && self.card_network.is_none()
            && self.card_discovery.is_none()
    }
}

#[derive(Clone, Debug, serde::Serialize)]
pub struct PaymentListFilters {
    /// The list of available connector filters
    pub connector: Vec<String>,
    /// The list of available currency filters
    pub currency: Vec<enums::Currency>,
    /// The list of available payment status filters
    pub status: Vec<enums::IntentStatus>,
    /// The list of available payment method filters
    pub payment_method: Vec<enums::PaymentMethod>,
    /// The list of available payment method types
    pub payment_method_type: Vec<enums::PaymentMethodType>,
    /// The list of available authentication types
    pub authentication_type: Vec<enums::AuthenticationType>,
}

#[derive(Clone, Debug, serde::Serialize)]
pub struct PaymentListFiltersV2 {
    /// The list of available connector filters
    pub connector: HashMap<String, Vec<MerchantConnectorInfo>>,
    /// The list of available currency filters
    pub currency: Vec<enums::Currency>,
    /// The list of available payment status filters
    pub status: Vec<enums::IntentStatus>,
    /// The list payment method and their corresponding types
    pub payment_method: HashMap<enums::PaymentMethod, HashSet<enums::PaymentMethodType>>,
    /// The list of available authentication types
    pub authentication_type: Vec<enums::AuthenticationType>,
    /// The list of available card networks
    pub card_network: Vec<enums::CardNetwork>,
    /// The list of available Card discovery methods
    pub card_discovery: Vec<enums::CardDiscovery>,
}

#[derive(Clone, Debug, serde::Serialize)]
pub struct PaymentsAggregateResponse {
    /// The list of intent status with their count
    pub status_with_count: HashMap<enums::IntentStatus, i64>,
}

#[derive(Clone, Debug, Eq, PartialEq, serde::Deserialize, serde::Serialize, ToSchema)]
pub struct AmountFilter {
    /// The start amount to filter list of transactions which are greater than or equal to the start amount
    pub start_amount: Option<i64>,
    /// The end amount to filter list of transactions which are less than or equal to the end amount
    pub end_amount: Option<i64>,
}

#[derive(Clone, Debug, Default, Eq, PartialEq, serde::Deserialize, serde::Serialize, ToSchema)]
pub struct Order {
    /// The field to sort, such as Amount or Created etc.
    pub on: SortOn,
    /// The order in which to sort the items, either Ascending or Descending
    pub by: SortBy,
}

#[derive(Clone, Debug, Default, Eq, PartialEq, serde::Deserialize, serde::Serialize, ToSchema)]
#[serde(rename_all = "snake_case")]
pub enum SortOn {
    /// Sort by the amount field
    Amount,
    /// Sort by the created_at field
    #[default]
    Created,
}

#[derive(Clone, Debug, Default, Eq, PartialEq, serde::Deserialize, serde::Serialize, ToSchema)]
#[serde(rename_all = "snake_case")]
pub enum SortBy {
    /// Sort in ascending order
    Asc,
    /// Sort in descending order
    #[default]
    Desc,
}

#[derive(Setter, Clone, Default, Debug, PartialEq, serde::Serialize)]
pub struct VerifyResponse {
    pub verify_id: Option<id_type::PaymentId>,
    pub merchant_id: Option<id_type::MerchantId>,
    // pub status: enums::VerifyStatus,
    pub client_secret: Option<Secret<String>>,
    pub customer_id: Option<id_type::CustomerId>,
    pub email: crypto::OptionalEncryptableEmail,
    pub name: crypto::OptionalEncryptableName,
    pub phone: crypto::OptionalEncryptablePhone,
    pub mandate_id: Option<String>,
    #[auth_based]
    pub payment_method: Option<api_enums::PaymentMethod>,
    #[auth_based]
    pub payment_method_data: Option<PaymentMethodDataResponse>,
    pub payment_token: Option<String>,
    pub error_code: Option<String>,
    pub error_message: Option<String>,
}

#[derive(Default, Debug, serde::Deserialize, serde::Serialize)]
pub struct PaymentsRedirectionResponse {
    pub redirect_url: String,
}

pub struct MandateValidationFields {
    pub recurring_details: Option<RecurringDetails>,
    pub confirm: Option<bool>,
    pub customer_id: Option<id_type::CustomerId>,
    pub mandate_data: Option<MandateData>,
    pub setup_future_usage: Option<api_enums::FutureUsage>,
    pub off_session: Option<bool>,
}

#[cfg(feature = "v1")]
impl From<&PaymentsRequest> for MandateValidationFields {
    fn from(req: &PaymentsRequest) -> Self {
        let recurring_details = req
            .mandate_id
            .clone()
            .map(RecurringDetails::MandateId)
            .or(req.recurring_details.clone());

        Self {
            recurring_details,
            confirm: req.confirm,
            customer_id: req
                .customer
                .as_ref()
                .map(|customer_details| &customer_details.id)
                .or(req.customer_id.as_ref())
                .map(ToOwned::to_owned),
            mandate_data: req.mandate_data.clone(),
            setup_future_usage: req.setup_future_usage,
            off_session: req.off_session,
        }
    }
}

impl From<&VerifyRequest> for MandateValidationFields {
    fn from(req: &VerifyRequest) -> Self {
        Self {
            recurring_details: None,
            confirm: Some(true),
            customer_id: req.customer_id.clone(),
            mandate_data: req.mandate_data.clone(),
            off_session: req.off_session,
            setup_future_usage: req.setup_future_usage,
        }
    }
}

// #[cfg(all(feature = "v2", feature = "payment_v2"))]
// impl From<PaymentsSessionRequest> for PaymentsSessionResponse {
//     fn from(item: PaymentsSessionRequest) -> Self {
//         let client_secret: Secret<String, pii::ClientSecret> = Secret::new(item.client_secret);
//         Self {
//             session_token: vec![],
//             payment_id: item.payment_id,
//             client_secret,
//         }
//     }
// }

#[cfg(feature = "v1")]
impl From<PaymentsSessionRequest> for PaymentsSessionResponse {
    fn from(item: PaymentsSessionRequest) -> Self {
        let client_secret: Secret<String, pii::ClientSecret> = Secret::new(item.client_secret);
        Self {
            session_token: vec![],
            payment_id: item.payment_id,
            client_secret,
        }
    }
}

#[cfg(feature = "v1")]
impl From<PaymentsStartRequest> for PaymentsRequest {
    fn from(item: PaymentsStartRequest) -> Self {
        Self {
            payment_id: Some(PaymentIdType::PaymentIntentId(item.payment_id)),
            merchant_id: Some(item.merchant_id),
            ..Default::default()
        }
    }
}

impl From<AdditionalCardInfo> for CardResponse {
    fn from(card: AdditionalCardInfo) -> Self {
        Self {
            last4: card.last4,
            card_type: card.card_type,
            card_network: card.card_network,
            card_issuer: card.card_issuer,
            card_issuing_country: card.card_issuing_country,
            card_isin: card.card_isin,
            card_extended_bin: card.card_extended_bin,
            card_exp_month: card.card_exp_month,
            card_exp_year: card.card_exp_year,
            card_holder_name: card.card_holder_name,
            payment_checks: card.payment_checks,
            authentication_data: card.authentication_data,
        }
    }
}

impl From<KlarnaSdkPaymentMethod> for PaylaterResponse {
    fn from(klarna_sdk: KlarnaSdkPaymentMethod) -> Self {
        Self {
            klarna_sdk: Some(KlarnaSdkPaymentMethodResponse {
                payment_type: klarna_sdk.payment_type,
            }),
        }
    }
}

impl From<AdditionalPaymentData> for PaymentMethodDataResponse {
    fn from(payment_method_data: AdditionalPaymentData) -> Self {
        match payment_method_data {
            AdditionalPaymentData::Card(card) => Self::Card(Box::new(CardResponse::from(*card))),
            AdditionalPaymentData::PayLater { klarna_sdk } => match klarna_sdk {
                Some(sdk) => Self::PayLater(Box::new(PaylaterResponse::from(sdk))),
                None => Self::PayLater(Box::new(PaylaterResponse { klarna_sdk: None })),
            },
            AdditionalPaymentData::Wallet {
                apple_pay,
                google_pay,
                samsung_pay,
            } => match (apple_pay, google_pay, samsung_pay) {
                (Some(apple_pay_pm), _, _) => Self::Wallet(Box::new(WalletResponse {
                    details: Some(WalletResponseData::ApplePay(Box::new(
                        additional_info::WalletAdditionalDataForCard {
                            last4: apple_pay_pm
                                .display_name
                                .clone()
                                .chars()
                                .rev()
                                .take(4)
                                .collect::<String>()
                                .chars()
                                .rev()
                                .collect::<String>(),
                            card_network: apple_pay_pm.network.clone(),
                            card_type: Some(apple_pay_pm.pm_type.clone()),
                        },
                    ))),
                })),
                (_, Some(google_pay_pm), _) => Self::Wallet(Box::new(WalletResponse {
                    details: Some(WalletResponseData::GooglePay(Box::new(google_pay_pm))),
                })),
                (_, _, Some(samsung_pay_pm)) => Self::Wallet(Box::new(WalletResponse {
                    details: Some(WalletResponseData::SamsungPay(Box::new(samsung_pay_pm))),
                })),
                _ => Self::Wallet(Box::new(WalletResponse { details: None })),
            },
            AdditionalPaymentData::BankRedirect { bank_name, details } => {
                Self::BankRedirect(Box::new(BankRedirectResponse { bank_name, details }))
            }
            AdditionalPaymentData::Crypto { details } => {
                Self::Crypto(Box::new(CryptoResponse { details }))
            }
            AdditionalPaymentData::BankDebit { details } => {
                Self::BankDebit(Box::new(BankDebitResponse { details }))
            }
            AdditionalPaymentData::MandatePayment {} => Self::MandatePayment {},
            AdditionalPaymentData::Reward {} => Self::Reward {},
            AdditionalPaymentData::RealTimePayment { details } => {
                Self::RealTimePayment(Box::new(RealTimePaymentDataResponse { details }))
            }
            AdditionalPaymentData::Upi { details } => Self::Upi(Box::new(UpiResponse { details })),
            AdditionalPaymentData::BankTransfer { details } => {
                Self::BankTransfer(Box::new(BankTransferResponse { details }))
            }
            AdditionalPaymentData::Voucher { details } => {
                Self::Voucher(Box::new(VoucherResponse { details }))
            }
            AdditionalPaymentData::GiftCard { details } => {
                Self::GiftCard(Box::new(GiftCardResponse { details }))
            }
            AdditionalPaymentData::CardRedirect { details } => {
                Self::CardRedirect(Box::new(CardRedirectResponse { details }))
            }
            AdditionalPaymentData::CardToken { details } => {
                Self::CardToken(Box::new(CardTokenResponse { details }))
            }
            AdditionalPaymentData::OpenBanking { details } => {
                Self::OpenBanking(Box::new(OpenBankingResponse { details }))
            }
            AdditionalPaymentData::MobilePayment { details } => {
                Self::MobilePayment(Box::new(MobilePaymentResponse { details }))
            }
        }
    }
}

#[derive(Debug, Clone, serde::Serialize)]
pub struct PgRedirectResponse {
    pub payment_id: id_type::PaymentId,
    pub status: api_enums::IntentStatus,
    pub gateway_id: String,
    pub customer_id: Option<id_type::CustomerId>,
    pub amount: Option<MinorUnit>,
}

#[cfg(feature = "v1")]
#[derive(Debug, serde::Serialize, PartialEq, Eq, serde::Deserialize)]
pub struct RedirectionResponse {
    pub return_url: String,
    pub params: Vec<(String, String)>,
    pub return_url_with_query_params: String,
    pub http_method: String,
    pub headers: Vec<(String, String)>,
}

#[cfg(feature = "v2")]
#[derive(Debug, serde::Serialize, PartialEq, Eq, serde::Deserialize)]
pub struct RedirectionResponse {
    pub return_url_with_query_params: String,
}

#[derive(Debug, serde::Deserialize)]
pub struct PaymentsResponseForm {
    pub transaction_id: String,
    // pub transaction_reference_id: String,
    pub merchant_id: id_type::MerchantId,
    pub order_id: String,
}

#[cfg(feature = "v1")]
#[derive(Default, Debug, serde::Deserialize, serde::Serialize, Clone, ToSchema)]
pub struct PaymentsRetrieveRequest {
    /// The type of ID (ex: payment intent id, payment attempt id or connector txn id)
    #[schema(value_type = String)]
    pub resource_id: PaymentIdType,
    /// The identifier for the Merchant Account.
    #[schema(value_type = Option<String>)]
    pub merchant_id: Option<id_type::MerchantId>,
    /// Decider to enable or disable the connector call for retrieve request
    pub force_sync: bool,
    /// The parameters passed to a retrieve request
    pub param: Option<String>,
    /// The name of the connector
    pub connector: Option<String>,
    /// Merchant connector details used to make payments.
    #[schema(value_type = Option<MerchantConnectorDetailsWrap>)]
    pub merchant_connector_details: Option<admin::MerchantConnectorDetailsWrap>,
    /// This is a token which expires after 15 minutes, used from the client to authenticate and create sessions from the SDK
    pub client_secret: Option<String>,
    /// If enabled provides list of captures linked to latest attempt
    pub expand_captures: Option<bool>,
    /// If enabled provides list of attempts linked to payment intent
    pub expand_attempts: Option<bool>,
}

#[derive(Debug, Default, PartialEq, serde::Deserialize, serde::Serialize, Clone, ToSchema)]
pub struct OrderDetailsWithAmount {
    /// Name of the product that is being purchased
    #[schema(max_length = 255, example = "shirt")]
    pub product_name: String,
    /// The quantity of the product to be purchased
    #[schema(example = 1)]
    pub quantity: u16,
    /// the amount per quantity of product
    #[schema(value_type = i64)]
    pub amount: MinorUnit,
    /// tax rate applicable to the product
    pub tax_rate: Option<f64>,
    /// total tax amount applicable to the product
    #[schema(value_type = Option<i64>)]
    pub total_tax_amount: Option<MinorUnit>,
    // Does the order includes shipping
    pub requires_shipping: Option<bool>,
    /// The image URL of the product
    pub product_img_link: Option<String>,
    /// ID of the product that is being purchased
    pub product_id: Option<String>,
    /// Category of the product that is being purchased
    pub category: Option<String>,
    /// Sub category of the product that is being purchased
    pub sub_category: Option<String>,
    /// Brand of the product that is being purchased
    pub brand: Option<String>,
    /// Type of the product that is being purchased
    pub product_type: Option<ProductType>,
    /// The tax code for the product
    pub product_tax_code: Option<String>,
}

impl masking::SerializableSecret for OrderDetailsWithAmount {}

#[derive(Default, Debug, Eq, PartialEq, serde::Deserialize, serde::Serialize, Clone, ToSchema)]
pub struct RedirectResponse {
    #[schema(value_type = Option<String>)]
    pub param: Option<Secret<String>>,
    #[schema(value_type = Option<Object>)]
    pub json_payload: Option<pii::SecretSerdeValue>,
}

#[cfg(feature = "v2")]
#[derive(Debug, serde::Deserialize, serde::Serialize, Clone, ToSchema)]
pub struct PaymentsSessionRequest {}

#[cfg(feature = "v1")]
#[derive(Debug, serde::Deserialize, serde::Serialize, Clone, ToSchema)]
pub struct PaymentsSessionRequest {
    /// The identifier for the payment
    #[schema(value_type = String)]
    pub payment_id: id_type::PaymentId,
    /// This is a token which expires after 15 minutes, used from the client to authenticate and create sessions from the SDK
    pub client_secret: String,
    /// The list of the supported wallets
    #[schema(value_type = Vec<PaymentMethodType>)]
    pub wallets: Vec<api_enums::PaymentMethodType>,
    /// Merchant connector details used to make payments.
    #[schema(value_type = Option<MerchantConnectorDetailsWrap>)]
    pub merchant_connector_details: Option<admin::MerchantConnectorDetailsWrap>,
}

#[derive(Debug, serde::Deserialize, serde::Serialize, Clone, ToSchema)]
pub struct PaymentsPostSessionTokensRequest {
    /// The unique identifier for the payment
    #[serde(skip_deserializing)]
    #[schema(value_type = String)]
    pub payment_id: id_type::PaymentId,
    /// It's a token used for client side verification.
    #[schema(value_type = String)]
    pub client_secret: Secret<String>,
    /// Payment method type
    #[schema(value_type = PaymentMethodType)]
    pub payment_method_type: api_enums::PaymentMethodType,
    /// The payment method that is to be used for the payment
    #[schema(value_type = PaymentMethod, example = "card")]
    pub payment_method: api_enums::PaymentMethod,
}

#[derive(Debug, serde::Serialize, Clone, ToSchema)]
pub struct PaymentsPostSessionTokensResponse {
    /// The identifier for the payment
    #[schema(value_type = String)]
    pub payment_id: id_type::PaymentId,
    /// Additional information required for redirection
    pub next_action: Option<NextActionData>,
    #[schema(value_type = IntentStatus, example = "failed", default = "requires_confirmation")]
    pub status: api_enums::IntentStatus,
}

#[derive(Debug, serde::Serialize, serde::Deserialize, Clone, ToSchema)]
pub struct PaymentsDynamicTaxCalculationRequest {
    /// The unique identifier for the payment
    #[serde(skip_deserializing)]
    #[schema(value_type = String)]
    pub payment_id: id_type::PaymentId,
    /// The shipping address for the payment
    pub shipping: Address,
    /// Client Secret
    #[schema(value_type = String)]
    pub client_secret: Secret<String>,
    /// Payment method type
    #[schema(value_type = PaymentMethodType)]
    pub payment_method_type: api_enums::PaymentMethodType,
    /// Session Id
    pub session_id: Option<String>,
}

#[derive(Debug, serde::Serialize, serde::Deserialize, Clone, ToSchema)]
pub struct PaymentsDynamicTaxCalculationResponse {
    /// The identifier for the payment
    #[schema(value_type = String)]
    pub payment_id: id_type::PaymentId,
    /// net amount = amount + order_tax_amount + shipping_cost
    pub net_amount: MinorUnit,
    /// order tax amount calculated by tax connectors
    pub order_tax_amount: Option<MinorUnit>,
    /// shipping cost for the order
    pub shipping_cost: Option<MinorUnit>,
    /// amount in Base Unit display format
    pub display_amount: DisplayAmountOnSdk,
}

#[derive(Debug, serde::Serialize, serde::Deserialize, Clone, ToSchema)]
pub struct DisplayAmountOnSdk {
    /// net amount = amount + order_tax_amount + shipping_cost
    #[schema(value_type = String)]
    pub net_amount: StringMajorUnit,
    /// order tax amount calculated by tax connectors
    #[schema(value_type = String)]
    pub order_tax_amount: Option<StringMajorUnit>,
    /// shipping cost for the order
    #[schema(value_type = String)]
    pub shipping_cost: Option<StringMajorUnit>,
}

#[derive(Debug, Clone, Eq, PartialEq, serde::Serialize, serde::Deserialize, ToSchema)]
pub struct GpayAllowedMethodsParameters {
    /// The list of allowed auth methods (ex: 3DS, No3DS, PAN_ONLY etc)
    pub allowed_auth_methods: Vec<String>,
    /// The list of allowed card networks (ex: AMEX,JCB etc)
    pub allowed_card_networks: Vec<String>,
    /// Is billing address required
    #[serde(skip_serializing_if = "Option::is_none")]
    pub billing_address_required: Option<bool>,
    /// Billing address parameters
    #[serde(skip_serializing_if = "Option::is_none")]
    pub billing_address_parameters: Option<GpayBillingAddressParameters>,
    /// Whether assurance details are required
    #[serde(skip_serializing_if = "Option::is_none")]
    pub assurance_details_required: Option<bool>,
}

#[derive(Debug, Clone, Eq, PartialEq, serde::Serialize, serde::Deserialize, ToSchema)]
pub struct GpayBillingAddressParameters {
    /// Is billing phone number required
    pub phone_number_required: bool,
    /// Billing address format
    pub format: GpayBillingAddressFormat,
}

#[derive(Debug, Clone, Eq, PartialEq, serde::Serialize, serde::Deserialize, ToSchema)]
pub enum GpayBillingAddressFormat {
    FULL,
    MIN,
}

#[derive(Debug, Clone, Eq, PartialEq, serde::Serialize, serde::Deserialize, ToSchema)]
pub struct GpayTokenParameters {
    /// The name of the connector
    #[serde(skip_serializing_if = "Option::is_none")]
    pub gateway: Option<String>,
    /// The merchant ID registered in the connector associated
    #[serde(skip_serializing_if = "Option::is_none")]
    pub gateway_merchant_id: Option<String>,
    #[serde(skip_serializing_if = "Option::is_none", rename = "stripe:version")]
    pub stripe_version: Option<String>,
    #[serde(
        skip_serializing_if = "Option::is_none",
        rename = "stripe:publishableKey"
    )]
    pub stripe_publishable_key: Option<String>,
    /// The protocol version for encryption
    #[serde(skip_serializing_if = "Option::is_none")]
    pub protocol_version: Option<String>,
    /// The public key provided by the merchant
    #[serde(skip_serializing_if = "Option::is_none")]
    #[schema(value_type = Option<String>)]
    pub public_key: Option<Secret<String>>,
}

#[derive(Debug, Clone, Eq, PartialEq, serde::Serialize, serde::Deserialize, ToSchema)]
pub struct GpayTokenizationSpecification {
    /// The token specification type(ex: PAYMENT_GATEWAY)
    #[serde(rename = "type")]
    pub token_specification_type: String,
    /// The parameters for the token specification Google Pay
    pub parameters: GpayTokenParameters,
}

#[derive(Debug, Clone, Eq, PartialEq, serde::Serialize, serde::Deserialize, ToSchema)]
pub struct GpayAllowedPaymentMethods {
    /// The type of payment method
    #[serde(rename = "type")]
    pub payment_method_type: String,
    /// The parameters Google Pay requires
    pub parameters: GpayAllowedMethodsParameters,
    /// The tokenization specification for Google Pay
    pub tokenization_specification: GpayTokenizationSpecification,
}

#[derive(Debug, Clone, Eq, PartialEq, serde::Serialize, serde::Deserialize, ToSchema)]
pub struct GpayTransactionInfo {
    /// The country code
    #[schema(value_type = CountryAlpha2, example = "US")]
    pub country_code: api_enums::CountryAlpha2,
    /// The currency code
    #[schema(value_type = Currency, example = "USD")]
    pub currency_code: api_enums::Currency,
    /// The total price status (ex: 'FINAL')
    pub total_price_status: String,
    /// The total price
    #[schema(value_type = String, example = "38.02")]
    pub total_price: StringMajorUnit,
}

#[derive(Debug, Clone, Eq, PartialEq, serde::Serialize, serde::Deserialize, ToSchema)]
pub struct GpayMerchantInfo {
    /// The merchant Identifier that needs to be passed while invoking Gpay SDK
    #[serde(skip_serializing_if = "Option::is_none")]
    pub merchant_id: Option<String>,
    /// The name of the merchant that needs to be displayed on Gpay PopUp
    pub merchant_name: String,
}

#[derive(Debug, Clone, serde::Serialize, serde::Deserialize)]
pub struct GpayMetaData {
    pub merchant_info: GpayMerchantInfo,
    pub allowed_payment_methods: Vec<GpayAllowedPaymentMethods>,
}

#[derive(Debug, Clone, serde::Serialize, serde::Deserialize)]
pub struct GpaySessionTokenData {
    #[serde(rename = "google_pay")]
    pub data: GpayMetaData,
}

#[derive(Debug, Clone, serde::Serialize, serde::Deserialize)]
pub struct PazeSessionTokenData {
    #[serde(rename = "paze")]
    pub data: PazeMetadata,
}

#[derive(Debug, Clone, serde::Serialize, serde::Deserialize)]
pub struct PazeMetadata {
    pub client_id: String,
    pub client_name: String,
    pub client_profile_id: String,
}

#[derive(Debug, Clone, serde::Serialize, serde::Deserialize)]
#[serde(rename_all = "snake_case")]
pub enum SamsungPayCombinedMetadata {
    // This is to support the Samsung Pay decryption flow with application credentials,
    // where the private key, certificates, or any other information required for decryption
    // will be obtained from the application configuration.
    ApplicationCredentials(SamsungPayApplicationCredentials),
    MerchantCredentials(SamsungPayMerchantCredentials),
}

#[derive(Debug, Clone, serde::Serialize, serde::Deserialize)]
pub struct SamsungPaySessionTokenData {
    #[serde(rename = "samsung_pay")]
    pub data: SamsungPayCombinedMetadata,
}

#[derive(Debug, Clone, serde::Serialize, serde::Deserialize)]
pub struct SamsungPayMerchantCredentials {
    pub service_id: String,
    pub merchant_display_name: String,
    pub merchant_business_country: api_enums::CountryAlpha2,
    pub allowed_brands: Vec<String>,
}

#[derive(Debug, Clone, serde::Serialize, serde::Deserialize)]
pub struct SamsungPayApplicationCredentials {
    pub merchant_display_name: String,
    pub merchant_business_country: api_enums::CountryAlpha2,
    pub allowed_brands: Vec<String>,
}

#[derive(Debug, Clone, serde::Serialize, serde::Deserialize)]
pub struct PaypalSdkMetaData {
    pub client_id: String,
}

#[derive(Debug, Clone, serde::Serialize, serde::Deserialize)]
pub struct PaypalSdkSessionTokenData {
    #[serde(rename = "paypal_sdk")]
    pub data: PaypalSdkMetaData,
}

#[derive(Debug, Clone, serde::Serialize, serde::Deserialize)]
#[serde(rename_all = "camelCase")]
pub struct ApplepaySessionRequest {
    pub merchant_identifier: String,
    pub display_name: String,
    pub initiative: String,
    pub initiative_context: String,
}

/// Some connectors like Apple Pay, Airwallex and Noon might require some additional information, find specific details in the child attributes below.
#[derive(Debug, Clone, serde::Serialize, serde::Deserialize, ToSchema)]
pub struct ConnectorMetadata {
    pub apple_pay: Option<ApplepayConnectorMetadataRequest>,
    pub airwallex: Option<AirwallexData>,
    pub noon: Option<NoonData>,
    pub braintree: Option<BraintreeData>,
}

impl ConnectorMetadata {
    pub fn from_value(
        value: pii::SecretSerdeValue,
    ) -> common_utils::errors::CustomResult<Self, common_utils::errors::ParsingError> {
        value
            .parse_value::<Self>("ConnectorMetadata")
            .change_context(common_utils::errors::ParsingError::StructParseFailure(
                "Metadata",
            ))
    }
    pub fn get_apple_pay_certificates(self) -> Option<(Secret<String>, Secret<String>)> {
        self.apple_pay.and_then(|applepay_metadata| {
            applepay_metadata
                .session_token_data
                .map(|session_token_data| {
                    let SessionTokenInfo {
                        certificate,
                        certificate_keys,
                        ..
                    } = session_token_data;
                    (certificate, certificate_keys)
                })
        })
    }
}

#[derive(Debug, Clone, serde::Serialize, serde::Deserialize, ToSchema)]
pub struct AirwallexData {
    /// payload required by airwallex
    payload: Option<String>,
}

#[derive(Debug, Clone, serde::Serialize, serde::Deserialize, ToSchema)]
pub struct NoonData {
    /// Information about the order category that merchant wants to specify at connector level. (e.g. In Noon Payments it can take values like "pay", "food", or any other custom string set by the merchant in Noon's Dashboard)
    pub order_category: Option<String>,
}

#[derive(Debug, Clone, serde::Serialize, serde::Deserialize, ToSchema)]
pub struct BraintreeData {
    /// Information about the merchant_account_id that merchant wants to specify at connector level.
    #[schema(value_type = String)]
    pub merchant_account_id: Option<Secret<String>>,
    /// Information about the merchant_config_currency that merchant wants to specify at connector level.
    #[schema(value_type = String)]
    pub merchant_config_currency: Option<api_enums::Currency>,
}

#[derive(Debug, Clone, serde::Serialize, serde::Deserialize, ToSchema)]
pub struct ApplepayConnectorMetadataRequest {
    pub session_token_data: Option<SessionTokenInfo>,
}

#[derive(Debug, Clone, serde::Serialize, serde::Deserialize)]
pub struct ApplepaySessionTokenData {
    pub apple_pay: ApplePayMetadata,
}

#[derive(Debug, Clone, serde::Serialize, serde::Deserialize)]
pub struct ApplepayCombinedSessionTokenData {
    pub apple_pay_combined: ApplePayCombinedMetadata,
}

#[derive(Debug, Clone, serde::Serialize, serde::Deserialize)]
#[serde(rename_all = "snake_case")]
pub enum ApplepaySessionTokenMetadata {
    ApplePayCombined(ApplePayCombinedMetadata),
    ApplePay(ApplePayMetadata),
}

#[derive(Debug, Clone, serde::Serialize, serde::Deserialize)]
pub struct ApplePayMetadata {
    pub payment_request_data: PaymentRequestMetadata,
    pub session_token_data: SessionTokenInfo,
}

#[derive(Debug, Clone, serde::Serialize, serde::Deserialize)]
#[serde(rename_all = "snake_case")]
pub enum ApplePayCombinedMetadata {
    Simplified {
        payment_request_data: PaymentRequestMetadata,
        session_token_data: SessionTokenForSimplifiedApplePay,
    },
    Manual {
        payment_request_data: PaymentRequestMetadata,
        session_token_data: SessionTokenInfo,
    },
}

#[derive(Debug, Clone, serde::Serialize, serde::Deserialize)]
pub struct PaymentRequestMetadata {
    pub supported_networks: Vec<String>,
    pub merchant_capabilities: Vec<String>,
    pub label: String,
}

#[derive(Debug, Clone, serde::Serialize, serde::Deserialize, ToSchema)]
pub struct SessionTokenInfo {
    #[schema(value_type = String)]
    pub certificate: Secret<String>,
    #[schema(value_type = String)]
    pub certificate_keys: Secret<String>,
    pub merchant_identifier: String,
    pub display_name: String,
    pub initiative: ApplepayInitiative,
    pub initiative_context: Option<String>,
    #[schema(value_type = Option<CountryAlpha2>)]
    pub merchant_business_country: Option<api_enums::CountryAlpha2>,
    #[serde(flatten)]
    pub payment_processing_details_at: Option<PaymentProcessingDetailsAt>,
}

#[derive(Debug, Clone, serde::Serialize, serde::Deserialize, Display, ToSchema)]
#[serde(rename_all = "snake_case")]
pub enum ApplepayInitiative {
    Web,
    Ios,
}

#[derive(Debug, Clone, serde::Serialize, serde::Deserialize, ToSchema)]
#[serde(tag = "payment_processing_details_at")]
pub enum PaymentProcessingDetailsAt {
    Hyperswitch(PaymentProcessingDetails),
    Connector,
}

#[derive(Debug, Clone, serde::Serialize, serde::Deserialize, PartialEq, Eq, ToSchema)]
pub struct PaymentProcessingDetails {
    #[schema(value_type = String)]
    pub payment_processing_certificate: Secret<String>,
    #[schema(value_type = String)]
    pub payment_processing_certificate_key: Secret<String>,
}

#[derive(Debug, Clone, serde::Serialize, serde::Deserialize, ToSchema)]
pub struct SessionTokenForSimplifiedApplePay {
    pub initiative_context: String,
    #[schema(value_type = Option<CountryAlpha2>)]
    pub merchant_business_country: Option<api_enums::CountryAlpha2>,
}

#[derive(Debug, Clone, serde::Serialize, serde::Deserialize)]
pub struct GooglePayWalletDetails {
    pub google_pay: GooglePayDetails,
}

#[derive(Debug, Clone, serde::Serialize, serde::Deserialize)]
pub struct GooglePayDetails {
    pub provider_details: GooglePayProviderDetails,
    pub cards: GpayAllowedMethodsParameters,
}

// Google Pay Provider Details can of two types: GooglePayMerchantDetails or GooglePayHyperSwitchDetails
// GooglePayHyperSwitchDetails is not implemented yet
#[derive(Debug, Clone, serde::Serialize, serde::Deserialize)]
#[serde(untagged)]
pub enum GooglePayProviderDetails {
    GooglePayMerchantDetails(GooglePayMerchantDetails),
}

#[derive(Debug, Clone, serde::Serialize, serde::Deserialize)]
pub struct GooglePayMerchantDetails {
    pub merchant_info: GooglePayMerchantInfo,
}

#[derive(Debug, Clone, serde::Serialize, serde::Deserialize)]
pub struct GooglePayMerchantInfo {
    pub merchant_name: String,
    pub merchant_id: Option<String>,
    pub tokenization_specification: GooglePayTokenizationSpecification,
}

#[derive(Debug, Clone, serde::Serialize, serde::Deserialize)]
pub struct GooglePayTokenizationSpecification {
    #[serde(rename = "type")]
    pub tokenization_type: GooglePayTokenizationType,
    pub parameters: GooglePayTokenizationParameters,
}

#[derive(Debug, Clone, Copy, serde::Serialize, serde::Deserialize, strum::Display)]
#[serde(rename_all = "SCREAMING_SNAKE_CASE")]
#[strum(serialize_all = "SCREAMING_SNAKE_CASE")]
pub enum GooglePayTokenizationType {
    PaymentGateway,
    Direct,
}

#[derive(Debug, Clone, serde::Serialize, serde::Deserialize)]
pub struct GooglePayTokenizationParameters {
    pub gateway: Option<String>,
    pub public_key: Option<Secret<String>>,
    pub private_key: Option<Secret<String>>,
    pub recipient_id: Option<Secret<String>>,
    pub gateway_merchant_id: Option<Secret<String>>,
    pub stripe_publishable_key: Option<Secret<String>>,
    pub stripe_version: Option<Secret<String>>,
}

#[derive(Debug, Clone, Eq, PartialEq, serde::Serialize, ToSchema)]
#[serde(tag = "wallet_name")]
#[serde(rename_all = "snake_case")]
pub enum SessionToken {
    /// The session response structure for Google Pay
    GooglePay(Box<GpaySessionTokenResponse>),
    /// The session response structure for Samsung Pay
    SamsungPay(Box<SamsungPaySessionTokenResponse>),
    /// The session response structure for Klarna
    Klarna(Box<KlarnaSessionTokenResponse>),
    /// The session response structure for PayPal
    Paypal(Box<PaypalSessionTokenResponse>),
    /// The session response structure for Apple Pay
    ApplePay(Box<ApplepaySessionTokenResponse>),
    /// Session token for OpenBanking PIS flow
    OpenBanking(OpenBankingSessionToken),
    /// The session response structure for Paze
    Paze(Box<PazeSessionTokenResponse>),
    /// The sessions response structure for ClickToPay
    ClickToPay(Box<ClickToPaySessionResponse>),
    /// Whenever there is no session token response or an error in session response
    NoSessionTokenReceived,
}

#[derive(Debug, Clone, Eq, PartialEq, serde::Serialize, ToSchema)]
#[serde(rename_all = "lowercase")]
pub struct PazeSessionTokenResponse {
    /// Paze Client ID
    pub client_id: String,
    /// Client Name to be displayed on the Paze screen
    pub client_name: String,
    /// Paze Client Profile ID
    pub client_profile_id: String,
    /// The transaction currency code
    #[schema(value_type = Currency, example = "USD")]
    pub transaction_currency_code: api_enums::Currency,
    /// The transaction amount
    #[schema(value_type = String, example = "38.02")]
    pub transaction_amount: StringMajorUnit,
    /// Email Address
    #[schema(max_length = 255, value_type = Option<String>, example = "johntest@test.com")]
    pub email_address: Option<Email>,
}

#[derive(Debug, Clone, Eq, PartialEq, serde::Serialize, ToSchema)]
#[serde(untagged)]
pub enum GpaySessionTokenResponse {
    /// Google pay response involving third party sdk
    ThirdPartyResponse(GooglePayThirdPartySdk),
    /// Google pay session response for non third party sdk
    GooglePaySession(GooglePaySessionResponse),
}

#[derive(Debug, Clone, Eq, PartialEq, serde::Serialize, ToSchema)]
#[serde(rename_all = "lowercase")]
pub struct GooglePayThirdPartySdk {
    /// Identifier for the delayed session response
    pub delayed_session_token: bool,
    /// The name of the connector
    pub connector: String,
    /// The next action for the sdk (ex: calling confirm or sync call)
    pub sdk_next_action: SdkNextAction,
}

#[derive(Debug, Clone, Eq, PartialEq, serde::Serialize, ToSchema)]
#[serde(rename_all = "lowercase")]
pub struct GooglePaySessionResponse {
    /// The merchant info
    pub merchant_info: GpayMerchantInfo,
    /// Is shipping address required
    pub shipping_address_required: bool,
    /// Is email required
    pub email_required: bool,
    /// Shipping address parameters
    pub shipping_address_parameters: GpayShippingAddressParameters,
    /// List of the allowed payment meythods
    pub allowed_payment_methods: Vec<GpayAllowedPaymentMethods>,
    /// The transaction info Google Pay requires
    pub transaction_info: GpayTransactionInfo,
    /// Identifier for the delayed session response
    pub delayed_session_token: bool,
    /// The name of the connector
    pub connector: String,
    /// The next action for the sdk (ex: calling confirm or sync call)
    pub sdk_next_action: SdkNextAction,
    /// Secrets for sdk display and payment
    pub secrets: Option<SecretInfoToInitiateSdk>,
}

#[derive(Debug, Clone, Eq, PartialEq, serde::Serialize, ToSchema)]
#[serde(rename_all = "lowercase")]
pub struct SamsungPaySessionTokenResponse {
    /// Samsung Pay API version
    pub version: String,
    /// Samsung Pay service ID to which session call needs to be made
    pub service_id: String,
    /// Order number of the transaction
    pub order_number: String,
    /// Field containing merchant information
    #[serde(rename = "merchant")]
    pub merchant_payment_information: SamsungPayMerchantPaymentInformation,
    /// Field containing the payment amount
    pub amount: SamsungPayAmountDetails,
    /// Payment protocol type
    pub protocol: SamsungPayProtocolType,
    /// List of supported card brands
    pub allowed_brands: Vec<String>,
    /// Is billing address required to be collected from wallet
    pub billing_address_required: bool,
    /// Is shipping address required to be collected from wallet
    pub shipping_address_required: bool,
}

#[derive(Debug, Clone, Eq, PartialEq, serde::Serialize, ToSchema)]
#[serde(rename_all = "SCREAMING_SNAKE_CASE")]
pub enum SamsungPayProtocolType {
    Protocol3ds,
}

#[derive(Debug, Clone, Eq, PartialEq, serde::Serialize, ToSchema)]
#[serde(rename_all = "lowercase")]
pub struct SamsungPayMerchantPaymentInformation {
    /// Merchant name, this will be displayed on the Samsung Pay screen
    pub name: String,
    /// Merchant domain that process payments, required for web payments
    pub url: Option<String>,
    /// Merchant country code
    #[schema(value_type = CountryAlpha2, example = "US")]
    pub country_code: api_enums::CountryAlpha2,
}

#[derive(Debug, Clone, Eq, PartialEq, serde::Serialize, ToSchema)]
#[serde(rename_all = "lowercase")]
pub struct SamsungPayAmountDetails {
    #[serde(rename = "option")]
    /// Amount format to be displayed
    pub amount_format: SamsungPayAmountFormat,
    /// The currency code
    #[schema(value_type = Currency, example = "USD")]
    pub currency_code: api_enums::Currency,
    /// The total amount of the transaction
    #[serde(rename = "total")]
    #[schema(value_type = String, example = "38.02")]
    pub total_amount: StringMajorUnit,
}

#[derive(Debug, Clone, Eq, PartialEq, serde::Serialize, ToSchema)]
#[serde(rename_all = "SCREAMING_SNAKE_CASE")]
pub enum SamsungPayAmountFormat {
    /// Display the total amount only
    FormatTotalPriceOnly,
    /// Display "Total (Estimated amount)" and total amount
    FormatTotalEstimatedAmount,
}

#[derive(Debug, Clone, Eq, PartialEq, serde::Serialize, ToSchema)]
#[serde(rename_all = "lowercase")]
pub struct GpayShippingAddressParameters {
    /// Is shipping phone number required
    pub phone_number_required: bool,
}

#[derive(Debug, Clone, Eq, PartialEq, serde::Serialize, ToSchema)]
#[serde(rename_all = "lowercase")]
pub struct KlarnaSessionTokenResponse {
    /// The session token for Klarna
    pub session_token: String,
    /// The identifier for the session
    pub session_id: String,
}

#[derive(Debug, Clone, Eq, PartialEq, serde::Serialize, ToSchema)]
#[serde(rename_all = "lowercase")]
pub struct PaypalSessionTokenResponse {
    /// Name of the connector
    pub connector: String,
    /// The session token for PayPal
    pub session_token: String,
    /// The next action for the sdk (ex: calling confirm or sync call)
    pub sdk_next_action: SdkNextAction,
}

#[derive(Debug, Clone, Eq, PartialEq, serde::Serialize, ToSchema)]
#[serde(rename_all = "lowercase")]
pub struct OpenBankingSessionToken {
    /// The session token for OpenBanking Connectors
    pub open_banking_session_token: String,
}

#[derive(Debug, Clone, Eq, PartialEq, serde::Serialize, ToSchema)]
#[serde(rename_all = "lowercase")]
pub struct ApplepaySessionTokenResponse {
    /// Session object for Apple Pay
    /// The session_token_data will be null for iOS devices because the Apple Pay session call is skipped, as there is no web domain involved
    #[serde(skip_serializing_if = "Option::is_none")]
    pub session_token_data: Option<ApplePaySessionResponse>,
    /// Payment request object for Apple Pay
    pub payment_request_data: Option<ApplePayPaymentRequest>,
    /// The session token is w.r.t this connector
    pub connector: String,
    /// Identifier for the delayed session response
    pub delayed_session_token: bool,
    /// The next action for the sdk (ex: calling confirm or sync call)
    pub sdk_next_action: SdkNextAction,
    /// The connector transaction id
    pub connector_reference_id: Option<String>,
    /// The public key id is to invoke third party sdk
    pub connector_sdk_public_key: Option<String>,
    /// The connector merchant id
    pub connector_merchant_id: Option<String>,
}

#[derive(Debug, Eq, PartialEq, serde::Serialize, Clone, ToSchema)]
pub struct SdkNextAction {
    /// The type of next action
    pub next_action: NextActionCall,
}

#[derive(Debug, Eq, PartialEq, serde::Serialize, serde::Deserialize, Clone, ToSchema)]
#[serde(rename_all = "snake_case")]
pub enum NextActionCall {
    /// The next action call is Post Session Tokens
    PostSessionTokens,
    /// The next action call is confirm
    Confirm,
    /// The next action call is sync
    Sync,
    /// The next action call is Complete Authorize
    CompleteAuthorize,
}

#[derive(Debug, Clone, Eq, PartialEq, serde::Serialize, ToSchema)]
#[serde(untagged)]
pub enum ApplePaySessionResponse {
    ///  We get this session response, when third party sdk is involved
    ThirdPartySdk(ThirdPartySdkSessionResponse),
    ///  We get this session response, when there is no involvement of third party sdk
    /// This is the common response most of the times
    NoThirdPartySdk(NoThirdPartySdkSessionResponse),
    /// This is for the empty session response
    NoSessionResponse,
}

#[derive(Debug, Clone, Eq, PartialEq, serde::Serialize, ToSchema, serde::Deserialize)]
#[serde(rename_all(deserialize = "camelCase"))]
pub struct NoThirdPartySdkSessionResponse {
    /// Timestamp at which session is requested
    pub epoch_timestamp: u64,
    /// Timestamp at which session expires
    pub expires_at: u64,
    /// The identifier for the merchant session
    pub merchant_session_identifier: String,
    /// Apple pay generated unique ID (UUID) value
    pub nonce: String,
    /// The identifier for the merchant
    pub merchant_identifier: String,
    /// The domain name of the merchant which is registered in Apple Pay
    pub domain_name: String,
    /// The name to be displayed on Apple Pay button
    pub display_name: String,
    /// A string which represents the properties of a payment
    pub signature: String,
    /// The identifier for the operational analytics
    pub operational_analytics_identifier: String,
    /// The number of retries to get the session response
    pub retries: u8,
    /// The identifier for the connector transaction
    pub psp_id: String,
}

#[derive(Debug, Clone, Eq, PartialEq, serde::Serialize, ToSchema)]
pub struct ThirdPartySdkSessionResponse {
    pub secrets: SecretInfoToInitiateSdk,
}

#[derive(Debug, Clone, Eq, PartialEq, serde::Serialize, ToSchema, serde::Deserialize)]
pub struct SecretInfoToInitiateSdk {
    // Authorization secrets used by client to initiate sdk
    #[schema(value_type = String)]
    pub display: Secret<String>,
    // Authorization secrets used by client for payment
    #[schema(value_type = String)]
    pub payment: Secret<String>,
}

#[derive(Debug, Clone, Eq, PartialEq, serde::Serialize, ToSchema, serde::Deserialize)]
pub struct ApplePayPaymentRequest {
    /// The code for country
    #[schema(value_type = CountryAlpha2, example = "US")]
    pub country_code: api_enums::CountryAlpha2,
    /// The code for currency
    #[schema(value_type = Currency, example = "USD")]
    pub currency_code: api_enums::Currency,
    /// Represents the total for the payment.
    pub total: AmountInfo,
    /// The list of merchant capabilities(ex: whether capable of 3ds or no-3ds)
    pub merchant_capabilities: Option<Vec<String>>,
    /// The list of supported networks
    pub supported_networks: Option<Vec<String>>,
    pub merchant_identifier: Option<String>,
    /// The required billing contact fields for connector
    #[serde(skip_serializing_if = "Option::is_none")]
    pub required_billing_contact_fields: Option<ApplePayBillingContactFields>,
    #[serde(skip_serializing_if = "Option::is_none")]
    /// The required shipping contacht fields for connector
    pub required_shipping_contact_fields: Option<ApplePayShippingContactFields>,
    /// Recurring payment request for apple pay Merchant Token
    #[serde(skip_serializing_if = "Option::is_none")]
    pub recurring_payment_request: Option<ApplePayRecurringPaymentRequest>,
}

#[derive(Debug, Clone, Eq, PartialEq, serde::Deserialize, serde::Serialize, ToSchema)]
pub struct ApplePayRecurringPaymentRequest {
    /// A description of the recurring payment that Apple Pay displays to the user in the payment sheet
    pub payment_description: String,
    /// The regular billing cycle for the recurring payment, including start and end dates, an interval, and an interval count
    pub regular_billing: ApplePayRegularBillingRequest,
    /// A localized billing agreement that the payment sheet displays to the user before the user authorizes the payment
    #[serde(skip_serializing_if = "Option::is_none")]
    pub billing_agreement: Option<String>,
    /// A URL to a web page where the user can update or delete the payment method for the recurring payment
    #[schema(value_type = String, example = "https://hyperswitch.io")]
    pub management_u_r_l: common_utils::types::Url,
}

#[derive(Debug, Clone, Eq, PartialEq, serde::Deserialize, serde::Serialize, ToSchema)]
pub struct ApplePayRegularBillingRequest {
    /// The amount of the recurring payment
    #[schema(value_type = String, example = "38.02")]
    pub amount: StringMajorUnit,
    /// The label that Apple Pay displays to the user in the payment sheet with the recurring details
    pub label: String,
    /// The time that the payment occurs as part of a successful transaction
    pub payment_timing: ApplePayPaymentTiming,
    /// The date of the first payment
    #[serde(skip_serializing_if = "Option::is_none")]
    #[serde(with = "common_utils::custom_serde::iso8601::option")]
    pub recurring_payment_start_date: Option<PrimitiveDateTime>,
    /// The date of the final payment
    #[serde(skip_serializing_if = "Option::is_none")]
    #[serde(with = "common_utils::custom_serde::iso8601::option")]
    pub recurring_payment_end_date: Option<PrimitiveDateTime>,
    /// The amount of time — in calendar units, such as day, month, or year — that represents a fraction of the total payment interval
    #[serde(skip_serializing_if = "Option::is_none")]
    pub recurring_payment_interval_unit: Option<RecurringPaymentIntervalUnit>,
    /// The number of interval units that make up the total payment interval
    #[serde(skip_serializing_if = "Option::is_none")]
    pub recurring_payment_interval_count: Option<i32>,
}

#[derive(Debug, Clone, Eq, PartialEq, serde::Deserialize, serde::Serialize, ToSchema)]
#[serde(rename_all = "snake_case")]
pub enum ApplePayPaymentTiming {
    /// A value that specifies that the payment occurs when the transaction is complete
    Immediate,
    /// A value that specifies that the payment occurs on a regular basis
    Recurring,
}

#[derive(Debug, Clone, Eq, PartialEq, serde::Serialize, ToSchema, serde::Deserialize)]
pub struct ApplePayBillingContactFields(pub Vec<ApplePayAddressParameters>);
#[derive(Debug, Clone, Eq, PartialEq, serde::Serialize, ToSchema, serde::Deserialize)]
pub struct ApplePayShippingContactFields(pub Vec<ApplePayAddressParameters>);

#[derive(Debug, Clone, Eq, PartialEq, serde::Serialize, ToSchema, serde::Deserialize)]
#[serde(rename_all = "camelCase")]
pub enum ApplePayAddressParameters {
    PostalAddress,
    Phone,
    Email,
}

#[derive(Debug, Clone, Eq, PartialEq, serde::Serialize, ToSchema, serde::Deserialize)]
pub struct AmountInfo {
    /// The label must be the name of the merchant.
    pub label: String,
    /// A value that indicates whether the line item(Ex: total, tax, discount, or grand total) is final or pending.
    #[serde(rename = "type")]
    pub total_type: Option<String>,
    /// The total amount for the payment in majot unit string (Ex: 38.02)
    #[schema(value_type = String, example = "38.02")]
    pub amount: StringMajorUnit,
}

#[derive(Debug, Clone, serde::Deserialize)]
#[serde(rename_all = "camelCase")]
pub struct ApplepayErrorResponse {
    pub status_code: String,
    pub status_message: String,
}

#[cfg(feature = "v1")]
#[derive(Default, Debug, serde::Serialize, Clone, ToSchema)]
pub struct PaymentsSessionResponse {
    /// The identifier for the payment
    #[schema(value_type = String)]
    pub payment_id: id_type::PaymentId,
    /// This is a token which expires after 15 minutes, used from the client to authenticate and create sessions from the SDK
    #[schema(value_type = String)]
    pub client_secret: Secret<String, pii::ClientSecret>,
    /// The list of session token object
    pub session_token: Vec<SessionToken>,
}

#[cfg(feature = "v2")]
#[derive(Debug, serde::Serialize, Clone, ToSchema)]
pub struct PaymentsSessionResponse {
    /// The identifier for the payment
    #[schema(value_type = String)]
    pub payment_id: id_type::GlobalPaymentId,
    /// The list of session token object
    pub session_token: Vec<SessionToken>,
}

#[derive(Default, Debug, serde::Deserialize, serde::Serialize, Clone, ToSchema)]
pub struct PaymentRetrieveBody {
    /// The identifier for the Merchant Account.
    #[schema(value_type = Option<String>)]
    pub merchant_id: Option<id_type::MerchantId>,
    /// Decider to enable or disable the connector call for retrieve request
    pub force_sync: Option<bool>,
    /// This is a token which expires after 15 minutes, used from the client to authenticate and create sessions from the SDK
    pub client_secret: Option<String>,
    /// If enabled provides list of captures linked to latest attempt
    pub expand_captures: Option<bool>,
    /// If enabled provides list of attempts linked to payment intent
    pub expand_attempts: Option<bool>,
}

#[derive(Default, Debug, serde::Deserialize, serde::Serialize, Clone, ToSchema)]
pub struct PaymentRetrieveBodyWithCredentials {
    /// The identifier for payment.
    pub payment_id: id_type::PaymentId,
    /// The identifier for the Merchant Account.
    #[schema(value_type = Option<String>)]
    pub merchant_id: Option<id_type::MerchantId>,
    /// Decider to enable or disable the connector call for retrieve request
    pub force_sync: Option<bool>,
    /// Merchant connector details used to make payments.
    pub merchant_connector_details: Option<admin::MerchantConnectorDetailsWrap>,
}

#[derive(Default, Debug, serde::Deserialize, serde::Serialize, Clone, ToSchema)]
pub struct PaymentsCompleteAuthorizeRequest {
    /// The unique identifier for the payment
    #[serde(skip_deserializing)]
    pub payment_id: id_type::PaymentId,
    /// The shipping address for the payment
    pub shipping: Option<Address>,
    /// Client Secret
    #[schema(value_type = String)]
    pub client_secret: Secret<String>,
}

#[derive(Default, Debug, serde::Deserialize, serde::Serialize, Clone, ToSchema)]
pub struct PaymentsCancelRequest {
    /// The identifier for the payment
    #[serde(skip)]
    pub payment_id: id_type::PaymentId,
    /// The reason for the payment cancel
    pub cancellation_reason: Option<String>,
    /// Merchant connector details used to make payments.
    #[schema(value_type = Option<MerchantConnectorDetailsWrap>, deprecated)]
    pub merchant_connector_details: Option<admin::MerchantConnectorDetailsWrap>,
}

#[derive(Default, Debug, serde::Serialize, serde::Deserialize, Clone, ToSchema)]
pub struct PaymentsIncrementalAuthorizationRequest {
    /// The identifier for the payment
    #[serde(skip)]
    pub payment_id: id_type::PaymentId,
    /// The total amount including previously authorized amount and additional amount
    #[schema(value_type = i64, example = 6540)]
    pub amount: MinorUnit,
    /// Reason for incremental authorization
    pub reason: Option<String>,
}

#[derive(Debug, serde::Serialize, serde::Deserialize, Clone, ToSchema)]
pub struct PaymentsExternalAuthenticationRequest {
    /// The identifier for the payment
    #[serde(skip)]
    pub payment_id: id_type::PaymentId,
    /// Client Secret
    #[schema(value_type = String)]
    pub client_secret: Secret<String>,
    /// SDK Information if request is from SDK
    pub sdk_information: Option<SdkInformation>,
    /// Device Channel indicating whether request is coming from App or Browser
    pub device_channel: DeviceChannel,
    /// Indicates if 3DS method data was successfully completed or not
    pub threeds_method_comp_ind: ThreeDsCompletionIndicator,
}

/// Indicates if 3DS method data was successfully completed or not
#[derive(Debug, serde::Serialize, serde::Deserialize, Clone, ToSchema)]
pub struct PaymentsManualUpdateRequest {
    /// The identifier for the payment
    #[serde(skip)]
    pub payment_id: id_type::PaymentId,
    /// The identifier for the payment attempt
    pub attempt_id: String,
    /// Merchant ID
    #[schema(value_type = String)]
    pub merchant_id: id_type::MerchantId,
    /// The status of the attempt
    pub attempt_status: Option<enums::AttemptStatus>,
    /// Error code of the connector
    pub error_code: Option<String>,
    /// Error message of the connector
    pub error_message: Option<String>,
    /// Error reason of the connector
    pub error_reason: Option<String>,
    /// A unique identifier for a payment provided by the connector
    pub connector_transaction_id: Option<String>,
}

#[derive(Debug, serde::Serialize, serde::Deserialize, Clone, ToSchema)]
pub struct PaymentsManualUpdateResponse {
    /// The identifier for the payment
    pub payment_id: id_type::PaymentId,
    /// The identifier for the payment attempt
    pub attempt_id: String,
    /// Merchant ID
    #[schema(value_type = String)]
    pub merchant_id: id_type::MerchantId,
    /// The status of the attempt
    pub attempt_status: enums::AttemptStatus,
    /// Error code of the connector
    pub error_code: Option<String>,
    /// Error message of the connector
    pub error_message: Option<String>,
    /// Error reason of the connector
    pub error_reason: Option<String>,
    /// A unique identifier for a payment provided by the connector
    pub connector_transaction_id: Option<String>,
}

#[derive(Debug, serde::Serialize, serde::Deserialize, Clone, ToSchema)]
pub enum ThreeDsCompletionIndicator {
    /// 3DS method successfully completed
    #[serde(rename = "Y")]
    Success,
    /// 3DS method was not successful
    #[serde(rename = "N")]
    Failure,
    /// 3DS method URL was unavailable
    #[serde(rename = "U")]
    NotAvailable,
}

/// Device Channel indicating whether request is coming from App or Browser
#[derive(Debug, serde::Serialize, serde::Deserialize, Clone, ToSchema, Eq, PartialEq)]
pub enum DeviceChannel {
    #[serde(rename = "APP")]
    App,
    #[serde(rename = "BRW")]
    Browser,
}

/// SDK Information if request is from SDK
#[derive(Default, Debug, serde::Serialize, serde::Deserialize, Clone, ToSchema)]
pub struct SdkInformation {
    /// Unique ID created on installations of the 3DS Requestor App on a Consumer Device
    pub sdk_app_id: String,
    /// JWE Object containing data encrypted by the SDK for the DS to decrypt
    pub sdk_enc_data: String,
    /// Public key component of the ephemeral key pair generated by the 3DS SDK
    pub sdk_ephem_pub_key: HashMap<String, String>,
    /// Unique transaction identifier assigned by the 3DS SDK
    pub sdk_trans_id: String,
    /// Identifies the vendor and version for the 3DS SDK that is integrated in a 3DS Requestor App
    pub sdk_reference_number: String,
    /// Indicates maximum amount of time in minutes
    pub sdk_max_timeout: u8,
    /// Indicates the type of 3DS SDK
    pub sdk_type: Option<SdkType>,
}

/// Enum representing the type of 3DS SDK.
#[derive(Serialize, Deserialize, Debug, Clone, ToSchema)]
pub enum SdkType {
    #[serde(rename = "01")]
    DefaultSdk,
    #[serde(rename = "02")]
    SplitSdk,
    #[serde(rename = "03")]
    LimitedSdk,
    #[serde(rename = "04")]
    BrowserSdk,
    #[serde(rename = "05")]
    ShellSdk,
}

#[cfg(feature = "v2")]
#[derive(Debug, serde::Serialize, serde::Deserialize, Clone, ToSchema)]
pub struct PaymentMethodsListRequest {}

#[cfg(feature = "v2")]
#[derive(Debug, serde::Serialize, ToSchema)]
pub struct PaymentMethodListResponseForPayments {
    /// The list of payment methods that are enabled for the business profile
    pub payment_methods_enabled: Vec<ResponsePaymentMethodTypesForPayments>,

    /// The list of payment methods that are saved by the given customer
    /// This field is only returned if the customer_id is provided in the request
    #[schema(value_type = Option<Vec<CustomerPaymentMethod>>)]
    pub customer_payment_methods: Option<Vec<payment_methods::CustomerPaymentMethod>>,
}

#[cfg(all(feature = "v2", feature = "payment_methods_v2"))]
#[derive(Debug, Clone, serde::Serialize, ToSchema, PartialEq)]
pub struct ResponsePaymentMethodTypesForPayments {
    /// The payment method type enabled
    #[schema(example = "pay_later", value_type = PaymentMethod)]
    pub payment_method_type: common_enums::PaymentMethod,

    /// The payment method subtype enabled
    #[schema(example = "klarna", value_type = PaymentMethodType)]
    pub payment_method_subtype: common_enums::PaymentMethodType,

    /// payment method subtype specific information
    #[serde(flatten)]
    #[schema(value_type = Option<PaymentMethodSubtypeSpecificData>)]
    pub extra_information: Option<payment_methods::PaymentMethodSubtypeSpecificData>,

    /// Required fields for the payment_method_type.
    /// This is the union of all the required fields for the payment method type enabled in all the connectors.
    #[schema(value_type = Option<RequiredFieldInfo>)]
    pub required_fields: Option<Vec<payment_methods::RequiredFieldInfo>>,

    /// surcharge details for this payment method type if exists
    #[schema(value_type = Option<SurchargeDetailsResponse>)]
    pub surcharge_details: Option<payment_methods::SurchargeDetailsResponse>,
}

#[derive(Debug, serde::Serialize, serde::Deserialize, Clone, ToSchema)]
pub struct PaymentsExternalAuthenticationResponse {
    /// Indicates the transaction status
    #[serde(rename = "trans_status")]
    #[schema(value_type = TransactionStatus)]
    pub transaction_status: common_enums::TransactionStatus,
    /// Access Server URL to be used for challenge submission
    pub acs_url: Option<String>,
    /// Challenge request which should be sent to acs_url
    pub challenge_request: Option<String>,
    /// Unique identifier assigned by the EMVCo(Europay, Mastercard and Visa)
    pub acs_reference_number: Option<String>,
    /// Unique identifier assigned by the ACS to identify a single transaction
    pub acs_trans_id: Option<String>,
    /// Unique identifier assigned by the 3DS Server to identify a single transaction
    pub three_dsserver_trans_id: Option<String>,
    /// Contains the JWS object created by the ACS for the ARes(Authentication Response) message
    pub acs_signed_content: Option<String>,
    /// Three DS Requestor URL
    pub three_ds_requestor_url: String,
}

#[derive(Default, Debug, serde::Deserialize, serde::Serialize, Clone, ToSchema)]
pub struct PaymentsApproveRequest {
    /// The identifier for the payment
    #[serde(skip)]
    pub payment_id: id_type::PaymentId,
}

#[derive(Default, Debug, serde::Deserialize, serde::Serialize, Clone, ToSchema)]
pub struct PaymentsRejectRequest {
    /// The identifier for the payment
    #[serde(skip)]
    pub payment_id: id_type::PaymentId,
}

#[derive(Default, Debug, serde::Deserialize, serde::Serialize, Clone)]
pub struct PaymentsStartRequest {
    /// Unique identifier for the payment. This ensures idempotency for multiple payments
    /// that have been done by a single merchant. This field is auto generated and is returned in the API response.
    pub payment_id: id_type::PaymentId,
    /// The identifier for the Merchant Account.
    pub merchant_id: id_type::MerchantId,
    /// The identifier for the payment transaction
    pub attempt_id: String,
}

/// additional data that might be required by hyperswitch
#[cfg(feature = "v2")]
#[derive(Debug, Clone, serde::Deserialize, serde::Serialize, ToSchema)]
pub struct FeatureMetadata {
    /// Redirection response coming in request as metadata field only for redirection scenarios
    #[schema(value_type = Option<RedirectResponse>)]
    pub redirect_response: Option<RedirectResponse>,
    /// Additional tags to be used for global search
    #[schema(value_type = Option<Vec<String>>)]
    pub search_tags: Option<Vec<HashedString<WithType>>>,
    /// Recurring payment details required for apple pay Merchant Token
    pub apple_pay_recurring_details: Option<ApplePayRecurringDetails>,
    /// revenue recovery data for payment intent
    pub payment_revenue_recovery_metadata: Option<PaymentRevenueRecoveryMetadata>,
}

/// additional data that might be required by hyperswitch
#[cfg(feature = "v1")]
#[derive(Debug, Clone, serde::Deserialize, serde::Serialize, ToSchema)]
pub struct FeatureMetadata {
    /// Redirection response coming in request as metadata field only for redirection scenarios
    #[schema(value_type = Option<RedirectResponse>)]
    pub redirect_response: Option<RedirectResponse>,
    /// Additional tags to be used for global search
    #[schema(value_type = Option<Vec<String>>)]
    pub search_tags: Option<Vec<HashedString<WithType>>>,
    /// Recurring payment details required for apple pay Merchant Token
    pub apple_pay_recurring_details: Option<ApplePayRecurringDetails>,
}

#[derive(Debug, Clone, serde::Deserialize, serde::Serialize, ToSchema)]
pub struct ApplePayRecurringDetails {
    /// A description of the recurring payment that Apple Pay displays to the user in the payment sheet
    pub payment_description: String,
    /// The regular billing cycle for the recurring payment, including start and end dates, an interval, and an interval count
    pub regular_billing: ApplePayRegularBillingDetails,
    /// A localized billing agreement that the payment sheet displays to the user before the user authorizes the payment
    pub billing_agreement: Option<String>,
    /// A URL to a web page where the user can update or delete the payment method for the recurring payment
    #[schema(value_type = String, example = "https://hyperswitch.io")]
    pub management_url: common_utils::types::Url,
}

#[derive(Debug, Clone, serde::Deserialize, serde::Serialize, ToSchema)]
pub struct ApplePayRegularBillingDetails {
    /// The label that Apple Pay displays to the user in the payment sheet with the recurring details
    pub label: String,
    /// The date of the first payment
    #[schema(example = "2023-09-10T23:59:59Z")]
    #[serde(default, with = "common_utils::custom_serde::iso8601::option")]
    pub recurring_payment_start_date: Option<PrimitiveDateTime>,
    /// The date of the final payment
    #[schema(example = "2023-09-10T23:59:59Z")]
    #[serde(default, with = "common_utils::custom_serde::iso8601::option")]
    pub recurring_payment_end_date: Option<PrimitiveDateTime>,
    /// The amount of time — in calendar units, such as day, month, or year — that represents a fraction of the total payment interval
    pub recurring_payment_interval_unit: Option<RecurringPaymentIntervalUnit>,
    /// The number of interval units that make up the total payment interval
    pub recurring_payment_interval_count: Option<i32>,
}

#[derive(Debug, Clone, Eq, PartialEq, serde::Deserialize, serde::Serialize, ToSchema)]
#[serde(rename_all = "snake_case")]
pub enum RecurringPaymentIntervalUnit {
    Year,
    Month,
    Day,
    Hour,
    Minute,
}

///frm message is an object sent inside the payments response...when frm is invoked, its value is Some(...), else its None
#[derive(Clone, Debug, serde::Deserialize, serde::Serialize, PartialEq, ToSchema)]
pub struct FrmMessage {
    pub frm_name: String,
    pub frm_transaction_id: Option<String>,
    pub frm_transaction_type: Option<String>,
    pub frm_status: Option<String>,
    pub frm_score: Option<i32>,
    pub frm_reason: Option<serde_json::Value>,
    pub frm_error: Option<String>,
}

#[cfg(feature = "v2")]
mod payment_id_type {
    use std::{borrow::Cow, fmt};

    use serde::{
        de::{self, Visitor},
        Deserializer,
    };

    use super::PaymentIdType;

    struct PaymentIdVisitor;
    struct OptionalPaymentIdVisitor;

    impl Visitor<'_> for PaymentIdVisitor {
        type Value = PaymentIdType;

        fn expecting(&self, formatter: &mut fmt::Formatter<'_>) -> fmt::Result {
            formatter.write_str("payment id")
        }

        fn visit_str<E>(self, value: &str) -> Result<Self::Value, E>
        where
            E: de::Error,
        {
            common_utils::id_type::GlobalPaymentId::try_from(Cow::Owned(value.to_string()))
                .map_err(de::Error::custom)
                .map(PaymentIdType::PaymentIntentId)
        }
    }

    impl<'de> Visitor<'de> for OptionalPaymentIdVisitor {
        type Value = Option<PaymentIdType>;

        fn expecting(&self, formatter: &mut fmt::Formatter<'_>) -> fmt::Result {
            formatter.write_str("payment id")
        }

        fn visit_some<D>(self, deserializer: D) -> Result<Self::Value, D::Error>
        where
            D: Deserializer<'de>,
        {
            deserializer.deserialize_any(PaymentIdVisitor).map(Some)
        }

        fn visit_none<E>(self) -> Result<Self::Value, E>
        where
            E: de::Error,
        {
            Ok(None)
        }

        fn visit_unit<E>(self) -> Result<Self::Value, E>
        where
            E: de::Error,
        {
            Ok(None)
        }
    }

    #[allow(dead_code)]
    pub(crate) fn deserialize<'a, D>(deserializer: D) -> Result<PaymentIdType, D::Error>
    where
        D: Deserializer<'a>,
    {
        deserializer.deserialize_any(PaymentIdVisitor)
    }

    pub(crate) fn deserialize_option<'a, D>(
        deserializer: D,
    ) -> Result<Option<PaymentIdType>, D::Error>
    where
        D: Deserializer<'a>,
    {
        deserializer.deserialize_option(OptionalPaymentIdVisitor)
    }
}

#[cfg(feature = "v1")]
mod payment_id_type {
    use std::{borrow::Cow, fmt};

    use serde::{
        de::{self, Visitor},
        Deserializer,
    };

    use super::PaymentIdType;

    struct PaymentIdVisitor;
    struct OptionalPaymentIdVisitor;

    impl Visitor<'_> for PaymentIdVisitor {
        type Value = PaymentIdType;

        fn expecting(&self, formatter: &mut fmt::Formatter<'_>) -> fmt::Result {
            formatter.write_str("payment id")
        }

        fn visit_str<E>(self, value: &str) -> Result<Self::Value, E>
        where
            E: de::Error,
        {
            common_utils::id_type::PaymentId::try_from(Cow::Owned(value.to_string()))
                .map_err(de::Error::custom)
                .map(PaymentIdType::PaymentIntentId)
        }
    }

    impl<'de> Visitor<'de> for OptionalPaymentIdVisitor {
        type Value = Option<PaymentIdType>;

        fn expecting(&self, formatter: &mut fmt::Formatter<'_>) -> fmt::Result {
            formatter.write_str("payment id")
        }

        fn visit_some<D>(self, deserializer: D) -> Result<Self::Value, D::Error>
        where
            D: Deserializer<'de>,
        {
            deserializer.deserialize_any(PaymentIdVisitor).map(Some)
        }

        fn visit_none<E>(self) -> Result<Self::Value, E>
        where
            E: de::Error,
        {
            Ok(None)
        }

        fn visit_unit<E>(self) -> Result<Self::Value, E>
        where
            E: de::Error,
        {
            Ok(None)
        }
    }

    #[allow(dead_code)]
    pub(crate) fn deserialize<'a, D>(deserializer: D) -> Result<PaymentIdType, D::Error>
    where
        D: Deserializer<'a>,
    {
        deserializer.deserialize_any(PaymentIdVisitor)
    }

    pub(crate) fn deserialize_option<'a, D>(
        deserializer: D,
    ) -> Result<Option<PaymentIdType>, D::Error>
    where
        D: Deserializer<'a>,
    {
        deserializer.deserialize_option(OptionalPaymentIdVisitor)
    }
}

pub mod amount {
    use serde::de;

    use super::Amount;
    struct AmountVisitor;
    struct OptionalAmountVisitor;
    use crate::payments::MinorUnit;

    // This is defined to provide guarded deserialization of amount
    // which itself handles zero and non-zero values internally
    impl de::Visitor<'_> for AmountVisitor {
        type Value = Amount;

        fn expecting(&self, formatter: &mut std::fmt::Formatter<'_>) -> std::fmt::Result {
            write!(formatter, "amount as integer")
        }

        fn visit_u64<E>(self, v: u64) -> Result<Self::Value, E>
        where
            E: de::Error,
        {
            let v = i64::try_from(v).map_err(|_| {
                E::custom(format!(
                    "invalid value `{v}`, expected an integer between 0 and {}",
                    i64::MAX
                ))
            })?;
            self.visit_i64(v)
        }

        fn visit_i64<E>(self, v: i64) -> Result<Self::Value, E>
        where
            E: de::Error,
        {
            if v.is_negative() {
                return Err(E::custom(format!(
                    "invalid value `{v}`, expected a positive integer"
                )));
            }
            Ok(Amount::from(MinorUnit::new(v)))
        }
    }

    impl<'de> de::Visitor<'de> for OptionalAmountVisitor {
        type Value = Option<Amount>;

        fn expecting(&self, formatter: &mut std::fmt::Formatter<'_>) -> std::fmt::Result {
            write!(formatter, "option of amount (as integer)")
        }

        fn visit_some<D>(self, deserializer: D) -> Result<Self::Value, D::Error>
        where
            D: serde::Deserializer<'de>,
        {
            deserializer.deserialize_i64(AmountVisitor).map(Some)
        }

        fn visit_none<E>(self) -> Result<Self::Value, E>
        where
            E: de::Error,
        {
            Ok(None)
        }
    }

    #[allow(dead_code)]
    pub(crate) fn deserialize<'de, D>(deserializer: D) -> Result<Amount, D::Error>
    where
        D: de::Deserializer<'de>,
    {
        deserializer.deserialize_any(AmountVisitor)
    }
    pub(crate) fn deserialize_option<'de, D>(deserializer: D) -> Result<Option<Amount>, D::Error>
    where
        D: de::Deserializer<'de>,
    {
        deserializer.deserialize_option(OptionalAmountVisitor)
    }
}

#[cfg(test)]
mod tests {
    #![allow(clippy::unwrap_used)]
    use super::*;

    #[test]
    fn test_mandate_type() {
        let mandate_type = MandateType::default();
        assert_eq!(
            serde_json::to_string(&mandate_type).unwrap(),
            r#"{"multi_use":null}"#
        )
    }
}

#[derive(Default, Debug, serde::Deserialize, Clone, ToSchema, serde::Serialize)]
pub struct RetrievePaymentLinkRequest {
    /// It's a token used for client side verification.
    pub client_secret: Option<String>,
}

#[derive(Clone, Debug, serde::Serialize, PartialEq, ToSchema)]
pub struct PaymentLinkResponse {
    /// URL for rendering the open payment link
    pub link: String,
    /// URL for rendering the secure payment link
    pub secure_link: Option<String>,
    /// Identifier for the payment link
    pub payment_link_id: String,
}

#[derive(Clone, Debug, serde::Serialize, ToSchema)]
pub struct RetrievePaymentLinkResponse {
    /// Identifier for Payment Link
    pub payment_link_id: String,
    /// Identifier for Merchant
    #[schema(value_type = String)]
    pub merchant_id: id_type::MerchantId,
    /// Open payment link (without any security checks and listing SPMs)
    pub link_to_pay: String,
    /// The payment amount. Amount for the payment in the lowest denomination of the currency
    #[schema(value_type = i64, example = 6540)]
    pub amount: MinorUnit,
    /// Date and time of Payment Link creation
    #[serde(with = "common_utils::custom_serde::iso8601")]
    pub created_at: PrimitiveDateTime,
    /// Date and time of Expiration for Payment Link
    #[serde(with = "common_utils::custom_serde::iso8601::option")]
    pub expiry: Option<PrimitiveDateTime>,
    /// Description for Payment Link
    pub description: Option<String>,
    /// Status Of the Payment Link
    pub status: PaymentLinkStatus,
    #[schema(value_type = Option<Currency>)]
    pub currency: Option<api_enums::Currency>,
    /// Secure payment link (with security checks and listing saved payment methods)
    pub secure_link: Option<String>,
}

#[derive(Clone, Debug, serde::Deserialize, ToSchema, serde::Serialize)]
pub struct PaymentLinkInitiateRequest {
    #[schema(value_type = String)]
    pub merchant_id: id_type::MerchantId,
    #[schema(value_type = String)]
    pub payment_id: id_type::PaymentId,
}

#[derive(Debug, serde::Serialize)]
#[serde(untagged)]
pub enum PaymentLinkData {
    PaymentLinkDetails(Box<PaymentLinkDetails>),
    PaymentLinkStatusDetails(Box<PaymentLinkStatusDetails>),
}

#[derive(Debug, serde::Serialize, Clone)]
pub struct PaymentLinkDetails {
    pub amount: StringMajorUnit,
    pub currency: api_enums::Currency,
    pub pub_key: String,
    pub client_secret: String,
    pub payment_id: id_type::PaymentId,
    #[serde(with = "common_utils::custom_serde::iso8601")]
    pub session_expiry: PrimitiveDateTime,
    pub merchant_logo: String,
    pub return_url: String,
    pub merchant_name: String,
    pub order_details: Option<Vec<OrderDetailsWithStringAmount>>,
    pub max_items_visible_after_collapse: i8,
    pub theme: String,
    pub merchant_description: Option<String>,
    pub sdk_layout: String,
    pub display_sdk_only: bool,
    pub hide_card_nickname_field: bool,
    pub show_card_form_by_default: bool,
    pub locale: Option<String>,
    pub transaction_details: Option<Vec<admin::PaymentLinkTransactionDetails>>,
    pub background_image: Option<admin::PaymentLinkBackgroundImageConfig>,
    pub details_layout: Option<api_enums::PaymentLinkDetailsLayout>,
    pub branding_visibility: Option<bool>,
    pub payment_button_text: Option<String>,
    pub skip_status_screen: Option<bool>,
    pub custom_message_for_card_terms: Option<String>,
    pub payment_button_colour: Option<String>,
    pub payment_button_text_colour: Option<String>,
    pub background_colour: Option<String>,
    pub sdk_ui_rules: Option<HashMap<String, HashMap<String, String>>>,
    pub payment_link_ui_rules: Option<HashMap<String, HashMap<String, String>>>,
}

#[derive(Debug, serde::Serialize, Clone)]
pub struct SecurePaymentLinkDetails {
    pub enabled_saved_payment_method: bool,
    pub hide_card_nickname_field: bool,
    pub show_card_form_by_default: bool,
    #[serde(flatten)]
    pub payment_link_details: PaymentLinkDetails,
    pub payment_button_text: Option<String>,
    pub skip_status_screen: Option<bool>,
    pub custom_message_for_card_terms: Option<String>,
    pub payment_button_colour: Option<String>,
    pub payment_button_text_colour: Option<String>,
    pub background_colour: Option<String>,
    pub sdk_ui_rules: Option<HashMap<String, HashMap<String, String>>>,
    pub payment_link_ui_rules: Option<HashMap<String, HashMap<String, String>>>,
}

#[derive(Debug, serde::Serialize)]
pub struct PaymentLinkStatusDetails {
    pub amount: StringMajorUnit,
    pub currency: api_enums::Currency,
    pub payment_id: id_type::PaymentId,
    pub merchant_logo: String,
    pub merchant_name: String,
    #[serde(with = "common_utils::custom_serde::iso8601")]
    pub created: PrimitiveDateTime,
    pub status: PaymentLinkStatusWrap,
    pub error_code: Option<String>,
    pub error_message: Option<String>,
    pub redirect: bool,
    pub theme: String,
    pub return_url: String,
    pub locale: Option<String>,
    pub transaction_details: Option<Vec<admin::PaymentLinkTransactionDetails>>,
    pub unified_code: Option<String>,
    pub unified_message: Option<String>,
}

#[derive(Clone, Debug, serde::Deserialize, ToSchema, serde::Serialize)]
#[serde(deny_unknown_fields)]
pub struct PaymentLinkListConstraints {
    /// limit on the number of objects to return
    pub limit: Option<i64>,

    /// The time at which payment link is created
    #[schema(example = "2022-09-10T10:11:12Z")]
    #[serde(default, with = "common_utils::custom_serde::iso8601::option")]
    pub created: Option<PrimitiveDateTime>,

    /// Time less than the payment link created time
    #[schema(example = "2022-09-10T10:11:12Z")]
    #[serde(
        default,
        with = "common_utils::custom_serde::iso8601::option",
        rename = "created.lt"
    )]
    pub created_lt: Option<PrimitiveDateTime>,

    /// Time greater than the payment link created time
    #[schema(example = "2022-09-10T10:11:12Z")]
    #[serde(
        default,
        with = "common_utils::custom_serde::iso8601::option",
        rename = "created.gt"
    )]
    pub created_gt: Option<PrimitiveDateTime>,

    /// Time less than or equals to the payment link created time
    #[schema(example = "2022-09-10T10:11:12Z")]
    #[serde(
        default,
        with = "common_utils::custom_serde::iso8601::option",
        rename = "created.lte"
    )]
    pub created_lte: Option<PrimitiveDateTime>,

    /// Time greater than or equals to the payment link created time
    #[schema(example = "2022-09-10T10:11:12Z")]
    #[serde(default, with = "common_utils::custom_serde::iso8601::option")]
    #[serde(rename = "created.gte")]
    pub created_gte: Option<PrimitiveDateTime>,
}

#[derive(Clone, Debug, serde::Serialize, ToSchema)]
pub struct PaymentLinkListResponse {
    /// The number of payment links included in the list
    pub size: usize,
    // The list of payment link response objects
    pub data: Vec<PaymentLinkResponse>,
}

/// Configure a custom payment link for the particular payment
#[derive(Clone, Debug, serde::Deserialize, serde::Serialize, PartialEq, ToSchema)]
pub struct PaymentCreatePaymentLinkConfig {
    #[serde(flatten)]
    #[schema(value_type = Option<PaymentLinkConfigRequest>)]
    /// Theme config for the particular payment
    pub theme_config: admin::PaymentLinkConfigRequest,
}

#[derive(Debug, Default, Eq, PartialEq, serde::Deserialize, serde::Serialize, Clone, ToSchema)]
pub struct OrderDetailsWithStringAmount {
    /// Name of the product that is being purchased
    #[schema(max_length = 255, example = "shirt")]
    pub product_name: String,
    /// The quantity of the product to be purchased
    #[schema(example = 1)]
    pub quantity: u16,
    /// the amount per quantity of product
    pub amount: StringMajorUnit,
    /// Product Image link
    pub product_img_link: Option<String>,
}

/// Status Of the Payment Link
#[derive(PartialEq, Debug, Clone, serde::Serialize, serde::Deserialize, ToSchema)]
#[serde(rename_all = "snake_case")]
pub enum PaymentLinkStatus {
    Active,
    Expired,
}

#[derive(PartialEq, Debug, Clone, serde::Serialize, serde::Deserialize, ToSchema)]
#[serde(rename_all = "snake_case")]
#[serde(untagged)]
pub enum PaymentLinkStatusWrap {
    PaymentLinkStatus(PaymentLinkStatus),
    IntentStatus(api_enums::IntentStatus),
}

#[derive(Debug, Default, serde::Deserialize, serde::Serialize, Clone, ToSchema)]
pub struct ExtendedCardInfoResponse {
    // Encrypted customer payment method data
    pub payload: String,
}

#[derive(Debug, Clone, Eq, PartialEq, serde::Serialize, ToSchema)]
pub struct ClickToPaySessionResponse {
    pub dpa_id: String,
    pub dpa_name: String,
    pub locale: String,
    pub card_brands: Vec<String>,
    pub acquirer_bin: String,
    pub acquirer_merchant_id: String,
    pub merchant_category_code: String,
    pub merchant_country_code: String,
    #[schema(value_type = String, example = "38.02")]
    pub transaction_amount: StringMajorUnit,
    #[schema(value_type = Currency)]
    pub transaction_currency_code: common_enums::Currency,
    #[schema(value_type = Option<String>, max_length = 255, example = "9123456789")]
    pub phone_number: Option<Secret<String>>,
    #[schema(max_length = 255, value_type = Option<String>, example = "johntest@test.com")]
    pub email: Option<Email>,
    pub phone_country_code: Option<String>,
}

#[cfg(feature = "v1")]
#[cfg(test)]
mod payments_request_api_contract {
    #![allow(clippy::unwrap_used)]
    #![allow(clippy::panic)]
    use std::str::FromStr;

    use super::*;

    #[test]
    fn test_successful_card_deser() {
        let payments_request = r#"
        {
            "amount": 6540,
            "currency": "USD",
            "payment_method": "card",
            "payment_method_data": {
                "card": {
                    "card_number": "4242424242424242",
                    "card_exp_month": "10",
                    "card_exp_year": "25",
                    "card_holder_name": "joseph Doe",
                    "card_cvc": "123"
                }
            }
        }
        "#;

        let expected_card_number_string = "4242424242424242";
        let expected_card_number = CardNumber::from_str(expected_card_number_string).unwrap();

        let payments_request = serde_json::from_str::<PaymentsRequest>(payments_request);
        assert!(payments_request.is_ok());

        if let Some(PaymentMethodData::Card(card_data)) = payments_request
            .unwrap()
            .payment_method_data
            .unwrap()
            .payment_method_data
        {
            assert_eq!(card_data.card_number, expected_card_number);
        } else {
            panic!("Received unexpected response")
        }
    }

    #[test]
    fn test_successful_payment_method_reward() {
        let payments_request = r#"
        {
            "amount": 6540,
            "currency": "USD",
            "payment_method": "reward",
            "payment_method_data": "reward",
            "payment_method_type": "evoucher"
        }
        "#;

        let payments_request = serde_json::from_str::<PaymentsRequest>(payments_request);
        assert!(payments_request.is_ok());
        assert_eq!(
            payments_request
                .unwrap()
                .payment_method_data
                .unwrap()
                .payment_method_data,
            Some(PaymentMethodData::Reward)
        );
    }

    #[test]
    fn test_payment_method_data_with_payment_method_billing() {
        let payments_request = r#"
        {
            "amount": 6540,
            "currency": "USD",
            "payment_method_data": {
                "billing": {
                    "address": {
                        "line1": "1467",
                        "line2": "Harrison Street",
                        "city": "San Fransico",
                        "state": "California",
                        "zip": "94122",
                        "country": "US",
                        "first_name": "Narayan",
                        "last_name": "Bhat"
                    }
                }
            }
        }
        "#;

        let payments_request = serde_json::from_str::<PaymentsRequest>(payments_request);
        assert!(payments_request.is_ok());
        assert!(payments_request
            .unwrap()
            .payment_method_data
            .unwrap()
            .billing
            .is_some());
    }
}

#[cfg(test)]
mod payments_response_api_contract {
    #![allow(clippy::unwrap_used)]
    use super::*;

    #[derive(Debug, serde::Serialize)]
    struct TestPaymentsResponse {
        #[serde(serialize_with = "serialize_payment_method_data_response")]
        payment_method_data: Option<PaymentMethodDataResponseWithBilling>,
    }

    #[test]
    fn test_reward_payment_response() {
        let payment_method_response_with_billing = PaymentMethodDataResponseWithBilling {
            payment_method_data: Some(PaymentMethodDataResponse::Reward {}),
            billing: None,
        };

        let payments_response = TestPaymentsResponse {
            payment_method_data: Some(payment_method_response_with_billing),
        };

        let expected_response = r#"{"payment_method_data":"reward"}"#;

        let stringified_payments_response = payments_response.encode_to_string_of_json();
        assert_eq!(stringified_payments_response.unwrap(), expected_response);
    }
}

/// Set of tests to extract billing details from payment method data
/// These are required for backwards compatibility
#[cfg(test)]
mod billing_from_payment_method_data {
    #![allow(clippy::unwrap_used)]
    use common_enums::CountryAlpha2;
    use masking::ExposeOptionInterface;

    use super::*;

    const TEST_COUNTRY: CountryAlpha2 = CountryAlpha2::US;
    const TEST_FIRST_NAME: &str = "John";
    const TEST_LAST_NAME: &str = "Wheat Dough";
    const TEST_FULL_NAME: &str = "John Wheat Dough";
    const TEST_FIRST_NAME_SINGLE: &str = "John";

    #[test]
    fn test_wallet_payment_method_data_paypal() {
        let test_email: Email = Email::try_from("example@example.com".to_string()).unwrap();

        let paypal_wallet_payment_method_data =
            PaymentMethodData::Wallet(WalletData::PaypalRedirect(PaypalRedirection {
                email: Some(test_email.clone()),
            }));

        let billing_address = paypal_wallet_payment_method_data
            .get_billing_address()
            .unwrap();

        assert_eq!(billing_address.email.unwrap(), test_email);

        assert!(billing_address.address.is_none());
        assert!(billing_address.phone.is_none());
    }

    #[test]
    fn test_bank_redirect_payment_method_data_eps() {
        let test_email = Email::try_from("example@example.com".to_string()).unwrap();
        let test_first_name = Secret::new(String::from("Chaser"));

        let bank_redirect_billing = BankRedirectBilling {
            billing_name: Some(test_first_name.clone()),
            email: Some(test_email.clone()),
        };

        let eps_bank_redirect_payment_method_data =
            PaymentMethodData::BankRedirect(BankRedirectData::Eps {
                billing_details: Some(bank_redirect_billing),
                bank_name: None,
                country: Some(TEST_COUNTRY),
            });

        let billing_address = eps_bank_redirect_payment_method_data
            .get_billing_address()
            .unwrap();

        let address_details = billing_address.address.unwrap();

        assert_eq!(billing_address.email.unwrap(), test_email);
        assert_eq!(address_details.country.unwrap(), TEST_COUNTRY);
        assert_eq!(address_details.first_name.unwrap(), test_first_name);
        assert!(billing_address.phone.is_none());
    }

    #[test]
    fn test_paylater_payment_method_data_klarna() {
        let test_email: Email = Email::try_from("example@example.com".to_string()).unwrap();

        let klarna_paylater_payment_method_data =
            PaymentMethodData::PayLater(PayLaterData::KlarnaRedirect {
                billing_email: Some(test_email.clone()),
                billing_country: Some(TEST_COUNTRY),
            });

        let billing_address = klarna_paylater_payment_method_data
            .get_billing_address()
            .unwrap();

        assert_eq!(billing_address.email.unwrap(), test_email);
        assert_eq!(
            billing_address.address.unwrap().country.unwrap(),
            TEST_COUNTRY
        );
        assert!(billing_address.phone.is_none());
    }

    #[test]
    fn test_bank_debit_payment_method_data_ach() {
        let test_email = Email::try_from("example@example.com".to_string()).unwrap();
        let test_first_name = Secret::new(String::from("Chaser"));

        let bank_redirect_billing = BankDebitBilling {
            name: Some(test_first_name.clone()),
            address: None,
            email: Some(test_email.clone()),
        };

        let ach_bank_debit_payment_method_data =
            PaymentMethodData::BankDebit(BankDebitData::AchBankDebit {
                billing_details: Some(bank_redirect_billing),
                account_number: Secret::new("1234".to_string()),
                routing_number: Secret::new("1235".to_string()),
                card_holder_name: None,
                bank_account_holder_name: None,
                bank_name: None,
                bank_type: None,
                bank_holder_type: None,
            });

        let billing_address = ach_bank_debit_payment_method_data
            .get_billing_address()
            .unwrap();

        let address_details = billing_address.address.unwrap();

        assert_eq!(billing_address.email.unwrap(), test_email);
        assert_eq!(address_details.first_name.unwrap(), test_first_name);
        assert!(billing_address.phone.is_none());
    }

    #[test]
    fn test_card_payment_method_data() {
        let card_payment_method_data = PaymentMethodData::Card(Card {
            card_holder_name: Some(Secret::new(TEST_FIRST_NAME_SINGLE.into())),
            ..Default::default()
        });

        let billing_address = card_payment_method_data.get_billing_address();

        let billing_address = billing_address.unwrap();

        assert_eq!(
            billing_address.address.unwrap().first_name.expose_option(),
            Some(TEST_FIRST_NAME_SINGLE.into())
        );
    }

    #[test]
    fn test_card_payment_method_data_empty() {
        let card_payment_method_data = PaymentMethodData::Card(Card::default());

        let billing_address = card_payment_method_data.get_billing_address();

        assert!(billing_address.is_none());
    }

    #[test]
    fn test_card_payment_method_data_full_name() {
        let card_payment_method_data = PaymentMethodData::Card(Card {
            card_holder_name: Some(Secret::new(TEST_FULL_NAME.into())),
            ..Default::default()
        });

        let billing_details = card_payment_method_data.get_billing_address().unwrap();
        let billing_address = billing_details.address.unwrap();

        assert_eq!(
            billing_address.first_name.expose_option(),
            Some(TEST_FIRST_NAME.into())
        );

        assert_eq!(
            billing_address.last_name.expose_option(),
            Some(TEST_LAST_NAME.into())
        );
    }

    #[test]
    fn test_card_payment_method_data_empty_string() {
        let card_payment_method_data = PaymentMethodData::Card(Card {
            card_holder_name: Some(Secret::new("".to_string())),
            ..Default::default()
        });

        let billing_details = card_payment_method_data.get_billing_address();

        assert!(billing_details.is_none());
    }
}

#[cfg(feature = "v2")]
#[derive(Debug, Clone, Serialize, Deserialize, ToSchema)]
pub struct PaymentRevenueRecoveryMetadata {
    /// Total number of billing connector + recovery retries for a payment intent.
    #[schema(value_type = u16,example = "1")]
    pub total_retry_count: u16,
    /// Flag for the payment connector's call
    pub payment_connector_transmission: PaymentConnectorTransmission,
    /// Billing Connector Id to update the invoices
    #[schema(value_type = String, example = "mca_1234567890")]
    pub billing_connector_id: id_type::MerchantConnectorAccountId,
    /// Payment Connector Id to retry the payments
    #[schema(value_type = String, example = "mca_1234567890")]
    pub active_attempt_payment_connector_id: id_type::MerchantConnectorAccountId,
    /// Billing Connector Payment Details
    #[schema(value_type = BillingConnectorPaymentDetails)]
    pub billing_connector_payment_details: BillingConnectorPaymentDetails,
    /// Payment Method Type
    #[schema(example = "pay_later", value_type = PaymentMethod)]
    pub payment_method_type: common_enums::PaymentMethod,
    /// PaymentMethod Subtype
    #[schema(example = "klarna", value_type = PaymentMethodType)]
    pub payment_method_subtype: common_enums::PaymentMethodType,
}
#[derive(Debug, Clone, Serialize, Deserialize, ToSchema)]
#[cfg(feature = "v2")]
pub struct BillingConnectorPaymentDetails {
    /// Payment Processor Token to process the Revenue Recovery Payment
    pub payment_processor_token: String,
    /// Billing Connector's Customer Id
    pub connector_customer_id: String,
}

// Serialize is required because the api event requires Serialize to be implemented
#[derive(Debug, serde::Serialize, serde::Deserialize, Clone, ToSchema)]
#[serde(deny_unknown_fields)]
#[cfg(feature = "v2")]
pub struct PaymentsAttemptRecordRequest {
    /// The amount details for the payment attempt.
    pub amount_details: PaymentAttemptAmountDetails,

    #[schema(value_type = AttemptStatus, example = "charged")]
    pub status: enums::AttemptStatus,

    /// The billing details of the payment attempt. This address will be used for invoicing.
    pub billing: Option<Address>,

    /// The shipping address for the payment attempt.
    pub shipping: Option<Address>,

    /// Error details provided by the billing processor.
    pub error: Option<RecordAttemptErrorDetails>,

    /// A description for the payment attempt.
    #[schema(example = "It's my first payment request", value_type = Option<String>)]
    pub description: Option<common_utils::types::Description>,

    /// A unique identifier for a payment provided by the connector.
    pub connector_transaction_id: Option<common_utils::types::ConnectorTransactionId>,

    /// The payment method type used for payment attempt.
    #[schema(value_type = PaymentMethod, example = "bank_transfer")]
    pub payment_method_type: api_enums::PaymentMethod,

    /// The name of the payment connector through which the payment attempt was made.
    #[schema(value_type = Option<Connector>, example = "stripe")]
    pub connector: Option<common_enums::connector_enums::Connector>,

    /// Billing connector id to update the invoices.
    #[schema(value_type = String, example = "mca_1234567890")]
    pub billing_connector_id: id_type::MerchantConnectorAccountId,

    /// Billing connector id to update the invoices.
    #[schema(value_type = String, example = "mca_1234567890")]
    pub payment_merchant_connector_id: Option<id_type::MerchantConnectorAccountId>,

    /// The payment method subtype to be used for the payment. This should match with the `payment_method_data` provided
    #[schema(value_type = PaymentMethodType, example = "apple_pay")]
    pub payment_method_subtype: api_enums::PaymentMethodType,

    /// The payment instrument data to be used for the payment attempt.
    pub payment_method_data: Option<PaymentMethodDataRequest>,

    /// Metadata is useful for storing additional, unstructured information on an object.
    #[schema(value_type = Option<Object>, example = r#"{ "udf1": "some-value", "udf2": "some-value" }"#)]
    pub metadata: Option<pii::SecretSerdeValue>,

    /// Additional data that might be required by hyperswitch based on the requested features by the merchants.
    pub feature_metadata: Option<PaymentAttemptFeatureMetadata>,

    /// The time at which payment attempt was created.
    #[schema(example = "2022-09-10T10:11:12Z")]
    #[serde(default, with = "common_utils::custom_serde::iso8601::option")]
    pub transaction_created_at: Option<PrimitiveDateTime>,

    /// payment method token at payment processor end.
    #[schema(value_type = String, example = "1234567890")]
    pub processor_payment_method_token: String,

    /// customer id at payment connector for which mandate is attached.
    #[schema(value_type = String, example = "cust_12345")]
    pub connector_customer_id: String,
}

/// Error details for the payment
#[cfg(feature = "v2")]
#[derive(Debug, serde::Serialize, serde::Deserialize, Clone, ToSchema)]
pub struct RecordAttemptErrorDetails {
    /// error code sent by billing connector.
    pub code: String,
    /// error message sent by billing connector.
    pub message: String,
}<|MERGE_RESOLUTION|>--- conflicted
+++ resolved
@@ -5175,8 +5175,6 @@
     /// The payment_method_id to be associated with the payment
     #[schema(value_type = Option<String>)]
     pub payment_method_id: Option<id_type::GlobalPaymentMethodId>,
-<<<<<<< HEAD
-=======
 }
 
 #[cfg(feature = "v2")]
@@ -5203,7 +5201,6 @@
 
     #[schema(value_type = String)]
     pub merchant_connector_id: id_type::MerchantConnectorAccountId,
->>>>>>> 5cdfe832
 }
 
 // This struct contains the union of fields in `PaymentsCreateIntentRequest` and
@@ -5447,11 +5444,7 @@
 
 /// Response for Payment Intent Confirm
 /// Few fields should be expandable, we need not return these in the normal response
-<<<<<<< HEAD
-/// But when explictly requested for expanded objects, these can be returned
-=======
 /// But when explicitly requested for expanded objects, these can be returned
->>>>>>> 5cdfe832
 /// For example
 /// shipping, billing, customer, payment_method
 #[cfg(feature = "v2")]
