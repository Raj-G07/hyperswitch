--- conflicted
+++ resolved
@@ -363,8 +363,4 @@
 api_key="API Key"
 
 [bluecode]
-<<<<<<< HEAD
-api_key="E-Order Token"
-=======
-api_key="EOrder Token"
->>>>>>> 4dea30ff
+api_key="EOrder Token"