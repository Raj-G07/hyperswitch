// impl api::PaymentIncrementalAuthorization for Helcim {}
// impl api::ConnectorCustomer for Helcim {}
// impl api::PaymentsPreProcessing for Helcim {}
// impl api::PaymentReject for Helcim {}
// impl api::PaymentApprove for Helcim {}
use common_utils::errors::CustomResult;
#[cfg(feature = "frm")]
use hyperswitch_domain_models::{
    router_flow_types::fraud_check::{Checkout, Fulfillment, RecordReturn, Sale, Transaction},
    router_request_types::fraud_check::{
        FraudCheckCheckoutData, FraudCheckFulfillmentData, FraudCheckRecordReturnData,
        FraudCheckSaleData, FraudCheckTransactionData,
    },
    router_response_types::fraud_check::FraudCheckResponseData,
};
#[cfg(feature = "payouts")]
use hyperswitch_domain_models::{
    router_flow_types::payouts::{
        PoCancel, PoCreate, PoEligibility, PoFulfill, PoQuote, PoRecipient, PoRecipientAccount,
        PoSync,
    },
    router_request_types::PayoutsData,
    router_response_types::PayoutsResponseData,
};
use hyperswitch_domain_models::{
    router_flow_types::{
        dispute::{Accept, Defend, Evidence},
        files::{Retrieve, Upload},
        mandate_revoke::MandateRevoke,
        payments::{
            Approve, AuthorizeSessionToken, CalculateTax, CompleteAuthorize,
            CreateConnectorCustomer, IncrementalAuthorization, PostProcessing, PostSessionTokens,
            PreProcessing, Reject, SdkSessionUpdate,
        },
        webhooks::VerifyWebhookSource,
        PostAuthenticate, PreAuthenticate,
    },
    router_request_types::{
        unified_authentication_service::{
            UasAuthenticationResponseData, UasPostAuthenticationRequestData,
            UasPreAuthenticationRequestData,
        },
        AcceptDisputeRequestData, AuthorizeSessionTokenData, CompleteAuthorizeData,
        ConnectorCustomerData, DefendDisputeRequestData, MandateRevokeRequestData,
        PaymentsApproveData, PaymentsIncrementalAuthorizationData, PaymentsPostProcessingData,
        PaymentsPostSessionTokensData, PaymentsPreProcessingData, PaymentsRejectData,
        PaymentsTaxCalculationData, RetrieveFileRequestData, SdkPaymentsSessionUpdateData,
        SubmitEvidenceRequestData, UploadFileRequestData, VerifyWebhookSourceRequestData,
    },
    router_response_types::{
        AcceptDisputeResponse, DefendDisputeResponse, MandateRevokeResponseData,
        PaymentsResponseData, RetrieveFileResponse, SubmitEvidenceResponse,
        TaxCalculationResponseData, UploadFileResponse, VerifyWebhookSourceResponseData,
    },
};
#[cfg(feature = "frm")]
use hyperswitch_interfaces::api::fraud_check::{
    FraudCheckCheckout, FraudCheckFulfillment, FraudCheckRecordReturn, FraudCheckSale,
    FraudCheckTransaction,
};
#[cfg(feature = "payouts")]
use hyperswitch_interfaces::api::payouts::{
    PayoutCancel, PayoutCreate, PayoutEligibility, PayoutFulfill, PayoutQuote, PayoutRecipient,
    PayoutRecipientAccount, PayoutSync,
};
use hyperswitch_interfaces::{
    api::{
        self,
        disputes::{AcceptDispute, DefendDispute, Dispute, SubmitEvidence},
        files::{FileUpload, RetrieveFile, UploadFile},
        payments::{
            ConnectorCustomer, PaymentApprove, PaymentAuthorizeSessionToken,
            PaymentIncrementalAuthorization, PaymentPostSessionTokens, PaymentReject,
            PaymentSessionUpdate, PaymentsCompleteAuthorize, PaymentsPostProcessing,
            PaymentsPreProcessing, TaxCalculation,
        },
        ConnectorIntegration, ConnectorMandateRevoke, ConnectorRedirectResponse,
        UasPostAuthentication, UasPreAuthentication, UnifiedAuthenticationService,
    },
    errors::ConnectorError,
};

macro_rules! default_imp_for_authorize_session_token {
    ($($path:ident::$connector:ident),*) => {
        $( impl PaymentAuthorizeSessionToken for $path::$connector {}
            impl
            ConnectorIntegration<
                AuthorizeSessionToken,
                AuthorizeSessionTokenData,
                PaymentsResponseData
        > for $path::$connector
        {}
    )*
    };
}

default_imp_for_authorize_session_token!(
    connectors::Airwallex,
    connectors::Amazonpay,
    connectors::Bambora,
    connectors::Bamboraapac,
    connectors::Billwerk,
    connectors::Bitpay,
    connectors::Boku,
    connectors::Cashtocode,
    connectors::Coinbase,
    connectors::Cryptopay,
    connectors::Deutschebank,
    connectors::Digitalvirgo,
    connectors::Dlocal,
    connectors::Elavon,
    connectors::Fiserv,
    connectors::Fiservemea,
    connectors::Fiuu,
    connectors::Forte,
    connectors::Globepay,
    connectors::Gocardless,
    connectors::Helcim,
    connectors::Inespay,
    connectors::Jpmorgan,
    connectors::Nomupay,
    connectors::Novalnet,
    connectors::Nexinets,
    connectors::Nexixpay,
    connectors::Payeezy,
    connectors::Payu,
    connectors::Powertranz,
    connectors::Prophetpay,
    connectors::Mollie,
    connectors::Multisafepay,
    connectors::Rapyd,
    connectors::Razorpay,
    connectors::Redsys,
    connectors::Shift4,
    connectors::Stax,
    connectors::Taxjar,
    connectors::UnifiedAuthenticationService,
    connectors::Volt,
    connectors::Thunes,
    connectors::Tsys,
    connectors::Worldline,
    connectors::Worldpay,
    connectors::Xendit,
    connectors::Zen,
    connectors::Zsl,
    connectors::CtpMastercard
);

macro_rules! default_imp_for_calculate_tax {
    ($($path:ident::$connector:ident),*) => {
        $( impl TaxCalculation for $path::$connector {}
            impl
            ConnectorIntegration<
                CalculateTax,
                PaymentsTaxCalculationData,
                TaxCalculationResponseData,
        > for $path::$connector
        {}
    )*
    };
}

default_imp_for_calculate_tax!(
    connectors::Airwallex,
    connectors::Amazonpay,
    connectors::Bambora,
    connectors::Bamboraapac,
    connectors::Billwerk,
    connectors::Bitpay,
    connectors::Boku,
    connectors::Cashtocode,
    connectors::Coinbase,
    connectors::Cryptopay,
    connectors::Deutschebank,
    connectors::Digitalvirgo,
    connectors::Dlocal,
    connectors::Elavon,
    connectors::Fiserv,
    connectors::Fiservemea,
    connectors::Fiuu,
    connectors::Forte,
    connectors::Globepay,
    connectors::Gocardless,
    connectors::Helcim,
    connectors::Inespay,
    connectors::Jpmorgan,
    connectors::Mollie,
    connectors::Multisafepay,
    connectors::Nexinets,
    connectors::Nexixpay,
    connectors::Nomupay,
    connectors::Novalnet,
    connectors::Payeezy,
    connectors::Payu,
    connectors::Powertranz,
    connectors::Prophetpay,
    connectors::Rapyd,
    connectors::Razorpay,
    connectors::Redsys,
    connectors::Shift4,
    connectors::Stax,
    connectors::Square,
    connectors::Thunes,
    connectors::Tsys,
    connectors::UnifiedAuthenticationService,
    connectors::Volt,
    connectors::Worldline,
    connectors::Worldpay,
    connectors::Xendit,
    connectors::Zen,
    connectors::Zsl,
    connectors::CtpMastercard
);

macro_rules! default_imp_for_session_update {
    ($($path:ident::$connector:ident),*) => {
        $( impl PaymentSessionUpdate for $path::$connector {}
            impl
            ConnectorIntegration<
                SdkSessionUpdate,
                SdkPaymentsSessionUpdateData,
                PaymentsResponseData,
        > for $path::$connector
        {}
    )*
    };
}

default_imp_for_session_update!(
    connectors::Airwallex,
    connectors::Amazonpay,
    connectors::Bambora,
    connectors::Bamboraapac,
    connectors::Billwerk,
    connectors::Bitpay,
    connectors::Boku,
    connectors::Cashtocode,
    connectors::Coinbase,
    connectors::Cryptopay,
    connectors::Digitalvirgo,
    connectors::Dlocal,
    connectors::Elavon,
    connectors::Fiserv,
    connectors::Fiservemea,
    connectors::Forte,
    connectors::Helcim,
    connectors::Inespay,
    connectors::Jpmorgan,
    connectors::Rapyd,
    connectors::Razorpay,
    connectors::Redsys,
    connectors::Shift4,
    connectors::Stax,
    connectors::Square,
    connectors::Taxjar,
    connectors::Mollie,
    connectors::Multisafepay,
    connectors::Nomupay,
    connectors::Novalnet,
    connectors::Nexinets,
    connectors::Nexixpay,
    connectors::Payeezy,
    connectors::Payu,
    connectors::UnifiedAuthenticationService,
    connectors::Fiuu,
    connectors::Globepay,
    connectors::Gocardless,
    connectors::Worldline,
    connectors::Worldpay,
    connectors::Xendit,
    connectors::Zen,
    connectors::Zsl,
    connectors::Powertranz,
    connectors::Prophetpay,
    connectors::Thunes,
    connectors::Tsys,
    connectors::Deutschebank,
    connectors::Volt,
    connectors::CtpMastercard
);

macro_rules! default_imp_for_post_session_tokens {
    ($($path:ident::$connector:ident),*) => {
        $( impl PaymentPostSessionTokens for $path::$connector {}
            impl
            ConnectorIntegration<
                PostSessionTokens,
                PaymentsPostSessionTokensData,
                PaymentsResponseData,
        > for $path::$connector
        {}
    )*
    };
}

default_imp_for_post_session_tokens!(
    connectors::Airwallex,
    connectors::Amazonpay,
    connectors::Bambora,
    connectors::Bamboraapac,
    connectors::Bitpay,
    connectors::Boku,
    connectors::Billwerk,
    connectors::Cashtocode,
    connectors::Coinbase,
    connectors::Cryptopay,
    connectors::Digitalvirgo,
    connectors::Dlocal,
    connectors::Elavon,
    connectors::Square,
    connectors::Fiserv,
    connectors::Fiservemea,
    connectors::Forte,
    connectors::Helcim,
    connectors::Inespay,
    connectors::Jpmorgan,
    connectors::Rapyd,
    connectors::Razorpay,
    connectors::Redsys,
    connectors::Shift4,
    connectors::Stax,
    connectors::Taxjar,
    connectors::Mollie,
    connectors::Multisafepay,
    connectors::Nomupay,
    connectors::Novalnet,
    connectors::Nexinets,
    connectors::Nexixpay,
    connectors::Payeezy,
    connectors::Payu,
    connectors::Fiuu,
    connectors::Globepay,
    connectors::Gocardless,
    connectors::Worldline,
    connectors::Worldpay,
    connectors::Xendit,
    connectors::Powertranz,
    connectors::Prophetpay,
    connectors::Thunes,
    connectors::Tsys,
    connectors::UnifiedAuthenticationService,
    connectors::Deutschebank,
    connectors::Volt,
    connectors::Zen,
    connectors::Zsl,
    connectors::CtpMastercard
);

use crate::connectors;
macro_rules! default_imp_for_complete_authorize {
    ($($path:ident::$connector:ident),*) => {
        $(
            impl PaymentsCompleteAuthorize for $path::$connector {}
            impl
            ConnectorIntegration<
            CompleteAuthorize,
            CompleteAuthorizeData,
            PaymentsResponseData,
        > for $path::$connector
        {}
    )*
    };
}

default_imp_for_complete_authorize!(
    connectors::Amazonpay,
    connectors::Bamboraapac,
    connectors::Billwerk,
    connectors::Bitpay,
    connectors::Boku,
    connectors::Cashtocode,
    connectors::Coinbase,
    connectors::Cryptopay,
    connectors::Dlocal,
    connectors::Elavon,
    connectors::Fiserv,
    connectors::Fiservemea,
    connectors::Fiuu,
    connectors::Forte,
    connectors::Globepay,
    connectors::Gocardless,
    connectors::Helcim,
    connectors::Inespay,
    connectors::Jpmorgan,
    connectors::Multisafepay,
    connectors::Nomupay,
    connectors::Novalnet,
    connectors::Nexinets,
    connectors::Payeezy,
    connectors::Payu,
    connectors::Rapyd,
    connectors::Razorpay,
    connectors::Redsys,
    connectors::Stax,
    connectors::Square,
    connectors::Taxjar,
    connectors::Thunes,
    connectors::Tsys,
    connectors::UnifiedAuthenticationService,
    connectors::Worldline,
    connectors::Volt,
    connectors::Xendit,
    connectors::Zen,
    connectors::Zsl,
    connectors::CtpMastercard
);

macro_rules! default_imp_for_incremental_authorization {
    ($($path:ident::$connector:ident),*) => {
        $(
            impl PaymentIncrementalAuthorization for $path::$connector {}
            impl
            ConnectorIntegration<
            IncrementalAuthorization,
            PaymentsIncrementalAuthorizationData,
            PaymentsResponseData,
        > for $path::$connector
        {}
    )*
    };
}

default_imp_for_incremental_authorization!(
    connectors::Airwallex,
    connectors::Amazonpay,
    connectors::Bambora,
    connectors::Bamboraapac,
    connectors::Billwerk,
    connectors::Bitpay,
    connectors::Boku,
    connectors::Cashtocode,
    connectors::Coinbase,
    connectors::Cryptopay,
    connectors::Deutschebank,
    connectors::Digitalvirgo,
    connectors::Dlocal,
    connectors::Elavon,
    connectors::Fiserv,
    connectors::Fiservemea,
    connectors::Fiuu,
    connectors::Forte,
    connectors::Globepay,
    connectors::Gocardless,
    connectors::Helcim,
    connectors::Inespay,
    connectors::Jpmorgan,
    connectors::Nomupay,
    connectors::Novalnet,
    connectors::Nexinets,
    connectors::Nexixpay,
    connectors::Payeezy,
    connectors::Payu,
    connectors::Powertranz,
    connectors::Prophetpay,
    connectors::Mollie,
    connectors::Multisafepay,
    connectors::Rapyd,
    connectors::Razorpay,
    connectors::Redsys,
    connectors::Shift4,
    connectors::Stax,
    connectors::Square,
    connectors::Taxjar,
    connectors::Thunes,
    connectors::Tsys,
    connectors::UnifiedAuthenticationService,
    connectors::Worldline,
    connectors::Worldpay,
    connectors::Volt,
    connectors::Xendit,
    connectors::Zen,
    connectors::Zsl,
    connectors::CtpMastercard
);

macro_rules! default_imp_for_create_customer {
    ($($path:ident::$connector:ident),*) => {
        $(
            impl ConnectorCustomer for $path::$connector {}
            impl
            ConnectorIntegration<
            CreateConnectorCustomer,
            ConnectorCustomerData,
            PaymentsResponseData,
        > for $path::$connector
        {}
    )*
    };
}

default_imp_for_create_customer!(
    connectors::Airwallex,
    connectors::Amazonpay,
    connectors::Bambora,
    connectors::Bamboraapac,
    connectors::Billwerk,
    connectors::Bitpay,
    connectors::Boku,
    connectors::Cashtocode,
    connectors::Coinbase,
    connectors::Cryptopay,
    connectors::Deutschebank,
    connectors::Digitalvirgo,
    connectors::Dlocal,
    connectors::Elavon,
    connectors::Fiserv,
    connectors::Fiservemea,
    connectors::Fiuu,
    connectors::Forte,
    connectors::Globepay,
    connectors::Helcim,
    connectors::Inespay,
    connectors::Jpmorgan,
    connectors::Mollie,
    connectors::Multisafepay,
    connectors::Nomupay,
    connectors::Novalnet,
    connectors::Nexinets,
    connectors::Nexixpay,
    connectors::Payeezy,
    connectors::Payu,
    connectors::Powertranz,
    connectors::Prophetpay,
    connectors::Rapyd,
    connectors::Razorpay,
    connectors::Redsys,
    connectors::Shift4,
    connectors::Square,
    connectors::Taxjar,
    connectors::Thunes,
    connectors::Tsys,
    connectors::UnifiedAuthenticationService,
    connectors::Worldline,
    connectors::Worldpay,
    connectors::Volt,
    connectors::Xendit,
    connectors::Zen,
    connectors::Zsl,
    connectors::CtpMastercard
);

macro_rules! default_imp_for_connector_redirect_response {
    ($($path:ident::$connector:ident),*) => {
        $(
            impl ConnectorRedirectResponse for $path::$connector {
                fn get_flow_type(
                    &self,
                    _query_params: &str,
                    _json_payload: Option<serde_json::Value>,
                    _action: common_enums::enums::PaymentAction
                ) -> CustomResult<common_enums::enums::CallConnectorAction, ConnectorError> {
                    Ok(common_enums::enums::CallConnectorAction::Trigger)
                }
            }
    )*
    };
}

default_imp_for_connector_redirect_response!(
    connectors::Amazonpay,
    connectors::Billwerk,
    connectors::Bitpay,
    connectors::Boku,
    connectors::Bamboraapac,
    connectors::Cashtocode,
    connectors::Coinbase,
    connectors::Cryptopay,
    connectors::Deutschebank,
    connectors::Dlocal,
    connectors::Elavon,
    connectors::Fiserv,
    connectors::Fiservemea,
    connectors::Fiuu,
    connectors::Forte,
    connectors::Globepay,
    connectors::Gocardless,
    connectors::Helcim,
    connectors::Inespay,
    connectors::Jpmorgan,
    connectors::Multisafepay,
    connectors::Nexinets,
    connectors::Nexixpay,
    connectors::Nomupay,
    connectors::Payeezy,
    connectors::Payu,
    connectors::Powertranz,
    connectors::Prophetpay,
    connectors::Rapyd,
    connectors::Razorpay,
    connectors::Redsys,
    connectors::Shift4,
    connectors::Stax,
    connectors::Square,
    connectors::Taxjar,
    connectors::Thunes,
    connectors::Tsys,
    connectors::UnifiedAuthenticationService,
    connectors::Worldline,
    connectors::Volt,
    connectors::Xendit,
    connectors::Zsl,
    connectors::CtpMastercard
);

macro_rules! default_imp_for_pre_processing_steps{
    ($($path:ident::$connector:ident),*)=> {
        $(
            impl PaymentsPreProcessing for $path::$connector {}
            impl
            ConnectorIntegration<
            PreProcessing,
            PaymentsPreProcessingData,
            PaymentsResponseData,
        > for $path::$connector
        {}
    )*
    };
}

default_imp_for_pre_processing_steps!(
    connectors::Amazonpay,
    connectors::Bambora,
    connectors::Bamboraapac,
    connectors::Billwerk,
    connectors::Bitpay,
    connectors::Boku,
    connectors::Cashtocode,
    connectors::Coinbase,
    connectors::Cryptopay,
    connectors::Deutschebank,
    connectors::Digitalvirgo,
    connectors::Dlocal,
    connectors::Elavon,
    connectors::Fiserv,
    connectors::Fiservemea,
    connectors::Fiuu,
    connectors::Forte,
    connectors::Globepay,
    connectors::Helcim,
    connectors::Inespay,
    connectors::Jpmorgan,
    connectors::Nomupay,
    connectors::Novalnet,
    connectors::Nexinets,
    connectors::Payeezy,
    connectors::Payu,
    connectors::Powertranz,
    connectors::Prophetpay,
    connectors::Mollie,
    connectors::Multisafepay,
    connectors::Rapyd,
    connectors::Razorpay,
    connectors::Redsys,
    connectors::Stax,
    connectors::Square,
    connectors::Taxjar,
    connectors::Thunes,
    connectors::Tsys,
    connectors::UnifiedAuthenticationService,
    connectors::Worldline,
    connectors::Worldpay,
    connectors::Volt,
    connectors::Xendit,
    connectors::Zen,
    connectors::Zsl,
    connectors::CtpMastercard
);

macro_rules! default_imp_for_post_processing_steps{
    ($($path:ident::$connector:ident),*)=> {
        $(
            impl PaymentsPostProcessing for $path::$connector {}
            impl
            ConnectorIntegration<
            PostProcessing,
            PaymentsPostProcessingData,
            PaymentsResponseData,
        > for $path::$connector
        {}
    )*
    };
}

default_imp_for_post_processing_steps!(
    connectors::Airwallex,
    connectors::Amazonpay,
    connectors::Bambora,
    connectors::Bamboraapac,
    connectors::Billwerk,
    connectors::Bitpay,
    connectors::Boku,
    connectors::Cashtocode,
    connectors::Coinbase,
    connectors::Cryptopay,
    connectors::Deutschebank,
    connectors::Digitalvirgo,
    connectors::Dlocal,
    connectors::Elavon,
    connectors::Fiserv,
    connectors::Fiservemea,
    connectors::Fiuu,
    connectors::Forte,
    connectors::Globepay,
    connectors::Gocardless,
    connectors::Helcim,
    connectors::Inespay,
    connectors::Jpmorgan,
    connectors::Nomupay,
    connectors::Novalnet,
    connectors::Nexinets,
    connectors::Nexixpay,
    connectors::Payeezy,
    connectors::Payu,
    connectors::Powertranz,
    connectors::Prophetpay,
    connectors::Mollie,
    connectors::Multisafepay,
    connectors::Rapyd,
    connectors::Razorpay,
    connectors::Redsys,
    connectors::Shift4,
    connectors::Stax,
    connectors::Square,
    connectors::Taxjar,
    connectors::Thunes,
    connectors::Tsys,
    connectors::UnifiedAuthenticationService,
    connectors::Worldline,
    connectors::Worldpay,
    connectors::Volt,
    connectors::Xendit,
    connectors::Zen,
    connectors::Zsl,
    connectors::CtpMastercard
);

macro_rules! default_imp_for_approve {
    ($($path:ident::$connector:ident),*) => {
        $(
            impl PaymentApprove for $path::$connector {}
            impl
            ConnectorIntegration<
            Approve,
            PaymentsApproveData,
            PaymentsResponseData,
        > for $path::$connector
        {}
    )*
    };
}

default_imp_for_approve!(
    connectors::Airwallex,
    connectors::Amazonpay,
    connectors::Bambora,
    connectors::Bamboraapac,
    connectors::Billwerk,
    connectors::Bitpay,
    connectors::Boku,
    connectors::Cashtocode,
    connectors::Coinbase,
    connectors::Cryptopay,
    connectors::Deutschebank,
    connectors::Digitalvirgo,
    connectors::Dlocal,
    connectors::Elavon,
    connectors::Fiserv,
    connectors::Fiservemea,
    connectors::Fiuu,
    connectors::Forte,
    connectors::Globepay,
    connectors::Gocardless,
    connectors::Helcim,
    connectors::Inespay,
    connectors::Jpmorgan,
    connectors::Nomupay,
    connectors::Novalnet,
    connectors::Nexinets,
    connectors::Nexixpay,
    connectors::Payeezy,
    connectors::Payu,
    connectors::Powertranz,
    connectors::Prophetpay,
    connectors::Mollie,
    connectors::Multisafepay,
    connectors::Rapyd,
    connectors::Razorpay,
    connectors::Redsys,
    connectors::Shift4,
    connectors::Stax,
    connectors::Square,
    connectors::Taxjar,
    connectors::Thunes,
    connectors::Tsys,
    connectors::UnifiedAuthenticationService,
    connectors::Worldline,
    connectors::Worldpay,
    connectors::Volt,
    connectors::Xendit,
    connectors::Zen,
    connectors::Zsl,
    connectors::CtpMastercard
);

macro_rules! default_imp_for_reject {
    ($($path:ident::$connector:ident),*) => {
        $(
            impl PaymentReject for $path::$connector {}
            impl
            ConnectorIntegration<
            Reject,
            PaymentsRejectData,
            PaymentsResponseData,
        > for $path::$connector
        {}
    )*
    };
}

default_imp_for_reject!(
    connectors::Airwallex,
    connectors::Amazonpay,
    connectors::Bambora,
    connectors::Bamboraapac,
    connectors::Billwerk,
    connectors::Bitpay,
    connectors::Boku,
    connectors::Cashtocode,
    connectors::Coinbase,
    connectors::Cryptopay,
    connectors::Deutschebank,
    connectors::Digitalvirgo,
    connectors::Dlocal,
    connectors::Elavon,
    connectors::Fiserv,
    connectors::Fiservemea,
    connectors::Fiuu,
    connectors::Forte,
    connectors::Globepay,
    connectors::Gocardless,
    connectors::Helcim,
    connectors::Inespay,
    connectors::Jpmorgan,
    connectors::Nomupay,
    connectors::Novalnet,
    connectors::Nexinets,
    connectors::Nexixpay,
    connectors::Payeezy,
    connectors::Payu,
    connectors::Powertranz,
    connectors::Prophetpay,
    connectors::Mollie,
    connectors::Multisafepay,
    connectors::Rapyd,
    connectors::Razorpay,
    connectors::Redsys,
    connectors::Shift4,
    connectors::Stax,
    connectors::Square,
    connectors::Taxjar,
    connectors::Thunes,
    connectors::Tsys,
    connectors::UnifiedAuthenticationService,
    connectors::Worldline,
    connectors::Worldpay,
    connectors::Volt,
    connectors::Xendit,
    connectors::Zen,
    connectors::Zsl,
    connectors::CtpMastercard
);

macro_rules! default_imp_for_webhook_source_verification {
    ($($path:ident::$connector:ident),*) => {
        $(
            impl api::ConnectorVerifyWebhookSource for $path::$connector {}
            impl
            ConnectorIntegration<
            VerifyWebhookSource,
            VerifyWebhookSourceRequestData,
            VerifyWebhookSourceResponseData,
        > for $path::$connector
        {}
    )*
    };
}

default_imp_for_webhook_source_verification!(
    connectors::Airwallex,
    connectors::Amazonpay,
    connectors::Bambora,
    connectors::Bamboraapac,
    connectors::Billwerk,
    connectors::Bitpay,
    connectors::Boku,
    connectors::Cashtocode,
    connectors::Coinbase,
    connectors::Cryptopay,
    connectors::Deutschebank,
    connectors::Digitalvirgo,
    connectors::Dlocal,
    connectors::Elavon,
    connectors::Fiserv,
    connectors::Fiservemea,
    connectors::Fiuu,
    connectors::Forte,
    connectors::Globepay,
    connectors::Gocardless,
    connectors::Helcim,
    connectors::Inespay,
    connectors::Jpmorgan,
    connectors::Nomupay,
    connectors::Novalnet,
    connectors::Nexinets,
    connectors::Nexixpay,
    connectors::Payeezy,
    connectors::Payu,
    connectors::Powertranz,
    connectors::Prophetpay,
    connectors::Mollie,
    connectors::Multisafepay,
    connectors::Rapyd,
    connectors::Razorpay,
    connectors::Redsys,
    connectors::Shift4,
    connectors::Stax,
    connectors::Square,
    connectors::Taxjar,
    connectors::Thunes,
    connectors::Tsys,
    connectors::UnifiedAuthenticationService,
    connectors::Worldline,
    connectors::Worldpay,
    connectors::Volt,
    connectors::Xendit,
    connectors::Zen,
    connectors::Zsl,
    connectors::CtpMastercard
);

macro_rules! default_imp_for_accept_dispute {
    ($($path:ident::$connector:ident),*) => {
        $(
            impl Dispute for $path::$connector {}
            impl AcceptDispute for $path::$connector {}
            impl
                ConnectorIntegration<
                Accept,
                AcceptDisputeRequestData,
                AcceptDisputeResponse,
            > for $path::$connector
            {}
    )*
    };
}

default_imp_for_accept_dispute!(
    connectors::Airwallex,
    connectors::Amazonpay,
    connectors::Bambora,
    connectors::Bamboraapac,
    connectors::Billwerk,
    connectors::Bitpay,
    connectors::Boku,
    connectors::Cashtocode,
    connectors::Coinbase,
    connectors::Cryptopay,
    connectors::Deutschebank,
    connectors::Digitalvirgo,
    connectors::Dlocal,
    connectors::Elavon,
    connectors::Fiserv,
    connectors::Fiservemea,
    connectors::Fiuu,
    connectors::Forte,
    connectors::Globepay,
    connectors::Gocardless,
    connectors::Helcim,
    connectors::Inespay,
    connectors::Jpmorgan,
    connectors::Nomupay,
    connectors::Novalnet,
    connectors::Nexinets,
    connectors::Nexixpay,
    connectors::Payeezy,
    connectors::Payu,
    connectors::Powertranz,
    connectors::Prophetpay,
    connectors::Mollie,
    connectors::Multisafepay,
    connectors::Rapyd,
    connectors::Razorpay,
    connectors::Redsys,
    connectors::Shift4,
    connectors::Stax,
    connectors::Square,
    connectors::Taxjar,
    connectors::Thunes,
    connectors::Tsys,
    connectors::UnifiedAuthenticationService,
    connectors::Worldline,
    connectors::Worldpay,
    connectors::Volt,
    connectors::Xendit,
    connectors::Zen,
    connectors::Zsl,
    connectors::CtpMastercard
);

macro_rules! default_imp_for_submit_evidence {
    ($($path:ident::$connector:ident),*) => {
        $(
            impl SubmitEvidence for $path::$connector {}
            impl
                ConnectorIntegration<
                Evidence,
                SubmitEvidenceRequestData,
                SubmitEvidenceResponse,
            > for $path::$connector
            {}
    )*
    };
}

default_imp_for_submit_evidence!(
    connectors::Airwallex,
    connectors::Amazonpay,
    connectors::Bambora,
    connectors::Bamboraapac,
    connectors::Billwerk,
    connectors::Bitpay,
    connectors::Boku,
    connectors::Cashtocode,
    connectors::Coinbase,
    connectors::Cryptopay,
    connectors::Deutschebank,
    connectors::Digitalvirgo,
    connectors::Dlocal,
    connectors::Elavon,
    connectors::Fiserv,
    connectors::Fiservemea,
    connectors::Fiuu,
    connectors::Forte,
    connectors::Globepay,
    connectors::Gocardless,
    connectors::Helcim,
    connectors::Inespay,
    connectors::Jpmorgan,
    connectors::Nomupay,
    connectors::Novalnet,
    connectors::Nexinets,
    connectors::Nexixpay,
    connectors::Payeezy,
    connectors::Payu,
    connectors::Powertranz,
    connectors::Prophetpay,
    connectors::Mollie,
    connectors::Multisafepay,
    connectors::Rapyd,
    connectors::Razorpay,
    connectors::Redsys,
    connectors::Shift4,
    connectors::Stax,
    connectors::Square,
    connectors::Taxjar,
    connectors::Thunes,
    connectors::Tsys,
    connectors::UnifiedAuthenticationService,
    connectors::Worldline,
    connectors::Worldpay,
    connectors::Volt,
    connectors::Xendit,
    connectors::Zen,
    connectors::Zsl,
    connectors::CtpMastercard
);

macro_rules! default_imp_for_defend_dispute {
    ($($path:ident::$connector:ident),*) => {
        $(
            impl DefendDispute for $path::$connector {}
            impl
                ConnectorIntegration<
                Defend,
                DefendDisputeRequestData,
                DefendDisputeResponse,
            > for $path::$connector
            {}
        )*
    };
}

default_imp_for_defend_dispute!(
    connectors::Airwallex,
    connectors::Amazonpay,
    connectors::Bambora,
    connectors::Bamboraapac,
    connectors::Billwerk,
    connectors::Bitpay,
    connectors::Boku,
    connectors::Cashtocode,
    connectors::Coinbase,
    connectors::Cryptopay,
    connectors::Deutschebank,
    connectors::Digitalvirgo,
    connectors::Dlocal,
    connectors::Elavon,
    connectors::Fiserv,
    connectors::Fiservemea,
    connectors::Fiuu,
    connectors::Forte,
    connectors::Globepay,
    connectors::Gocardless,
    connectors::Inespay,
    connectors::Jpmorgan,
    connectors::Helcim,
    connectors::Nomupay,
    connectors::Novalnet,
    connectors::Nexinets,
    connectors::Nexixpay,
    connectors::Payeezy,
    connectors::Payu,
    connectors::Powertranz,
    connectors::Prophetpay,
    connectors::Mollie,
    connectors::Multisafepay,
    connectors::Rapyd,
    connectors::Razorpay,
    connectors::Redsys,
    connectors::Shift4,
    connectors::Stax,
    connectors::Square,
    connectors::Taxjar,
    connectors::Thunes,
    connectors::Tsys,
    connectors::UnifiedAuthenticationService,
    connectors::Worldline,
    connectors::Worldpay,
    connectors::Volt,
    connectors::Xendit,
    connectors::Zen,
    connectors::Zsl,
    connectors::CtpMastercard
);

macro_rules! default_imp_for_file_upload {
    ($($path:ident::$connector:ident),*) => {
        $(
            impl FileUpload for $path::$connector {}
            impl UploadFile for $path::$connector {}
            impl
                ConnectorIntegration<
                Upload,
                UploadFileRequestData,
                UploadFileResponse,
            > for $path::$connector
            {}
            impl RetrieveFile for $path::$connector {}
            impl
                ConnectorIntegration<
                Retrieve,
                RetrieveFileRequestData,
                RetrieveFileResponse,
            > for $path::$connector
            {}
    )*
    };
}

default_imp_for_file_upload!(
    connectors::Airwallex,
    connectors::Amazonpay,
    connectors::Bambora,
    connectors::Bamboraapac,
    connectors::Billwerk,
    connectors::Bitpay,
    connectors::Boku,
    connectors::Cashtocode,
    connectors::Coinbase,
    connectors::Cryptopay,
    connectors::Deutschebank,
    connectors::Digitalvirgo,
    connectors::Dlocal,
    connectors::Elavon,
    connectors::Fiserv,
    connectors::Fiservemea,
    connectors::Fiuu,
    connectors::Forte,
    connectors::Globepay,
    connectors::Gocardless,
    connectors::Helcim,
    connectors::Inespay,
    connectors::Jpmorgan,
    connectors::Nomupay,
    connectors::Novalnet,
    connectors::Nexinets,
    connectors::Nexixpay,
    connectors::Payeezy,
    connectors::Payu,
    connectors::Powertranz,
    connectors::Prophetpay,
    connectors::Mollie,
    connectors::Multisafepay,
    connectors::Rapyd,
    connectors::Razorpay,
    connectors::Redsys,
    connectors::Shift4,
    connectors::Stax,
    connectors::Square,
    connectors::Taxjar,
    connectors::Thunes,
    connectors::Tsys,
    connectors::UnifiedAuthenticationService,
    connectors::Worldline,
    connectors::Worldpay,
    connectors::Volt,
    connectors::Xendit,
    connectors::Zen,
    connectors::Zsl,
    connectors::CtpMastercard
);

macro_rules! default_imp_for_payouts {
    ($($path:ident::$connector:ident),*) => {
        $(
            impl api::Payouts for $path::$connector {}
    )*
    };
}

default_imp_for_payouts!(
    connectors::Airwallex,
    connectors::Amazonpay,
    connectors::Bambora,
    connectors::Bamboraapac,
    connectors::Billwerk,
    connectors::Bitpay,
    connectors::Boku,
    connectors::Cashtocode,
    connectors::Cryptopay,
    connectors::Coinbase,
    connectors::Deutschebank,
    connectors::Digitalvirgo,
    connectors::Dlocal,
    connectors::Elavon,
    connectors::Fiserv,
    connectors::Fiservemea,
    connectors::Fiuu,
    connectors::Forte,
    connectors::Globepay,
    connectors::Gocardless,
    connectors::Helcim,
    connectors::Inespay,
    connectors::Jpmorgan,
    connectors::Mollie,
    connectors::Multisafepay,
    connectors::Nexinets,
    connectors::Nexixpay,
    connectors::Nomupay,
    connectors::Novalnet,
    connectors::Payeezy,
    connectors::Payu,
    connectors::Powertranz,
    connectors::Prophetpay,
    connectors::Rapyd,
    connectors::Razorpay,
    connectors::Redsys,
    connectors::Shift4,
    connectors::Square,
    connectors::Stax,
    connectors::Taxjar,
    connectors::Tsys,
    connectors::UnifiedAuthenticationService,
    connectors::Volt,
    connectors::Worldline,
    connectors::Worldpay,
    connectors::Xendit,
    connectors::Zen,
    connectors::Zsl,
    connectors::CtpMastercard
);

#[cfg(feature = "payouts")]
macro_rules! default_imp_for_payouts_create {
    ($($path:ident::$connector:ident),*) => {
        $(
            impl PayoutCreate for $path::$connector {}
            impl
            ConnectorIntegration<
            PoCreate,
            PayoutsData,
            PayoutsResponseData,
        > for $path::$connector
        {}
    )*
    };
}

#[cfg(feature = "payouts")]
default_imp_for_payouts_create!(
    connectors::Airwallex,
    connectors::Amazonpay,
    connectors::Bambora,
    connectors::Bamboraapac,
    connectors::Billwerk,
    connectors::Bitpay,
    connectors::Boku,
    connectors::Cashtocode,
    connectors::Coinbase,
    connectors::Cryptopay,
    connectors::Deutschebank,
    connectors::Digitalvirgo,
    connectors::Dlocal,
    connectors::Elavon,
    connectors::Fiserv,
    connectors::Fiservemea,
    connectors::Fiuu,
    connectors::Forte,
    connectors::Globepay,
    connectors::Gocardless,
    connectors::Helcim,
    connectors::Inespay,
    connectors::Jpmorgan,
    connectors::Nomupay,
    connectors::Novalnet,
    connectors::Nexinets,
    connectors::Nexixpay,
    connectors::Payeezy,
    connectors::Payu,
    connectors::Powertranz,
    connectors::Prophetpay,
    connectors::Mollie,
    connectors::Multisafepay,
    connectors::Rapyd,
    connectors::Razorpay,
    connectors::Redsys,
    connectors::Shift4,
    connectors::Stax,
    connectors::Square,
    connectors::Taxjar,
    connectors::Thunes,
    connectors::Tsys,
    connectors::UnifiedAuthenticationService,
    connectors::Worldline,
    connectors::Worldpay,
    connectors::Volt,
    connectors::Xendit,
    connectors::Zen,
    connectors::Zsl,
    connectors::CtpMastercard
);

#[cfg(feature = "payouts")]
macro_rules! default_imp_for_payouts_retrieve {
    ($($path:ident::$connector:ident),*) => {
        $(
            impl PayoutSync for $path::$connector {}
            impl
            ConnectorIntegration<
            PoSync,
            PayoutsData,
            PayoutsResponseData,
        > for $path::$connector
        {}
    )*
    };
}

#[cfg(feature = "payouts")]
default_imp_for_payouts_retrieve!(
    connectors::Airwallex,
    connectors::Amazonpay,
    connectors::Bambora,
    connectors::Bamboraapac,
    connectors::Billwerk,
    connectors::Bitpay,
    connectors::Boku,
    connectors::Cashtocode,
    connectors::Coinbase,
    connectors::Cryptopay,
    connectors::Deutschebank,
    connectors::Digitalvirgo,
    connectors::Dlocal,
    connectors::Elavon,
    connectors::Fiserv,
    connectors::Fiservemea,
    connectors::Fiuu,
    connectors::Forte,
    connectors::Globepay,
    connectors::Gocardless,
    connectors::Helcim,
    connectors::Inespay,
    connectors::Jpmorgan,
    connectors::Nomupay,
    connectors::Novalnet,
    connectors::Nexinets,
    connectors::Nexixpay,
    connectors::Payeezy,
    connectors::Payu,
    connectors::Powertranz,
    connectors::Prophetpay,
    connectors::Mollie,
    connectors::Multisafepay,
    connectors::Rapyd,
    connectors::Razorpay,
    connectors::Redsys,
    connectors::Shift4,
    connectors::Stax,
    connectors::Square,
    connectors::Taxjar,
    connectors::Thunes,
    connectors::Tsys,
    connectors::UnifiedAuthenticationService,
    connectors::Worldline,
    connectors::Worldpay,
    connectors::Volt,
    connectors::Xendit,
    connectors::Zen,
    connectors::Zsl,
    connectors::CtpMastercard
);

#[cfg(feature = "payouts")]
macro_rules! default_imp_for_payouts_eligibility {
    ($($path:ident::$connector:ident),*) => {
        $(
            impl PayoutEligibility for $path::$connector {}
            impl
            ConnectorIntegration<
            PoEligibility,
            PayoutsData,
            PayoutsResponseData,
        > for $path::$connector
        {}
    )*
    };
}

#[cfg(feature = "payouts")]
default_imp_for_payouts_eligibility!(
    connectors::Airwallex,
    connectors::Amazonpay,
    connectors::Bambora,
    connectors::Bamboraapac,
    connectors::Billwerk,
    connectors::Bitpay,
    connectors::Boku,
    connectors::Cashtocode,
    connectors::Coinbase,
    connectors::Cryptopay,
    connectors::Deutschebank,
    connectors::Digitalvirgo,
    connectors::Dlocal,
    connectors::Elavon,
    connectors::Fiserv,
    connectors::Fiservemea,
    connectors::Fiuu,
    connectors::Forte,
    connectors::Globepay,
    connectors::Gocardless,
    connectors::Helcim,
    connectors::Inespay,
    connectors::Jpmorgan,
    connectors::Nomupay,
    connectors::Novalnet,
    connectors::Nexinets,
    connectors::Nexixpay,
    connectors::Payeezy,
    connectors::Payu,
    connectors::Powertranz,
    connectors::Prophetpay,
    connectors::Mollie,
    connectors::Multisafepay,
    connectors::Rapyd,
    connectors::Razorpay,
    connectors::Redsys,
    connectors::Shift4,
    connectors::Stax,
    connectors::Square,
    connectors::Taxjar,
    connectors::Thunes,
    connectors::Tsys,
    connectors::UnifiedAuthenticationService,
    connectors::Worldline,
    connectors::Worldpay,
    connectors::Volt,
    connectors::Xendit,
    connectors::Zen,
    connectors::Zsl,
    connectors::CtpMastercard
);

#[cfg(feature = "payouts")]
macro_rules! default_imp_for_payouts_fulfill {
    ($($path:ident::$connector:ident),*) => {
        $(
            impl PayoutFulfill for $path::$connector {}
            impl
            ConnectorIntegration<
            PoFulfill,
            PayoutsData,
            PayoutsResponseData,
        > for $path::$connector
        {}
    )*
    };
}

#[cfg(feature = "payouts")]
default_imp_for_payouts_fulfill!(
    connectors::Airwallex,
    connectors::Amazonpay,
    connectors::Bambora,
    connectors::Bamboraapac,
    connectors::Billwerk,
    connectors::Bitpay,
    connectors::Boku,
    connectors::Cashtocode,
    connectors::Coinbase,
    connectors::Cryptopay,
    connectors::Deutschebank,
    connectors::Digitalvirgo,
    connectors::Dlocal,
    connectors::Elavon,
    connectors::Fiserv,
    connectors::Fiservemea,
    connectors::Fiuu,
    connectors::Forte,
    connectors::Globepay,
    connectors::Gocardless,
    connectors::Helcim,
    connectors::Inespay,
    connectors::Jpmorgan,
    connectors::Nomupay,
    connectors::Novalnet,
    connectors::Nexinets,
    connectors::Nexixpay,
    connectors::Payeezy,
    connectors::Payu,
    connectors::Powertranz,
    connectors::Prophetpay,
    connectors::Mollie,
    connectors::Multisafepay,
    connectors::Rapyd,
    connectors::Razorpay,
    connectors::Redsys,
    connectors::Shift4,
    connectors::Stax,
    connectors::Square,
    connectors::Taxjar,
    connectors::Thunes,
    connectors::Tsys,
    connectors::UnifiedAuthenticationService,
    connectors::Worldline,
    connectors::Worldpay,
    connectors::Volt,
    connectors::Xendit,
    connectors::Zen,
    connectors::Zsl,
    connectors::CtpMastercard
);

#[cfg(feature = "payouts")]
macro_rules! default_imp_for_payouts_cancel {
    ($($path:ident::$connector:ident),*) => {
        $(
            impl PayoutCancel for $path::$connector {}
            impl
            ConnectorIntegration<
            PoCancel,
            PayoutsData,
            PayoutsResponseData,
        > for $path::$connector
        {}
    )*
    };
}

#[cfg(feature = "payouts")]
default_imp_for_payouts_cancel!(
    connectors::Airwallex,
    connectors::Amazonpay,
    connectors::Bambora,
    connectors::Bamboraapac,
    connectors::Billwerk,
    connectors::Bitpay,
    connectors::Boku,
    connectors::Cashtocode,
    connectors::Coinbase,
    connectors::Cryptopay,
    connectors::Deutschebank,
    connectors::Digitalvirgo,
    connectors::Dlocal,
    connectors::Elavon,
    connectors::Fiserv,
    connectors::Fiservemea,
    connectors::Fiuu,
    connectors::Forte,
    connectors::Globepay,
    connectors::Gocardless,
    connectors::Helcim,
    connectors::Inespay,
    connectors::Jpmorgan,
    connectors::Nomupay,
    connectors::Novalnet,
    connectors::Nexinets,
    connectors::Nexixpay,
    connectors::Payeezy,
    connectors::Payu,
    connectors::Powertranz,
    connectors::Prophetpay,
    connectors::Mollie,
    connectors::Multisafepay,
    connectors::Rapyd,
    connectors::Razorpay,
    connectors::Redsys,
    connectors::Shift4,
    connectors::Stax,
    connectors::Square,
    connectors::Taxjar,
    connectors::Thunes,
    connectors::Tsys,
    connectors::UnifiedAuthenticationService,
    connectors::Worldline,
    connectors::Worldpay,
    connectors::Volt,
    connectors::Xendit,
    connectors::Zen,
    connectors::Zsl,
    connectors::CtpMastercard
);

#[cfg(feature = "payouts")]
macro_rules! default_imp_for_payouts_quote {
    ($($path:ident::$connector:ident),*) => {
        $(
            impl PayoutQuote for $path::$connector {}
            impl
            ConnectorIntegration<
            PoQuote,
            PayoutsData,
            PayoutsResponseData,
        > for $path::$connector
        {}
    )*
    };
}

#[cfg(feature = "payouts")]
default_imp_for_payouts_quote!(
    connectors::Airwallex,
    connectors::Amazonpay,
    connectors::Bambora,
    connectors::Bamboraapac,
    connectors::Billwerk,
    connectors::Bitpay,
    connectors::Boku,
    connectors::Cashtocode,
    connectors::Coinbase,
    connectors::Cryptopay,
    connectors::Deutschebank,
    connectors::Digitalvirgo,
    connectors::Dlocal,
    connectors::Elavon,
    connectors::Fiserv,
    connectors::Fiservemea,
    connectors::Fiuu,
    connectors::Forte,
    connectors::Globepay,
    connectors::Gocardless,
    connectors::Helcim,
    connectors::Inespay,
    connectors::Jpmorgan,
    connectors::Nomupay,
    connectors::Novalnet,
    connectors::Nexinets,
    connectors::Nexixpay,
    connectors::Payeezy,
    connectors::Payu,
    connectors::Powertranz,
    connectors::Prophetpay,
    connectors::Mollie,
    connectors::Multisafepay,
    connectors::Rapyd,
    connectors::Razorpay,
    connectors::Redsys,
    connectors::Shift4,
    connectors::Stax,
    connectors::Square,
    connectors::Taxjar,
    connectors::Thunes,
    connectors::Tsys,
    connectors::UnifiedAuthenticationService,
    connectors::Worldline,
    connectors::Worldpay,
    connectors::Volt,
    connectors::Xendit,
    connectors::Zen,
    connectors::Zsl,
    connectors::CtpMastercard
);

#[cfg(feature = "payouts")]
macro_rules! default_imp_for_payouts_recipient {
    ($($path:ident::$connector:ident),*) => {
        $(
            impl PayoutRecipient for $path::$connector {}
            impl
            ConnectorIntegration<
            PoRecipient,
            PayoutsData,
            PayoutsResponseData,
        > for $path::$connector
        {}
    )*
    };
}

#[cfg(feature = "payouts")]
default_imp_for_payouts_recipient!(
    connectors::Airwallex,
    connectors::Amazonpay,
    connectors::Bambora,
    connectors::Bamboraapac,
    connectors::Billwerk,
    connectors::Bitpay,
    connectors::Boku,
    connectors::Cashtocode,
    connectors::Coinbase,
    connectors::Cryptopay,
    connectors::Deutschebank,
    connectors::Digitalvirgo,
    connectors::Dlocal,
    connectors::Elavon,
    connectors::Fiserv,
    connectors::Fiservemea,
    connectors::Fiuu,
    connectors::Forte,
    connectors::Globepay,
    connectors::Gocardless,
    connectors::Helcim,
    connectors::Inespay,
    connectors::Jpmorgan,
    connectors::Nomupay,
    connectors::Novalnet,
    connectors::Nexinets,
    connectors::Nexixpay,
    connectors::Payeezy,
    connectors::Payu,
    connectors::Powertranz,
    connectors::Prophetpay,
    connectors::Mollie,
    connectors::Multisafepay,
    connectors::Rapyd,
    connectors::Razorpay,
    connectors::Redsys,
    connectors::Shift4,
    connectors::Stax,
    connectors::Square,
    connectors::Taxjar,
    connectors::Thunes,
    connectors::Tsys,
    connectors::UnifiedAuthenticationService,
    connectors::Worldline,
    connectors::Worldpay,
    connectors::Volt,
    connectors::Xendit,
    connectors::Zen,
    connectors::Zsl,
    connectors::CtpMastercard
);

#[cfg(feature = "payouts")]
macro_rules! default_imp_for_payouts_recipient_account {
    ($($path:ident::$connector:ident),*) => {
        $(
            impl PayoutRecipientAccount for $path::$connector {}
            impl
            ConnectorIntegration<
            PoRecipientAccount,
            PayoutsData,
            PayoutsResponseData,
        > for $path::$connector
        {}
    )*
    };
}

#[cfg(feature = "payouts")]
default_imp_for_payouts_recipient_account!(
    connectors::Airwallex,
    connectors::Amazonpay,
    connectors::Bambora,
    connectors::Bamboraapac,
    connectors::Billwerk,
    connectors::Bitpay,
    connectors::Boku,
    connectors::Cashtocode,
    connectors::Coinbase,
    connectors::Cryptopay,
    connectors::Deutschebank,
    connectors::Digitalvirgo,
    connectors::Dlocal,
    connectors::Elavon,
    connectors::Fiserv,
    connectors::Fiservemea,
    connectors::Fiuu,
    connectors::Forte,
    connectors::Globepay,
    connectors::Gocardless,
    connectors::Helcim,
    connectors::Inespay,
    connectors::Jpmorgan,
    connectors::Nomupay,
    connectors::Novalnet,
    connectors::Nexinets,
    connectors::Nexixpay,
    connectors::Payeezy,
    connectors::Payu,
    connectors::Powertranz,
    connectors::Prophetpay,
    connectors::Mollie,
    connectors::Multisafepay,
    connectors::Rapyd,
    connectors::Razorpay,
    connectors::Redsys,
    connectors::Shift4,
    connectors::Stax,
    connectors::Square,
    connectors::Taxjar,
    connectors::Thunes,
    connectors::Tsys,
    connectors::UnifiedAuthenticationService,
    connectors::Worldline,
    connectors::Worldpay,
    connectors::Volt,
    connectors::Xendit,
    connectors::Zen,
    connectors::Zsl,
    connectors::CtpMastercard
);

#[cfg(feature = "frm")]
macro_rules! default_imp_for_frm_sale {
    ($($path:ident::$connector:ident),*) => {
        $(
            impl FraudCheckSale for $path::$connector {}
            impl
            ConnectorIntegration<
            Sale,
            FraudCheckSaleData,
            FraudCheckResponseData,
        > for $path::$connector
        {}
    )*
    };
}

#[cfg(feature = "frm")]
default_imp_for_frm_sale!(
    connectors::Airwallex,
    connectors::Amazonpay,
    connectors::Bambora,
    connectors::Bamboraapac,
    connectors::Billwerk,
    connectors::Bitpay,
    connectors::Boku,
    connectors::Cashtocode,
    connectors::Coinbase,
    connectors::Cryptopay,
    connectors::Deutschebank,
    connectors::Digitalvirgo,
    connectors::Dlocal,
    connectors::Elavon,
    connectors::Fiserv,
    connectors::Fiservemea,
    connectors::Fiuu,
    connectors::Forte,
    connectors::Globepay,
    connectors::Gocardless,
    connectors::Helcim,
    connectors::Inespay,
    connectors::Jpmorgan,
    connectors::Nomupay,
    connectors::Novalnet,
    connectors::Nexinets,
    connectors::Nexixpay,
    connectors::Payeezy,
    connectors::Payu,
    connectors::Powertranz,
    connectors::Prophetpay,
    connectors::Mollie,
    connectors::Multisafepay,
    connectors::Rapyd,
    connectors::Razorpay,
    connectors::Redsys,
    connectors::Shift4,
    connectors::Stax,
    connectors::Square,
    connectors::Taxjar,
    connectors::Thunes,
    connectors::Tsys,
    connectors::UnifiedAuthenticationService,
    connectors::Worldline,
    connectors::Worldpay,
    connectors::Volt,
    connectors::Xendit,
    connectors::Zen,
    connectors::Zsl,
    connectors::CtpMastercard
);

#[cfg(feature = "frm")]
macro_rules! default_imp_for_frm_checkout {
    ($($path:ident::$connector:ident),*) => {
        $(
            impl FraudCheckCheckout for $path::$connector {}
            impl
            ConnectorIntegration<
            Checkout,
            FraudCheckCheckoutData,
            FraudCheckResponseData,
        > for $path::$connector
        {}
    )*
    };
}

#[cfg(feature = "frm")]
default_imp_for_frm_checkout!(
    connectors::Airwallex,
    connectors::Amazonpay,
    connectors::Bambora,
    connectors::Bamboraapac,
    connectors::Billwerk,
    connectors::Bitpay,
    connectors::Boku,
    connectors::Cashtocode,
    connectors::Coinbase,
    connectors::Cryptopay,
    connectors::Deutschebank,
    connectors::Digitalvirgo,
    connectors::Dlocal,
    connectors::Elavon,
    connectors::Fiserv,
    connectors::Fiservemea,
    connectors::Fiuu,
    connectors::Forte,
    connectors::Globepay,
    connectors::Gocardless,
    connectors::Helcim,
    connectors::Inespay,
    connectors::Jpmorgan,
    connectors::Nomupay,
    connectors::Novalnet,
    connectors::Nexinets,
    connectors::Nexixpay,
    connectors::Payeezy,
    connectors::Payu,
    connectors::Powertranz,
    connectors::Prophetpay,
    connectors::Mollie,
    connectors::Multisafepay,
    connectors::Rapyd,
    connectors::Razorpay,
    connectors::Redsys,
    connectors::Shift4,
    connectors::Stax,
    connectors::Square,
    connectors::Taxjar,
    connectors::Thunes,
    connectors::Tsys,
    connectors::UnifiedAuthenticationService,
    connectors::Worldline,
    connectors::Worldpay,
    connectors::Volt,
    connectors::Xendit,
    connectors::Zen,
    connectors::Zsl,
    connectors::CtpMastercard
);

#[cfg(feature = "frm")]
macro_rules! default_imp_for_frm_transaction {
    ($($path:ident::$connector:ident),*) => {
        $(
            impl FraudCheckTransaction for $path::$connector {}
            impl
            ConnectorIntegration<
            Transaction,
            FraudCheckTransactionData,
            FraudCheckResponseData,
        > for $path::$connector
        {}
    )*
    };
}

#[cfg(feature = "frm")]
default_imp_for_frm_transaction!(
    connectors::Airwallex,
    connectors::Amazonpay,
    connectors::Bambora,
    connectors::Bamboraapac,
    connectors::Billwerk,
    connectors::Bitpay,
    connectors::Boku,
    connectors::Cashtocode,
    connectors::Coinbase,
    connectors::Cryptopay,
    connectors::Deutschebank,
    connectors::Digitalvirgo,
    connectors::Dlocal,
    connectors::Elavon,
    connectors::Fiserv,
    connectors::Fiservemea,
    connectors::Fiuu,
    connectors::Forte,
    connectors::Globepay,
    connectors::Gocardless,
    connectors::Helcim,
    connectors::Inespay,
    connectors::Jpmorgan,
    connectors::Nomupay,
    connectors::Novalnet,
    connectors::Nexinets,
    connectors::Nexixpay,
    connectors::Payeezy,
    connectors::Payu,
    connectors::Powertranz,
    connectors::Prophetpay,
    connectors::Mollie,
    connectors::Multisafepay,
    connectors::Rapyd,
    connectors::Razorpay,
    connectors::Redsys,
    connectors::Shift4,
    connectors::Stax,
    connectors::Square,
    connectors::Taxjar,
    connectors::Thunes,
    connectors::Tsys,
    connectors::UnifiedAuthenticationService,
    connectors::Worldline,
    connectors::Worldpay,
    connectors::Volt,
    connectors::Xendit,
    connectors::Zen,
    connectors::Zsl,
    connectors::CtpMastercard
);

#[cfg(feature = "frm")]
macro_rules! default_imp_for_frm_fulfillment {
    ($($path:ident::$connector:ident),*) => {
        $(
            impl FraudCheckFulfillment for $path::$connector {}
            impl
            ConnectorIntegration<
            Fulfillment,
            FraudCheckFulfillmentData,
            FraudCheckResponseData,
        > for $path::$connector
        {}
    )*
    };
}

#[cfg(feature = "frm")]
default_imp_for_frm_fulfillment!(
    connectors::Airwallex,
    connectors::Amazonpay,
    connectors::Bambora,
    connectors::Bamboraapac,
    connectors::Billwerk,
    connectors::Bitpay,
    connectors::Boku,
    connectors::Cashtocode,
    connectors::Coinbase,
    connectors::Cryptopay,
    connectors::Deutschebank,
    connectors::Digitalvirgo,
    connectors::Dlocal,
    connectors::Elavon,
    connectors::Fiserv,
    connectors::Fiservemea,
    connectors::Fiuu,
    connectors::Forte,
    connectors::Globepay,
    connectors::Gocardless,
    connectors::Helcim,
    connectors::Inespay,
    connectors::Jpmorgan,
    connectors::Nomupay,
    connectors::Novalnet,
    connectors::Nexinets,
    connectors::Nexixpay,
    connectors::Payeezy,
    connectors::Payu,
    connectors::Powertranz,
    connectors::Prophetpay,
    connectors::Mollie,
    connectors::Multisafepay,
    connectors::Rapyd,
    connectors::Razorpay,
    connectors::Redsys,
    connectors::Shift4,
    connectors::Stax,
    connectors::Square,
    connectors::Taxjar,
    connectors::Thunes,
    connectors::Tsys,
    connectors::UnifiedAuthenticationService,
    connectors::Worldline,
    connectors::Worldpay,
    connectors::Volt,
    connectors::Xendit,
    connectors::Zen,
    connectors::Zsl,
    connectors::CtpMastercard
);

#[cfg(feature = "frm")]
macro_rules! default_imp_for_frm_record_return {
    ($($path:ident::$connector:ident),*) => {
        $(
            impl FraudCheckRecordReturn for $path::$connector {}
            impl
            ConnectorIntegration<
            RecordReturn,
            FraudCheckRecordReturnData,
            FraudCheckResponseData,
        > for $path::$connector
        {}
    )*
    };
}

#[cfg(feature = "frm")]
default_imp_for_frm_record_return!(
    connectors::Airwallex,
    connectors::Amazonpay,
    connectors::Bambora,
    connectors::Bamboraapac,
    connectors::Billwerk,
    connectors::Bitpay,
    connectors::Boku,
    connectors::Cashtocode,
    connectors::Coinbase,
    connectors::Cryptopay,
    connectors::Deutschebank,
    connectors::Digitalvirgo,
    connectors::Dlocal,
    connectors::Elavon,
    connectors::Fiserv,
    connectors::Fiservemea,
    connectors::Fiuu,
    connectors::Forte,
    connectors::Globepay,
    connectors::Gocardless,
    connectors::Helcim,
    connectors::Inespay,
    connectors::Jpmorgan,
    connectors::Nomupay,
    connectors::Novalnet,
    connectors::Nexinets,
    connectors::Nexixpay,
    connectors::Payeezy,
    connectors::Payu,
    connectors::Powertranz,
    connectors::Prophetpay,
    connectors::Mollie,
    connectors::Multisafepay,
    connectors::Rapyd,
    connectors::Razorpay,
    connectors::Redsys,
    connectors::Shift4,
    connectors::Stax,
    connectors::Square,
    connectors::Taxjar,
    connectors::Thunes,
    connectors::Tsys,
    connectors::UnifiedAuthenticationService,
    connectors::Worldline,
    connectors::Worldpay,
    connectors::Volt,
    connectors::Xendit,
    connectors::Zen,
    connectors::Zsl,
    connectors::CtpMastercard
);

macro_rules! default_imp_for_revoking_mandates {
    ($($path:ident::$connector:ident),*) => {
        $( impl ConnectorMandateRevoke for $path::$connector {}
            impl
            ConnectorIntegration<
            MandateRevoke,
            MandateRevokeRequestData,
            MandateRevokeResponseData,
        > for $path::$connector
        {}
    )*
    };
}

default_imp_for_revoking_mandates!(
    connectors::Airwallex,
    connectors::Amazonpay,
    connectors::Bambora,
    connectors::Bamboraapac,
    connectors::Billwerk,
    connectors::Bitpay,
    connectors::Boku,
    connectors::Cashtocode,
    connectors::Coinbase,
    connectors::Cryptopay,
    connectors::Deutschebank,
    connectors::Digitalvirgo,
    connectors::Dlocal,
    connectors::Elavon,
    connectors::Fiserv,
    connectors::Fiservemea,
    connectors::Fiuu,
    connectors::Forte,
    connectors::Globepay,
    connectors::Gocardless,
    connectors::Helcim,
    connectors::Inespay,
    connectors::Jpmorgan,
    connectors::Nomupay,
    connectors::Novalnet,
    connectors::Nexinets,
    connectors::Nexixpay,
    connectors::Payeezy,
    connectors::Payu,
    connectors::Powertranz,
    connectors::Prophetpay,
    connectors::Mollie,
    connectors::Multisafepay,
    connectors::Rapyd,
    connectors::Razorpay,
    connectors::Redsys,
    connectors::Shift4,
    connectors::Stax,
    connectors::Square,
    connectors::Taxjar,
    connectors::Thunes,
    connectors::Tsys,
    connectors::UnifiedAuthenticationService,
    connectors::Worldline,
    connectors::Worldpay,
    connectors::Volt,
    connectors::Xendit,
    connectors::Zen,
<<<<<<< HEAD
    connectors::Zsl
);

macro_rules! default_imp_for_uas_pre_authentication {
    ($($path:ident::$connector:ident),*) => {
        $( impl UnifiedAuthenticationService for $path::$connector {}
            impl UasPreAuthentication for $path::$connector {}
            impl
            ConnectorIntegration<
            PreAuthenticate,
            UasPreAuthenticationRequestData,
            UasAuthenticationResponseData
        > for $path::$connector
        {}
    )*
    };
}

default_imp_for_uas_pre_authentication!(
    connectors::Airwallex,
    connectors::Amazonpay,
    connectors::Bambora,
    connectors::Bamboraapac,
    connectors::Billwerk,
    connectors::Bitpay,
    connectors::Boku,
    connectors::Cashtocode,
    connectors::Coinbase,
    connectors::Cryptopay,
    connectors::Deutschebank,
    connectors::Digitalvirgo,
    connectors::Dlocal,
    connectors::Elavon,
    connectors::Fiserv,
    connectors::Fiservemea,
    connectors::Fiuu,
    connectors::Forte,
    connectors::Globepay,
    connectors::Gocardless,
    connectors::Helcim,
    connectors::Inespay,
    connectors::Jpmorgan,
    connectors::Nomupay,
    connectors::Novalnet,
    connectors::Nexinets,
    connectors::Nexixpay,
    connectors::Payeezy,
    connectors::Payu,
    connectors::Powertranz,
    connectors::Prophetpay,
    connectors::Mollie,
    connectors::Multisafepay,
    connectors::Rapyd,
    connectors::Razorpay,
    connectors::Redsys,
    connectors::Shift4,
    connectors::Stax,
    connectors::Square,
    connectors::Taxjar,
    connectors::Thunes,
    connectors::Tsys,
    connectors::Worldline,
    connectors::Worldpay,
    connectors::Volt,
    connectors::Xendit,
    connectors::Zen,
    connectors::Zsl
);

macro_rules! default_imp_for_uas_post_authentication {
    ($($path:ident::$connector:ident),*) => {
        $( impl UasPostAuthentication for $path::$connector {}
            impl
            ConnectorIntegration<
                PostAuthenticate,
                UasPostAuthenticationRequestData,
                UasAuthenticationResponseData
        > for $path::$connector
        {}
    )*
    };
}

default_imp_for_uas_post_authentication!(
    connectors::Airwallex,
    connectors::Amazonpay,
    connectors::Bambora,
    connectors::Bamboraapac,
    connectors::Billwerk,
    connectors::Bitpay,
    connectors::Boku,
    connectors::Cashtocode,
    connectors::Coinbase,
    connectors::Cryptopay,
    connectors::Deutschebank,
    connectors::Digitalvirgo,
    connectors::Dlocal,
    connectors::Elavon,
    connectors::Fiserv,
    connectors::Fiservemea,
    connectors::Fiuu,
    connectors::Forte,
    connectors::Globepay,
    connectors::Gocardless,
    connectors::Helcim,
    connectors::Inespay,
    connectors::Jpmorgan,
    connectors::Nomupay,
    connectors::Novalnet,
    connectors::Nexinets,
    connectors::Nexixpay,
    connectors::Payeezy,
    connectors::Payu,
    connectors::Powertranz,
    connectors::Prophetpay,
    connectors::Mollie,
    connectors::Multisafepay,
    connectors::Rapyd,
    connectors::Razorpay,
    connectors::Redsys,
    connectors::Shift4,
    connectors::Stax,
    connectors::Square,
    connectors::Taxjar,
    connectors::Thunes,
    connectors::Tsys,
    connectors::Worldline,
    connectors::Worldpay,
    connectors::Volt,
    connectors::Xendit,
    connectors::Zen,
    connectors::Zsl
=======
    connectors::Zsl,
    connectors::CtpMastercard
>>>>>>> 58350075
);<|MERGE_RESOLUTION|>--- conflicted
+++ resolved
@@ -2253,8 +2253,8 @@
     connectors::Volt,
     connectors::Xendit,
     connectors::Zen,
-<<<<<<< HEAD
-    connectors::Zsl
+    connectors::Zsl,
+    connectors::CtpMastercard
 );
 
 macro_rules! default_imp_for_uas_pre_authentication {
@@ -2283,6 +2283,7 @@
     connectors::Cashtocode,
     connectors::Coinbase,
     connectors::Cryptopay,
+    connectors::CtpMastercard,
     connectors::Deutschebank,
     connectors::Digitalvirgo,
     connectors::Dlocal,
@@ -2348,6 +2349,7 @@
     connectors::Cashtocode,
     connectors::Coinbase,
     connectors::Cryptopay,
+    connectors::CtpMastercard,
     connectors::Deutschebank,
     connectors::Digitalvirgo,
     connectors::Dlocal,
@@ -2386,8 +2388,4 @@
     connectors::Xendit,
     connectors::Zen,
     connectors::Zsl
-=======
-    connectors::Zsl,
-    connectors::CtpMastercard
->>>>>>> 58350075
 );