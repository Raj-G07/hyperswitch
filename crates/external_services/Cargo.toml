[package]
name = "external_services"
description = "Interactions of the router with external systems"
version = "0.1.0"
edition.workspace = true
rust-version.workspace = true
readme = "README.md"
license.workspace = true

[features]
aws_kms = ["dep:aws-config", "dep:aws-sdk-kms"]
email = ["dep:aws-config"]
aws_s3 = ["dep:aws-config", "dep:aws-sdk-s3"]
hashicorp-vault = ["dep:vaultrs"]
v1 = ["hyperswitch_interfaces/v1", "common_utils/v1"]
v2 = ["hyperswitch_interfaces/v2", "common_utils/v2"]
revenue_recovery = [
    "dep:prost",
    "dep:router_env",
    "tokio/macros",
    "tokio/rt-multi-thread",
    "dep:hyper-util",
    "dep:http-body-util",
    "dep:prost-types",
]
dynamic_routing = [
    "dep:prost",
    "dep:api_models",
    "tokio/macros",
    "tokio/rt-multi-thread",
    "dep:router_env",
    "dep:hyper-util",
    "dep:http-body-util",
]

[dependencies]
async-trait = "0.1.88"
aws-config = { version = "1.5.10", optional = true, features = ["behavior-version-latest"] }
aws-sdk-kms = { version = "1.51.0", optional = true }
aws-sdk-sesv2 = "1.57.0"
aws-sdk-sts = "1.51.0"
aws-sdk-s3 = { version = "1.65.0", optional = true }
aws-smithy-runtime = "1.8.3"
base64 = "0.22.1"
dyn-clone = "1.0.19"
error-stack = "0.4.1"
hex = "0.4.3"
hyper = "0.14.32"
hyper-proxy = "0.9.1"
lettre = "0.11.16"
once_cell = "1.21.3"
serde = { version = "1.0.219", features = ["derive"] }
thiserror = "1.0.69"
serde_json = "1.0.140"
vaultrs = { version = "0.7.4", optional = true }
prost = { version = "0.13", optional = true }
prost-types = { version = "0.13", optional = true }
time = { version = "0.3.41", features = ["serde", "serde-well-known", "std"] }
tokio = "1.45.1"
tonic = "0.13.1"
tonic-reflection = "0.13.1"
tonic-types = "0.13.1"
hyper-util = { version = "0.1.12", optional = true }
http-body-util = { version = "0.1.3", optional = true }
reqwest = { version = "0.11.27", features = ["rustls-tls"] }
http = "0.2.12"
url = { version = "2.5.4", features = ["serde"] }
quick-xml = { version = "0.31.0", features = ["serialize"] }
<<<<<<< HEAD
unified-connector-service-client = { git = "https://github.com/juspay/connector-service", branch = "mifinity-connector-integration", package = "rust-grpc-client" }
=======
unified-connector-service-client = { git = "https://github.com/juspay/connector-service", rev = "aae51574fed25b0a7849e3832cff8904bc310cf5", package = "rust-grpc-client" }
>>>>>>> 4b7f2093


# First party crates
common_utils = { version = "0.1.0", path = "../common_utils" }
common_enums = { version = "0.1.0", path = "../common_enums" }
hyperswitch_interfaces = { version = "0.1.0", path = "../hyperswitch_interfaces", default-features = false }
masking = { version = "0.1.0", path = "../masking" }
router_env = { version = "0.1.0", path = "../router_env", features = [
    "log_extra_implicit_fields",
    "log_custom_entries_to_extra",
] }
api_models = { version = "0.1.0", path = "../api_models", optional = true }


[build-dependencies]
tonic-build = "0.13.1"
router_env = { version = "0.1.0", path = "../router_env", default-features = false, optional = true }

[lints]
workspace = true<|MERGE_RESOLUTION|>--- conflicted
+++ resolved
@@ -66,11 +66,7 @@
 http = "0.2.12"
 url = { version = "2.5.4", features = ["serde"] }
 quick-xml = { version = "0.31.0", features = ["serialize"] }
-<<<<<<< HEAD
 unified-connector-service-client = { git = "https://github.com/juspay/connector-service", branch = "mifinity-connector-integration", package = "rust-grpc-client" }
-=======
-unified-connector-service-client = { git = "https://github.com/juspay/connector-service", rev = "aae51574fed25b0a7849e3832cff8904bc310cf5", package = "rust-grpc-client" }
->>>>>>> 4b7f2093
 
 
 # First party crates
