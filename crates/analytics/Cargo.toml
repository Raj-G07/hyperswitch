--- conflicted
+++ resolved
@@ -15,10 +15,7 @@
 storage_impl = { version = "0.1.0", path = "../storage_impl", default-features = false }
 common_utils = { version = "0.1.0", path = "../common_utils" }
 external_services = { version = "0.1.0", path = "../external_services", default-features = false }
-<<<<<<< HEAD
-=======
 hyperswitch_interfaces = { version = "0.1.0", path = "../hyperswitch_interfaces" }
->>>>>>> 3fc38740
 masking = { version = "0.1.0", path = "../masking" }
 router_env = { version = "0.1.0", path = "../router_env", features = [
     "log_extra_implicit_fields",
