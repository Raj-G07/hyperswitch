--- conflicted
+++ resolved
@@ -414,19 +414,16 @@
     pub payment_method_billing_address: Option<Encryptable<Address>>,
     /// The global identifier for the payment attempt
     pub id: id_type::GlobalAttemptId,
-<<<<<<< HEAD
     /// The connector mandate details which are stored temporarily
     pub connector_mandate_detail: Option<ConnectorMandateReferenceId>,
     /// The platform merchant id for the payment attempt
     pub platform_merchant_id: Option<id_type::MerchantId>,
-=======
     /// Connector token information that can be used to make payments directly by the merchant.
     pub connector_token_details: Option<diesel_models::ConnectorTokenDetails>,
     /// Indicates the method by which a card is discovered during a payment
     pub card_discovery: Option<common_enums::CardDiscovery>,
     /// Split payment data
     pub charges: Option<common_types::payments::ConnectorChargeResponseData>,
->>>>>>> 74bbf4bf
 }
 
 impl PaymentAttempt {
@@ -544,17 +541,14 @@
             external_reference_id: None,
             payment_method_billing_address,
             error: None,
-<<<<<<< HEAD
             connector_mandate_detail: None,
             platform_merchant_id: None,
-=======
             connector_token_details: Some(diesel_models::ConnectorTokenDetails {
                 connector_mandate_id: None,
                 connector_mandate_request_reference_id: Some(common_utils::generate_id_with_len(
                     consts::CONNECTOR_MANDATE_REQUEST_REFERENCE_ID_LENGTH,
                 )),
             }),
->>>>>>> 74bbf4bf
             id,
             card_discovery: None,
         })
@@ -627,15 +621,12 @@
     pub profile_id: id_type::ProfileId,
     pub organization_id: id_type::OrganizationId,
     pub connector_mandate_detail: Option<ConnectorMandateReferenceId>,
-<<<<<<< HEAD
     pub platform_merchant_id: Option<id_type::MerchantId>,
-=======
     pub request_extended_authorization: Option<RequestExtendedAuthorizationBool>,
     pub extended_authorization_applied: Option<ExtendedAuthorizationAppliedBool>,
     pub capture_before: Option<PrimitiveDateTime>,
     pub card_discovery: Option<common_enums::CardDiscovery>,
     pub charges: Option<common_types::payments::ConnectorChargeResponseData>,
->>>>>>> 74bbf4bf
 }
 
 #[cfg(feature = "v1")]
@@ -881,14 +872,11 @@
     pub profile_id: id_type::ProfileId,
     pub organization_id: id_type::OrganizationId,
     pub connector_mandate_detail: Option<ConnectorMandateReferenceId>,
-<<<<<<< HEAD
     pub platform_merchant_id: Option<id_type::MerchantId>,
-=======
     pub request_extended_authorization: Option<RequestExtendedAuthorizationBool>,
     pub extended_authorization_applied: Option<ExtendedAuthorizationAppliedBool>,
     pub capture_before: Option<PrimitiveDateTime>,
     pub card_discovery: Option<common_enums::CardDiscovery>,
->>>>>>> 74bbf4bf
 }
 
 #[cfg(feature = "v1")]
@@ -1612,9 +1600,7 @@
             order_tax_amount: self.net_amount.get_order_tax_amount(),
             shipping_cost: self.net_amount.get_shipping_cost(),
             connector_mandate_detail: self.connector_mandate_detail,
-<<<<<<< HEAD
             platform_merchant_id: self.platform_merchant_id,
-=======
             request_extended_authorization: self.request_extended_authorization,
             extended_authorization_applied: self.extended_authorization_applied,
             capture_before: self.capture_before,
@@ -1623,7 +1609,6 @@
             charges: self.charges,
             // Below fields are deprecated. Please add any new fields above this line.
             connector_transaction_data: None,
->>>>>>> 74bbf4bf
         })
     }
 
@@ -1705,15 +1690,12 @@
                 profile_id: storage_model.profile_id,
                 organization_id: storage_model.organization_id,
                 connector_mandate_detail: storage_model.connector_mandate_detail,
-<<<<<<< HEAD
                 platform_merchant_id: storage_model.platform_merchant_id,
-=======
                 request_extended_authorization: storage_model.request_extended_authorization,
                 extended_authorization_applied: storage_model.extended_authorization_applied,
                 capture_before: storage_model.capture_before,
                 card_discovery: storage_model.card_discovery,
                 charges: storage_model.charges,
->>>>>>> 74bbf4bf
             })
         }
         .await
@@ -1795,14 +1777,11 @@
             order_tax_amount: self.net_amount.get_order_tax_amount(),
             shipping_cost: self.net_amount.get_shipping_cost(),
             connector_mandate_detail: self.connector_mandate_detail,
-<<<<<<< HEAD
             platform_merchant_id: self.platform_merchant_id,
-=======
             request_extended_authorization: self.request_extended_authorization,
             extended_authorization_applied: self.extended_authorization_applied,
             capture_before: self.capture_before,
             card_discovery: self.card_discovery,
->>>>>>> 74bbf4bf
         })
     }
 }
@@ -1868,14 +1847,11 @@
             payment_method_id,
             payment_method_billing_address,
             connector,
-<<<<<<< HEAD
             connector_mandate_detail,
             platform_merchant_id,
-=======
             connector_token_details,
             card_discovery,
             charges,
->>>>>>> 74bbf4bf
         } = self;
 
         let AttemptAmountDetails {
@@ -1951,17 +1927,14 @@
             tax_on_surcharge,
             payment_method_billing_address: payment_method_billing_address.map(Encryption::from),
             connector_payment_data,
-<<<<<<< HEAD
             connector_mandate_detail,
             platform_merchant_id,
-=======
             connector_token_details,
             card_discovery,
             request_extended_authorization: None,
             extended_authorization_applied: None,
             capture_before: None,
             charges,
->>>>>>> 74bbf4bf
         })
     }
 
@@ -2072,13 +2045,10 @@
                 external_reference_id: storage_model.external_reference_id,
                 connector: storage_model.connector,
                 payment_method_billing_address,
-<<<<<<< HEAD
                 connector_mandate_detail: storage_model.connector_mandate_detail,
                 platform_merchant_id: storage_model.platform_merchant_id,
-=======
                 connector_token_details: storage_model.connector_token_details,
                 card_discovery: storage_model.card_discovery,
->>>>>>> 74bbf4bf
             })
         }
         .await
@@ -2196,7 +2166,6 @@
             profile_id,
             organization_id,
             card_network,
-<<<<<<< HEAD
             order_tax_amount: self.amount_details.order_tax_amount,
             shipping_cost: self.amount_details.shipping_cost,
             amount_to_capture: self.amount_details.amount_to_capture,
@@ -2208,7 +2177,6 @@
             id: self.id,
             connector_mandate_detail: self.connector_mandate_detail,
             platform_merchant_id: self.platform_merchant_id,
-=======
             order_tax_amount: amount_details.order_tax_amount,
             shipping_cost: amount_details.shipping_cost,
             amount_to_capture: amount_details.amount_to_capture,
@@ -2222,7 +2190,6 @@
             extended_authorization_applied: None,
             request_extended_authorization: None,
             capture_before: None,
->>>>>>> 74bbf4bf
         })
     }
 }
