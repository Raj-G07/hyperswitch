use std::{collections::HashMap, sync::Arc};

use actix_web::{web, Scope};
#[cfg(all(feature = "olap", feature = "v1"))]
use api_models::routing::RoutingRetrieveQuery;
#[cfg(feature = "olap")]
use common_enums::TransactionType;
#[cfg(feature = "partial-auth")]
use common_utils::crypto::Blake3;
#[cfg(feature = "email")]
use external_services::email::{ses::AwsSes, EmailService};
use external_services::{file_storage::FileStorageInterface, grpc_client::GrpcClients};
use hyperswitch_interfaces::{
    encryption_interface::EncryptionManagementInterface,
    secrets_interface::secret_state::{RawSecret, SecuredSecret},
};
use router_env::tracing_actix_web::RequestId;
use scheduler::SchedulerInterface;
use storage_impl::{config::TenantConfig, redis::RedisStore, MockDb};
use tokio::sync::oneshot;

use self::settings::Tenant;
#[cfg(any(feature = "olap", feature = "oltp"))]
use super::currency;
#[cfg(feature = "dummy_connector")]
use super::dummy_connector::*;
#[cfg(all(
    any(feature = "v1", feature = "v2"),
    not(feature = "customer_v2"),
    feature = "oltp"
))]
use super::ephemeral_key::*;
#[cfg(any(feature = "olap", feature = "oltp"))]
use super::payment_methods::*;
#[cfg(feature = "payouts")]
use super::payout_link::*;
#[cfg(feature = "payouts")]
use super::payouts::*;
#[cfg(all(
    feature = "oltp",
    any(feature = "v1", feature = "v2"),
    not(feature = "customer_v2")
))]
use super::pm_auth;
#[cfg(feature = "oltp")]
use super::poll;
#[cfg(feature = "olap")]
use super::routing;
#[cfg(all(feature = "olap", feature = "v1"))]
use super::verification::{apple_pay_merchant_registration, retrieve_apple_pay_verified_domains};
#[cfg(feature = "oltp")]
use super::webhooks::*;
use super::{
    admin, api_keys, cache::*, connector_onboarding, disputes, files, gsm, health::*, profiles,
    user, user_role,
};
#[cfg(feature = "v1")]
use super::{apple_pay_certificates_migration, blocklist, payment_link, webhook_events};
#[cfg(any(feature = "olap", feature = "oltp"))]
use super::{configs::*, customers::*, payments};
#[cfg(all(any(feature = "olap", feature = "oltp"), feature = "v1"))]
use super::{mandates::*, refunds::*};
#[cfg(feature = "olap")]
pub use crate::analytics::opensearch::OpenSearchClient;
#[cfg(feature = "olap")]
use crate::analytics::AnalyticsProvider;
#[cfg(feature = "partial-auth")]
use crate::errors::RouterResult;
#[cfg(feature = "v1")]
use crate::routes::cards_info::card_iin_info;
#[cfg(all(feature = "frm", feature = "oltp"))]
use crate::routes::fraud_check as frm_routes;
#[cfg(all(feature = "recon", feature = "olap"))]
use crate::routes::recon as recon_routes;
pub use crate::{
    configs::settings,
    db::{CommonStorageInterface, GlobalStorageInterface, StorageImpl, StorageInterface},
    events::EventsHandler,
    services::{get_cache_store, get_store},
};
use crate::{
    configs::{secrets_transformers, Settings},
    db::kafka_store::{KafkaStore, TenantID},
};

#[derive(Clone)]
pub struct ReqState {
    pub event_context: events::EventContext<crate::events::EventType, EventsHandler>,
}

#[derive(Clone)]
pub struct SessionState {
    pub store: Box<dyn StorageInterface>,
    /// Global store is used for global schema operations in tables like Users and Tenants
    pub global_store: Box<dyn GlobalStorageInterface>,
    pub conf: Arc<settings::Settings<RawSecret>>,
    pub api_client: Box<dyn crate::services::ApiClient>,
    pub event_handler: EventsHandler,
    #[cfg(feature = "email")]
    pub email_client: Arc<dyn EmailService>,
    #[cfg(feature = "olap")]
    pub pool: AnalyticsProvider,
    pub file_storage_client: Arc<dyn FileStorageInterface>,
    pub request_id: Option<RequestId>,
    pub base_url: String,
    pub tenant: Tenant,
    #[cfg(feature = "olap")]
    pub opensearch_client: Arc<OpenSearchClient>,
    pub grpc_client: Arc<GrpcClients>,
}
impl scheduler::SchedulerSessionState for SessionState {
    fn get_db(&self) -> Box<dyn SchedulerInterface> {
        self.store.get_scheduler_db()
    }
}
impl SessionState {
    pub fn get_req_state(&self) -> ReqState {
        ReqState {
            event_context: events::EventContext::new(self.event_handler.clone()),
        }
    }
}

pub trait SessionStateInfo {
    fn conf(&self) -> settings::Settings<RawSecret>;
    fn store(&self) -> Box<dyn StorageInterface>;
    fn event_handler(&self) -> EventsHandler;
    fn get_request_id(&self) -> Option<String>;
    fn add_request_id(&mut self, request_id: RequestId);
    #[cfg(feature = "partial-auth")]
    fn get_detached_auth(&self) -> RouterResult<(Blake3, &[u8])>;
    fn session_state(&self) -> SessionState;
}

impl SessionStateInfo for SessionState {
    fn store(&self) -> Box<dyn StorageInterface> {
        self.store.to_owned()
    }
    fn conf(&self) -> settings::Settings<RawSecret> {
        self.conf.as_ref().to_owned()
    }
    fn event_handler(&self) -> EventsHandler {
        self.event_handler.clone()
    }
    fn get_request_id(&self) -> Option<String> {
        self.api_client.get_request_id()
    }
    fn add_request_id(&mut self, request_id: RequestId) {
        self.api_client.add_request_id(request_id);
        self.store.add_request_id(request_id.to_string());
        self.request_id.replace(request_id);
    }

    #[cfg(feature = "partial-auth")]
    fn get_detached_auth(&self) -> RouterResult<(Blake3, &[u8])> {
        use error_stack::ResultExt;
        use hyperswitch_domain_models::errors::api_error_response as errors;
        use masking::prelude::PeekInterface as _;
        use router_env::logger;

        let output = CHECKSUM_KEY.get_or_try_init(|| {
            let conf = self.conf();
            let context = conf
                .api_keys
                .get_inner()
                .checksum_auth_context
                .peek()
                .clone();
            let key = conf.api_keys.get_inner().checksum_auth_key.peek();
            hex::decode(key).map(|key| {
                (
                    masking::StrongSecret::new(context),
                    masking::StrongSecret::new(key),
                )
            })
        });

        match output {
            Ok((context, key)) => Ok((Blake3::new(context.peek().clone()), key.peek())),
            Err(err) => {
                logger::error!("Failed to get checksum key");
                Err(err).change_context(errors::ApiErrorResponse::InternalServerError)
            }
        }
    }
    fn session_state(&self) -> SessionState {
        self.clone()
    }
}
#[derive(Clone)]
pub struct AppState {
    pub flow_name: String,
    pub global_store: Box<dyn GlobalStorageInterface>,
    pub stores: HashMap<String, Box<dyn StorageInterface>>,
    pub conf: Arc<settings::Settings<RawSecret>>,
    pub event_handler: EventsHandler,
    #[cfg(feature = "email")]
    pub email_client: Arc<dyn EmailService>,
    pub api_client: Box<dyn crate::services::ApiClient>,
    #[cfg(feature = "olap")]
    pub pools: HashMap<String, AnalyticsProvider>,
    #[cfg(feature = "olap")]
    pub opensearch_client: Arc<OpenSearchClient>,
    pub request_id: Option<RequestId>,
    pub file_storage_client: Arc<dyn FileStorageInterface>,
    pub encryption_client: Arc<dyn EncryptionManagementInterface>,
    pub grpc_client: Arc<GrpcClients>,
}
impl scheduler::SchedulerAppState for AppState {
    fn get_tenants(&self) -> Vec<String> {
        self.conf.multitenancy.get_tenant_ids()
    }
}
pub trait AppStateInfo {
    fn conf(&self) -> settings::Settings<RawSecret>;
    fn event_handler(&self) -> EventsHandler;
    #[cfg(feature = "email")]
    fn email_client(&self) -> Arc<dyn EmailService>;
    fn add_request_id(&mut self, request_id: RequestId);
    fn add_flow_name(&mut self, flow_name: String);
    fn get_request_id(&self) -> Option<String>;
}

#[cfg(feature = "partial-auth")]
static CHECKSUM_KEY: once_cell::sync::OnceCell<(
    masking::StrongSecret<String>,
    masking::StrongSecret<Vec<u8>>,
)> = once_cell::sync::OnceCell::new();

impl AppStateInfo for AppState {
    fn conf(&self) -> settings::Settings<RawSecret> {
        self.conf.as_ref().to_owned()
    }
    #[cfg(feature = "email")]
    fn email_client(&self) -> Arc<dyn EmailService> {
        self.email_client.to_owned()
    }
    fn event_handler(&self) -> EventsHandler {
        self.event_handler.clone()
    }
    fn add_request_id(&mut self, request_id: RequestId) {
        self.api_client.add_request_id(request_id);
        self.request_id.replace(request_id);
    }

    fn add_flow_name(&mut self, flow_name: String) {
        self.api_client.add_flow_name(flow_name);
    }
    fn get_request_id(&self) -> Option<String> {
        self.api_client.get_request_id()
    }
}

impl AsRef<Self> for AppState {
    fn as_ref(&self) -> &Self {
        self
    }
}

#[cfg(feature = "email")]
pub async fn create_email_client(settings: &settings::Settings<RawSecret>) -> impl EmailService {
    match settings.email.active_email_client {
        external_services::email::AvailableEmailClients::SES => {
            AwsSes::create(&settings.email, settings.proxy.https_url.to_owned()).await
        }
    }
}

impl AppState {
    /// # Panics
    ///
    /// Panics if Store can't be created or JWE decryption fails
    pub async fn with_storage(
        conf: settings::Settings<SecuredSecret>,
        storage_impl: StorageImpl,
        shut_down_signal: oneshot::Sender<()>,
        api_client: Box<dyn crate::services::ApiClient>,
    ) -> Self {
        #[allow(clippy::expect_used)]
        let secret_management_client = conf
            .secrets_management
            .get_secret_management_client()
            .await
            .expect("Failed to create secret management client");

        let conf = Box::pin(secrets_transformers::fetch_raw_secrets(
            conf,
            &*secret_management_client,
        ))
        .await;

        #[allow(clippy::expect_used)]
        let encryption_client = conf
            .encryption_management
            .get_encryption_management_client()
            .await
            .expect("Failed to create encryption client");

        Box::pin(async move {
            let testable = storage_impl == StorageImpl::PostgresqlTest;
            #[allow(clippy::expect_used)]
            let event_handler = conf
                .events
                .get_event_handler()
                .await
                .expect("Failed to create event handler");

            #[allow(clippy::expect_used)]
            #[cfg(feature = "olap")]
            let opensearch_client = Arc::new(
                conf.opensearch
                    .get_opensearch_client()
                    .await
                    .expect("Failed to create opensearch client"),
            );

            #[cfg(feature = "olap")]
            let mut pools: HashMap<String, AnalyticsProvider> = HashMap::new();
            let mut stores = HashMap::new();
            #[allow(clippy::expect_used)]
            let cache_store = get_cache_store(&conf.clone(), shut_down_signal, testable)
                .await
                .expect("Failed to create store");
            let global_store: Box<dyn GlobalStorageInterface> = Self::get_store_interface(
                &storage_impl,
                &event_handler,
                &conf,
                &conf.multitenancy.global_tenant,
                Arc::clone(&cache_store),
                testable,
            )
            .await
            .get_global_storage_interface();
            for (tenant_name, tenant) in conf.clone().multitenancy.get_tenants() {
                let store: Box<dyn StorageInterface> = Self::get_store_interface(
                    &storage_impl,
                    &event_handler,
                    &conf,
                    tenant,
                    Arc::clone(&cache_store),
                    testable,
                )
                .await
                .get_storage_interface();
                stores.insert(tenant_name.clone(), store);
                #[cfg(feature = "olap")]
                let pool = AnalyticsProvider::from_conf(conf.analytics.get_inner(), tenant).await;
                #[cfg(feature = "olap")]
                pools.insert(tenant_name.clone(), pool);
            }

            #[cfg(feature = "email")]
            let email_client = Arc::new(create_email_client(&conf).await);

            let file_storage_client = conf.file_storage.get_file_storage_client().await;

            let grpc_client = conf.grpc_client.get_grpc_client_interface().await;

            Self {
                flow_name: String::from("default"),
                stores,
                global_store,
                conf: Arc::new(conf),
                #[cfg(feature = "email")]
                email_client,
                api_client,
                event_handler,
                #[cfg(feature = "olap")]
                pools,
                #[cfg(feature = "olap")]
                opensearch_client,
                request_id: None,
                file_storage_client,
                encryption_client,
                grpc_client,
            }
        })
        .await
    }

    async fn get_store_interface(
        storage_impl: &StorageImpl,
        event_handler: &EventsHandler,
        conf: &Settings,
        tenant: &dyn TenantConfig,
        cache_store: Arc<RedisStore>,
        testable: bool,
    ) -> Box<dyn CommonStorageInterface> {
        match storage_impl {
            StorageImpl::Postgresql | StorageImpl::PostgresqlTest => match event_handler {
                EventsHandler::Kafka(kafka_client) => Box::new(
                    KafkaStore::new(
                        #[allow(clippy::expect_used)]
                        get_store(&conf.clone(), tenant, Arc::clone(&cache_store), testable)
                            .await
                            .expect("Failed to create store"),
                        kafka_client.clone(),
                        TenantID(tenant.get_schema().to_string()),
                        tenant,
                    )
                    .await,
                ),
                EventsHandler::Logs(_) => Box::new(
                    #[allow(clippy::expect_used)]
                    get_store(conf, tenant, Arc::clone(&cache_store), testable)
                        .await
                        .expect("Failed to create store"),
                ),
            },
            #[allow(clippy::expect_used)]
            StorageImpl::Mock => Box::new(
                MockDb::new(&conf.redis)
                    .await
                    .expect("Failed to create mock store"),
            ),
        }
    }

    pub async fn new(
        conf: settings::Settings<SecuredSecret>,
        shut_down_signal: oneshot::Sender<()>,
        api_client: Box<dyn crate::services::ApiClient>,
    ) -> Self {
        Box::pin(Self::with_storage(
            conf,
            StorageImpl::Postgresql,
            shut_down_signal,
            api_client,
        ))
        .await
    }

    pub fn get_session_state<E, F>(self: Arc<Self>, tenant: &str, err: F) -> Result<SessionState, E>
    where
        F: FnOnce() -> E + Copy,
    {
        let tenant_conf = self.conf.multitenancy.get_tenant(tenant).ok_or_else(err)?;
        let mut event_handler = self.event_handler.clone();
        event_handler.add_tenant(tenant_conf);
        Ok(SessionState {
            store: self.stores.get(tenant).ok_or_else(err)?.clone(),
            global_store: self.global_store.clone(),
            conf: Arc::clone(&self.conf),
            api_client: self.api_client.clone(),
            event_handler,
            #[cfg(feature = "olap")]
            pool: self.pools.get(tenant).ok_or_else(err)?.clone(),
            file_storage_client: self.file_storage_client.clone(),
            request_id: self.request_id,
            base_url: tenant_conf.base_url.clone(),
            tenant: tenant_conf.clone(),
            #[cfg(feature = "email")]
            email_client: Arc::clone(&self.email_client),
            #[cfg(feature = "olap")]
            opensearch_client: Arc::clone(&self.opensearch_client),
            grpc_client: Arc::clone(&self.grpc_client),
        })
    }
}

pub struct Health;

impl Health {
    pub fn server(state: AppState) -> Scope {
        web::scope("health")
            .app_data(web::Data::new(state))
            .service(web::resource("").route(web::get().to(health)))
            .service(web::resource("/ready").route(web::get().to(deep_health_check)))
    }
}

#[cfg(feature = "dummy_connector")]
pub struct DummyConnector;

#[cfg(feature = "dummy_connector")]
impl DummyConnector {
    pub fn server(state: AppState) -> Scope {
        let mut routes_with_restricted_access = web::scope("");
        #[cfg(not(feature = "external_access_dc"))]
        {
            routes_with_restricted_access =
                routes_with_restricted_access.guard(actix_web::guard::Host("localhost"));
        }
        routes_with_restricted_access = routes_with_restricted_access
            .service(web::resource("/payment").route(web::post().to(dummy_connector_payment)))
            .service(
                web::resource("/payments/{payment_id}")
                    .route(web::get().to(dummy_connector_payment_data)),
            )
            .service(
                web::resource("/{payment_id}/refund").route(web::post().to(dummy_connector_refund)),
            )
            .service(
                web::resource("/refunds/{refund_id}")
                    .route(web::get().to(dummy_connector_refund_data)),
            );
        web::scope("/dummy-connector")
            .app_data(web::Data::new(state))
            .service(
                web::resource("/authorize/{attempt_id}")
                    .route(web::get().to(dummy_connector_authorize_payment)),
            )
            .service(
                web::resource("/complete/{attempt_id}")
                    .route(web::get().to(dummy_connector_complete_payment)),
            )
            .service(routes_with_restricted_access)
    }
}

pub struct Payments;

#[cfg(all(
    any(feature = "olap", feature = "oltp"),
    feature = "v2",
    feature = "payment_methods_v2",
))]
impl Payments {
    pub fn server(state: AppState) -> Scope {
        let mut route = web::scope("/v2/payments").app_data(web::Data::new(state));
        route = route.service(
            web::resource("/create-intent").route(web::post().to(payments::payments_create_intent)),
        );

        route = route.service(
            web::scope("/{payment_id}")
                .service(
                    web::resource("/confirm-intent")
                        .route(web::post().to(payments::payment_confirm_intent)),
                )
                .service(
                    web::resource("/get-intent")
                        .route(web::get().to(payments::payments_get_intent)),
                )
                .service(
                    web::resource("/create-external-sdk-tokens")
                        .route(web::post().to(payments::payments_connector_session)),
                )
                .service(web::resource("").route(web::get().to(payments::payment_status)))
                .service(
                    web::resource("/start_redirection")
                        .route(web::get().to(payments::payments_start_redirection)),
                ),
        );

        route
    }
}

#[cfg(feature = "v1")]
impl Payments {
    pub fn server(state: AppState) -> Scope {
        let mut route = web::scope("/payments").app_data(web::Data::new(state));

        #[cfg(feature = "olap")]
        {
            route = route
                .service(
                    web::resource("/list")
                        .route(web::get().to(payments::payments_list))
                        .route(web::post().to(payments::payments_list_by_filter)),
                )
                .service(
                    web::resource("/profile/list")
                        .route(web::get().to(payments::profile_payments_list))
                        .route(web::post().to(payments::profile_payments_list_by_filter)),
                )
                .service(
                    web::resource("/filter")
                        .route(web::post().to(payments::get_filters_for_payments)),
                )
                .service(
                    web::resource("/v2/filter").route(web::get().to(payments::get_payment_filters)),
                )
                .service(
                    web::resource("/aggregate")
                        .route(web::get().to(payments::get_payments_aggregates)),
                )
                .service(
                    web::resource("/profile/aggregate")
                        .route(web::get().to(payments::get_payments_aggregates_profile)),
                )
                .service(
                    web::resource("/v2/profile/filter")
                        .route(web::get().to(payments::get_payment_filters_profile)),
                )
                .service(
                    web::resource("/{payment_id}/manual-update")
                        .route(web::put().to(payments::payments_manual_update)),
                )
        }
        #[cfg(feature = "oltp")]
        {
            route = route
                .service(web::resource("").route(web::post().to(payments::payments_create)))
                .service(
                    web::resource("/session_tokens")
                        .route(web::post().to(payments::payments_connector_session)),
                )
                .service(
                    web::resource("/sync")
                        .route(web::post().to(payments::payments_retrieve_with_gateway_creds)),
                )
                .service(
                    web::resource("/{payment_id}")
                        .route(web::get().to(payments::payments_retrieve))
                        .route(web::post().to(payments::payments_update)),
                )
                .service(
                    web::resource("/{payment_id}/post_session_tokens").route(web::post().to(payments::payments_post_session_tokens)),
                )
                .service(
                    web::resource("/{payment_id}/confirm").route(web::post().to(payments::payments_confirm)),
                )
                .service(
                    web::resource("/{payment_id}/cancel").route(web::post().to(payments::payments_cancel)),
                )
                .service(
                    web::resource("/{payment_id}/capture").route(web::post().to(payments::payments_capture)),
                )
                .service(
                    web::resource("/{payment_id}/approve")
                        .route(web::post().to(payments::payments_approve)),
                )
                .service(
                    web::resource("/{payment_id}/reject")
                        .route(web::post().to(payments::payments_reject)),
                )
                .service(
                    web::resource("/redirect/{payment_id}/{merchant_id}/{attempt_id}")
                        .route(web::get().to(payments::payments_start)),
                )
                .service(
                    web::resource(
                        "/{payment_id}/{merchant_id}/redirect/response/{connector}/{creds_identifier}",
                    )
                    .route(web::get().to(payments::payments_redirect_response_with_creds_identifier)),
                )
                .service(
                    web::resource("/{payment_id}/{merchant_id}/redirect/response/{connector}")
                        .route(web::get().to(payments::payments_redirect_response))
                        .route(web::post().to(payments::payments_redirect_response))
                )
                .service(
                    web::resource("/{payment_id}/{merchant_id}/redirect/complete/{connector}")
                        .route(web::get().to(payments::payments_complete_authorize_redirect))
                        .route(web::post().to(payments::payments_complete_authorize_redirect)),
                )
                .service(
                    web::resource("/{payment_id}/complete_authorize")
                        .route(web::post().to(payments::payments_complete_authorize)),
                )
                .service(
                    web::resource("/{payment_id}/incremental_authorization").route(web::post().to(payments::payments_incremental_authorization)),
                )
                .service(
                    web::resource("/{payment_id}/{merchant_id}/authorize/{connector}").route(web::post().to(payments::post_3ds_payments_authorize)),
                )
                .service(
                    web::resource("/{payment_id}/3ds/authentication").route(web::post().to(payments::payments_external_authentication)),
                )
                .service(
                    web::resource("/{payment_id}/extended_card_info").route(web::get().to(payments::retrieve_extended_card_info)),
                )
                .service(
                web::resource("{payment_id}/calculate_tax")
                    .route(web::post().to(payments::payments_dynamic_tax_calculation)),
                );
        }
        route
    }
}

#[cfg(any(feature = "olap", feature = "oltp"))]
pub struct Forex;

#[cfg(all(any(feature = "olap", feature = "oltp"), feature = "v1"))]
impl Forex {
    pub fn server(state: AppState) -> Scope {
        web::scope("/forex")
            .app_data(web::Data::new(state.clone()))
            .app_data(web::Data::new(state.clone()))
            .service(web::resource("/rates").route(web::get().to(currency::retrieve_forex)))
            .service(
                web::resource("/convert_from_minor").route(web::get().to(currency::convert_forex)),
            )
    }
<<<<<<< HEAD
    #[cfg(feature = "v2")]
    pub fn server(state: AppState) -> Scope {
        web::scope("/forex").app_data(web::Data::new(state.clone()))
    }
=======
>>>>>>> 600cf446
}

#[cfg(feature = "olap")]
pub struct Routing;

#[cfg(all(feature = "olap", feature = "v2"))]
impl Routing {
    pub fn server(state: AppState) -> Scope {
        web::scope("/v2/routing_algorithm")
            .app_data(web::Data::new(state.clone()))
            .service(
                web::resource("").route(web::post().to(|state, req, payload| {
                    routing::routing_create_config(state, req, payload, &TransactionType::Payment)
                })),
            )
            .service(
                web::resource("/{algorithm_id}")
                    .route(web::get().to(routing::routing_retrieve_config)),
            )
    }
}
#[cfg(all(feature = "olap", feature = "v1"))]
impl Routing {
    pub fn server(state: AppState) -> Scope {
        #[allow(unused_mut)]
        let mut route = web::scope("/routing")
            .app_data(web::Data::new(state.clone()))
            .service(
                web::resource("/active").route(web::get().to(|state, req, query_params| {
                    routing::routing_retrieve_linked_config(
                        state,
                        req,
                        query_params,
                        &TransactionType::Payment,
                    )
                })),
            )
            .service(
                web::resource("")
                    .route(
                        web::get().to(|state, req, path: web::Query<RoutingRetrieveQuery>| {
                            routing::list_routing_configs(
                                state,
                                req,
                                path,
                                &TransactionType::Payment,
                            )
                        }),
                    )
                    .route(web::post().to(|state, req, payload| {
                        routing::routing_create_config(
                            state,
                            req,
                            payload,
                            &TransactionType::Payment,
                        )
                    })),
            )
            .service(web::resource("/list/profile").route(web::get().to(
                |state, req, query: web::Query<RoutingRetrieveQuery>| {
                    routing::list_routing_configs_for_profile(
                        state,
                        req,
                        query,
                        &TransactionType::Payment,
                    )
                },
            )))
            .service(
                web::resource("/default")
                    .route(web::get().to(|state, req| {
                        routing::routing_retrieve_default_config(
                            state,
                            req,
                            &TransactionType::Payment,
                        )
                    }))
                    .route(web::post().to(|state, req, payload| {
                        routing::routing_update_default_config(
                            state,
                            req,
                            payload,
                            &TransactionType::Payment,
                        )
                    })),
            )
            .service(
                web::resource("/deactivate").route(web::post().to(|state, req, payload| {
                    routing::routing_unlink_config(state, req, payload, &TransactionType::Payment)
                })),
            )
            .service(
                web::resource("/decision")
                    .route(web::put().to(routing::upsert_decision_manager_config))
                    .route(web::get().to(routing::retrieve_decision_manager_config))
                    .route(web::delete().to(routing::delete_decision_manager_config)),
            )
            .service(
                web::resource("/decision/surcharge")
                    .route(web::put().to(routing::upsert_surcharge_decision_manager_config))
                    .route(web::get().to(routing::retrieve_surcharge_decision_manager_config))
                    .route(web::delete().to(routing::delete_surcharge_decision_manager_config)),
            )
            .service(
                web::resource("/default/profile/{profile_id}").route(web::post().to(
                    |state, req, path, payload| {
                        routing::routing_update_default_config_for_profile(
                            state,
                            req,
                            path,
                            payload,
                            &TransactionType::Payment,
                        )
                    },
                )),
            )
            .service(
                web::resource("/default/profile").route(web::get().to(|state, req| {
                    routing::routing_retrieve_default_config_for_profiles(
                        state,
                        req,
                        &TransactionType::Payment,
                    )
                })),
            );

        #[cfg(feature = "payouts")]
        {
            route = route
                .service(
                    web::resource("/payouts")
                        .route(web::get().to(
                            |state, req, path: web::Query<RoutingRetrieveQuery>| {
                                routing::list_routing_configs(
                                    state,
                                    req,
                                    path,
                                    &TransactionType::Payout,
                                )
                            },
                        ))
                        .route(web::post().to(|state, req, payload| {
                            routing::routing_create_config(
                                state,
                                req,
                                payload,
                                &TransactionType::Payout,
                            )
                        })),
                )
                .service(web::resource("/payouts/list/profile").route(web::get().to(
                    |state, req, query: web::Query<RoutingRetrieveQuery>| {
                        routing::list_routing_configs_for_profile(
                            state,
                            req,
                            query,
                            &TransactionType::Payout,
                        )
                    },
                )))
                .service(web::resource("/payouts/active").route(web::get().to(
                    |state, req, query_params| {
                        routing::routing_retrieve_linked_config(
                            state,
                            req,
                            query_params,
                            &TransactionType::Payout,
                        )
                    },
                )))
                .service(
                    web::resource("/payouts/default")
                        .route(web::get().to(|state, req| {
                            routing::routing_retrieve_default_config(
                                state,
                                req,
                                &TransactionType::Payout,
                            )
                        }))
                        .route(web::post().to(|state, req, payload| {
                            routing::routing_update_default_config(
                                state,
                                req,
                                payload,
                                &TransactionType::Payout,
                            )
                        })),
                )
                .service(
                    web::resource("/payouts/{algorithm_id}/activate").route(web::post().to(
                        |state, req, path| {
                            routing::routing_link_config(state, req, path, &TransactionType::Payout)
                        },
                    )),
                )
                .service(web::resource("/payouts/deactivate").route(web::post().to(
                    |state, req, payload| {
                        routing::routing_unlink_config(
                            state,
                            req,
                            payload,
                            &TransactionType::Payout,
                        )
                    },
                )))
                .service(
                    web::resource("/payouts/default/profile/{profile_id}").route(web::post().to(
                        |state, req, path, payload| {
                            routing::routing_update_default_config_for_profile(
                                state,
                                req,
                                path,
                                payload,
                                &TransactionType::Payout,
                            )
                        },
                    )),
                )
                .service(
                    web::resource("/payouts/default/profile").route(web::get().to(|state, req| {
                        routing::routing_retrieve_default_config_for_profiles(
                            state,
                            req,
                            &TransactionType::Payout,
                        )
                    })),
                );
        }

        route = route
            .service(
                web::resource("/{algorithm_id}")
                    .route(web::get().to(routing::routing_retrieve_config)),
            )
            .service(
                web::resource("/{algorithm_id}/activate").route(web::post().to(
                    |state, req, path| {
                        routing::routing_link_config(state, req, path, &TransactionType::Payment)
                    },
                )),
            );
        route
    }
}

pub struct Customers;

#[cfg(all(
    feature = "v2",
    feature = "customer_v2",
    any(feature = "olap", feature = "oltp")
))]
impl Customers {
    pub fn server(state: AppState) -> Scope {
        let mut route = web::scope("/v2/customers").app_data(web::Data::new(state));
        #[cfg(all(feature = "oltp", feature = "v2", feature = "customer_v2"))]
        {
            route = route
                .service(web::resource("").route(web::post().to(customers_create)))
                .service(
                    web::resource("/{id}")
                        .route(web::post().to(customers_update))
                        .route(web::post().to(customers_retrieve))
                        .route(web::delete().to(customers_delete)),
                )
        }
        #[cfg(all(feature = "olap", feature = "v2", feature = "customer_v2"))]
        {
            route = route.service(web::resource("/list").route(web::get().to(customers_list)))
        }
        #[cfg(all(feature = "oltp", feature = "v2", feature = "payment_methods_v2"))]
        {
            route = route.service(
                web::resource("/{customer_id}/saved_payment_methods")
                    .route(web::get().to(list_customer_payment_method_api)),
            );
        }
        route
    }
}

#[cfg(all(
    any(feature = "v1", feature = "v2"),
    not(feature = "customer_v2"),
    not(feature = "payment_methods_v2"),
    any(feature = "olap", feature = "oltp")
))]
impl Customers {
    pub fn server(state: AppState) -> Scope {
        let mut route = web::scope("/customers").app_data(web::Data::new(state));

        #[cfg(feature = "olap")]
        {
            route = route
                .service(
                    web::resource("/{customer_id}/mandates")
                        .route(web::get().to(get_customer_mandates)),
                )
                .service(web::resource("/list").route(web::get().to(customers_list)))
        }

        #[cfg(feature = "oltp")]
        {
            route = route
                .service(web::resource("").route(web::post().to(customers_create)))
                .service(
                    web::resource("/payment_methods")
                        .route(web::get().to(list_customer_payment_method_api_client)),
                )
                .service(
                    web::resource("/{customer_id}/payment_methods")
                        .route(web::get().to(list_customer_payment_method_api)),
                )
                .service(
                    web::resource("/{customer_id}/payment_methods/{payment_method_id}/default")
                        .route(web::post().to(default_payment_method_set_api)),
                )
                .service(
                    web::resource("/{customer_id}")
                        .route(web::get().to(customers_retrieve))
                        .route(web::post().to(customers_update))
                        .route(web::delete().to(customers_delete)),
                )
        }

        route
    }
}
pub struct Refunds;

#[cfg(all(any(feature = "olap", feature = "oltp"), feature = "v1"))]
impl Refunds {
    pub fn server(state: AppState) -> Scope {
        let mut route = web::scope("/refunds").app_data(web::Data::new(state));

        #[cfg(feature = "olap")]
        {
            route = route
                .service(web::resource("/list").route(web::post().to(refunds_list)))
                .service(web::resource("/profile/list").route(web::post().to(refunds_list_profile)))
                .service(web::resource("/filter").route(web::post().to(refunds_filter_list)))
                .service(web::resource("/v2/filter").route(web::get().to(get_refunds_filters)))
                .service(web::resource("/aggregate").route(web::get().to(get_refunds_aggregates)))
                .service(
                    web::resource("/profile/aggregate")
                        .route(web::get().to(get_refunds_aggregate_profile)),
                )
                .service(
                    web::resource("/v2/profile/filter")
                        .route(web::get().to(get_refunds_filters_profile)),
                )
                .service(
                    web::resource("/{id}/manual-update")
                        .route(web::put().to(refunds_manual_update)),
                );
        }
        #[cfg(feature = "oltp")]
        {
            route = route
                .service(web::resource("").route(web::post().to(refunds_create)))
                .service(web::resource("/sync").route(web::post().to(refunds_retrieve_with_body)))
                .service(
                    web::resource("/{id}")
                        .route(web::get().to(refunds_retrieve))
                        .route(web::post().to(refunds_update)),
                );
        }
        route
    }
}

#[cfg(feature = "payouts")]
pub struct Payouts;

#[cfg(all(feature = "payouts", feature = "v1"))]
impl Payouts {
<<<<<<< HEAD
    #[cfg(feature = "v2")]
    pub fn server(state: AppState) -> Scope {
        web::scope("/payouts").app_data(web::Data::new(state))
    }
    #[cfg(feature = "v1")]
=======
>>>>>>> 600cf446
    pub fn server(state: AppState) -> Scope {
        let mut route = web::scope("/payouts").app_data(web::Data::new(state));
        route = route.service(web::resource("/create").route(web::post().to(payouts_create)));

        #[cfg(feature = "olap")]
        {
            route = route
                .service(
                    web::resource("/list")
                        .route(web::get().to(payouts_list))
                        .route(web::post().to(payouts_list_by_filter)),
                )
                .service(
                    web::resource("/profile/list")
                        .route(web::get().to(payouts_list_profile))
                        .route(web::post().to(payouts_list_by_filter_profile)),
                )
                .service(
                    web::resource("/filter")
                        .route(web::post().to(payouts_list_available_filters_for_merchant)),
                )
                .service(
                    web::resource("/profile/filter")
                        .route(web::post().to(payouts_list_available_filters_for_profile)),
                );
        }
        route = route
            .service(
                web::resource("/{payout_id}")
                    .route(web::get().to(payouts_retrieve))
                    .route(web::put().to(payouts_update)),
            )
            .service(web::resource("/{payout_id}/confirm").route(web::post().to(payouts_confirm)))
            .service(web::resource("/{payout_id}/cancel").route(web::post().to(payouts_cancel)))
            .service(web::resource("/{payout_id}/fulfill").route(web::post().to(payouts_fulfill)));
        route
    }
}

#[cfg(all(feature = "oltp", feature = "v2", feature = "payment_methods_v2",))]
impl PaymentMethods {
    pub fn server(state: AppState) -> Scope {
        let mut route = web::scope("/v2/payment_methods").app_data(web::Data::new(state));
        route = route
            .service(web::resource("").route(web::post().to(create_payment_method_api)))
            .service(
                web::resource("/create-intent")
                    .route(web::post().to(create_payment_method_intent_api)),
            )
            .service(
                web::resource("/{id}/confirm-intent")
                    .route(web::post().to(confirm_payment_method_intent_api)),
            )
            .service(
                web::resource("/{id}/update_saved_payment_method")
                    .route(web::patch().to(payment_method_update_api)),
            )
            .service(web::resource("/{id}").route(web::get().to(payment_method_retrieve_api)))
            .service(web::resource("/{id}").route(web::delete().to(payment_method_delete_api)));

        route
    }
}
pub struct PaymentMethods;

#[cfg(all(
    any(feature = "v1", feature = "v2"),
    any(feature = "olap", feature = "oltp"),
    not(feature = "customer_v2")
))]
impl PaymentMethods {
    pub fn server(state: AppState) -> Scope {
        let mut route = web::scope("/payment_methods").app_data(web::Data::new(state));
        #[cfg(feature = "olap")]
        {
            route = route.service(
                web::resource("/filter")
                    .route(web::get().to(list_countries_currencies_for_connector_payment_method)),
            );
        }
        #[cfg(feature = "oltp")]
        {
            route = route
                .service(
                    web::resource("")
                        .route(web::post().to(create_payment_method_api))
                        .route(web::get().to(list_payment_method_api)), // TODO : added for sdk compatibility for now, need to deprecate this later
                )
                .service(
                    web::resource("/migrate").route(web::post().to(migrate_payment_method_api)),
                )
                .service(
                    web::resource("/migrate-batch").route(web::post().to(migrate_payment_methods)),
                )
                .service(
                    web::resource("/collect").route(web::post().to(initiate_pm_collect_link_flow)),
                )
                .service(
                    web::resource("/collect/{merchant_id}/{collect_id}")
                        .route(web::get().to(render_pm_collect_link)),
                )
                .service(
                    web::resource("/{payment_method_id}")
                        .route(web::get().to(payment_method_retrieve_api))
                        .route(web::delete().to(payment_method_delete_api)),
                )
                .service(
                    web::resource("/{payment_method_id}/update")
                        .route(web::post().to(payment_method_update_api)),
                )
                .service(
                    web::resource("/{payment_method_id}/save")
                        .route(web::post().to(save_payment_method_api)),
                )
                .service(
                    web::resource("/auth/link").route(web::post().to(pm_auth::link_token_create)),
                )
                .service(
                    web::resource("/auth/exchange").route(web::post().to(pm_auth::exchange_token)),
                )
        }
        route
    }
}

#[cfg(all(feature = "olap", feature = "recon", feature = "v1"))]
pub struct Recon;

#[cfg(all(feature = "olap", feature = "recon", feature = "v1"))]
impl Recon {
    pub fn server(state: AppState) -> Scope {
        web::scope("/recon")
            .app_data(web::Data::new(state))
            .service(
                web::resource("/{merchant_id}/update")
                    .route(web::post().to(recon_routes::update_merchant)),
            )
            .service(web::resource("/token").route(web::get().to(recon_routes::get_recon_token)))
            .service(
                web::resource("/request").route(web::post().to(recon_routes::request_for_recon)),
            )
            .service(web::resource("/verify_token").route(web::get().to(user::verify_recon_token)))
    }
}

#[cfg(feature = "olap")]
pub struct Blocklist;

#[cfg(all(feature = "olap", feature = "v1"))]
impl Blocklist {
    pub fn server(state: AppState) -> Scope {
        web::scope("/blocklist")
            .app_data(web::Data::new(state))
            .service(
                web::resource("")
                    .route(web::get().to(blocklist::list_blocked_payment_methods))
                    .route(web::post().to(blocklist::add_entry_to_blocklist))
                    .route(web::delete().to(blocklist::remove_entry_from_blocklist)),
            )
            .service(
                web::resource("/toggle").route(web::post().to(blocklist::toggle_blocklist_guard)),
            )
    }
}

#[cfg(feature = "olap")]
pub struct Organization;

#[cfg(all(feature = "olap", feature = "v1"))]
impl Organization {
    pub fn server(state: AppState) -> Scope {
        web::scope("/organization")
            .app_data(web::Data::new(state))
            .service(web::resource("").route(web::post().to(admin::organization_create)))
            .service(
                web::resource("/{id}")
                    .route(web::get().to(admin::organization_retrieve))
                    .route(web::put().to(admin::organization_update)),
            )
    }
}

#[cfg(all(feature = "v2", feature = "olap"))]
impl Organization {
    pub fn server(state: AppState) -> Scope {
        web::scope("/v2/organization")
            .app_data(web::Data::new(state))
            .service(web::resource("").route(web::post().to(admin::organization_create)))
            .service(
                web::scope("/{id}")
                    .service(
                        web::resource("")
                            .route(web::get().to(admin::organization_retrieve))
                            .route(web::put().to(admin::organization_update)),
                    )
                    .service(
                        web::resource("/merchant_accounts")
                            .route(web::get().to(admin::merchant_account_list)),
                    ),
            )
    }
}

pub struct MerchantAccount;

#[cfg(all(feature = "v2", feature = "olap"))]
impl MerchantAccount {
    pub fn server(state: AppState) -> Scope {
        web::scope("/v2/merchant_accounts")
            .app_data(web::Data::new(state))
            .service(web::resource("").route(web::post().to(admin::merchant_account_create)))
            .service(
                web::scope("/{id}")
                    .service(
                        web::resource("")
                            .route(web::get().to(admin::retrieve_merchant_account))
                            .route(web::put().to(admin::update_merchant_account)),
                    )
                    .service(
                        web::resource("/profiles").route(web::get().to(profiles::profiles_list)),
                    ),
            )
    }
}

#[cfg(all(feature = "olap", feature = "v1"))]
impl MerchantAccount {
    pub fn server(state: AppState) -> Scope {
        web::scope("/accounts")
            .app_data(web::Data::new(state))
            .service(web::resource("").route(web::post().to(admin::merchant_account_create)))
            .service(web::resource("/list").route(web::get().to(admin::merchant_account_list)))
            .service(
                web::resource("/{id}/kv")
                    .route(web::post().to(admin::merchant_account_toggle_kv))
                    .route(web::get().to(admin::merchant_account_kv_status)),
            )
            .service(
                web::resource("/transfer")
                    .route(web::post().to(admin::merchant_account_transfer_keys)),
            )
            .service(
                web::resource("/kv").route(web::post().to(admin::merchant_account_toggle_all_kv)),
            )
            .service(
                web::resource("/{id}")
                    .route(web::get().to(admin::retrieve_merchant_account))
                    .route(web::post().to(admin::update_merchant_account))
                    .route(web::delete().to(admin::delete_merchant_account)),
            )
    }
}

pub struct MerchantConnectorAccount;

#[cfg(all(any(feature = "olap", feature = "oltp"), feature = "v2"))]
impl MerchantConnectorAccount {
    pub fn server(state: AppState) -> Scope {
        let mut route = web::scope("/v2/connector_accounts").app_data(web::Data::new(state));

        #[cfg(feature = "olap")]
        {
            use super::admin::*;

            route = route
                .service(web::resource("").route(web::post().to(connector_create)))
                .service(
                    web::resource("/{id}")
                        .route(web::put().to(connector_update))
                        .route(web::get().to(connector_retrieve))
                        .route(web::delete().to(connector_delete)),
                );
        }
        route
    }
}

#[cfg(all(any(feature = "olap", feature = "oltp"), feature = "v1"))]
impl MerchantConnectorAccount {
    pub fn server(state: AppState) -> Scope {
        let mut route = web::scope("/account").app_data(web::Data::new(state));

        #[cfg(feature = "olap")]
        {
            use super::admin::*;

            route = route
                .service(
                    web::resource("/connectors/verify")
                        .route(web::post().to(super::verify_connector::payment_connector_verify)),
                )
                .service(
                    web::resource("/{merchant_id}/connectors")
                        .route(web::post().to(connector_create))
                        .route(web::get().to(connector_list)),
                )
                .service(
                    web::resource("/{merchant_id}/connectors/{merchant_connector_id}")
                        .route(web::get().to(connector_retrieve))
                        .route(web::post().to(connector_update))
                        .route(web::delete().to(connector_delete)),
                );
        }
        #[cfg(feature = "oltp")]
        {
            route = route.service(
                web::resource("/payment_methods").route(web::get().to(list_payment_method_api)),
            );
        }
        route
    }
}

pub struct EphemeralKey;

#[cfg(all(
    any(feature = "v1", feature = "v2"),
    not(feature = "customer_v2"),
    feature = "oltp"
))]
impl EphemeralKey {
    pub fn server(config: AppState) -> Scope {
        web::scope("/ephemeral_keys")
            .app_data(web::Data::new(config))
            .service(web::resource("").route(web::post().to(ephemeral_key_create)))
            .service(web::resource("/{id}").route(web::delete().to(ephemeral_key_delete)))
    }
}

pub struct Mandates;

#[cfg(all(any(feature = "olap", feature = "oltp"), feature = "v1"))]
impl Mandates {
    pub fn server(state: AppState) -> Scope {
        let mut route = web::scope("/mandates").app_data(web::Data::new(state));

        #[cfg(feature = "olap")]
        {
            route =
                route.service(web::resource("/list").route(web::get().to(retrieve_mandates_list)));
            route = route.service(web::resource("/{id}").route(web::get().to(get_mandate)));
        }
        #[cfg(feature = "oltp")]
        {
            route =
                route.service(web::resource("/revoke/{id}").route(web::post().to(revoke_mandate)));
        }
        route
    }
}

pub struct Webhooks;

#[cfg(all(feature = "oltp", feature = "v1"))]
impl Webhooks {
    pub fn server(config: AppState) -> Scope {
        use api_models::webhooks as webhook_type;

        #[allow(unused_mut)]
        let mut route = web::scope("/webhooks")
            .app_data(web::Data::new(config))
            .service(
                web::resource("/{merchant_id}/{connector_id_or_name}")
                    .route(
                        web::post().to(receive_incoming_webhook::<webhook_type::OutgoingWebhook>),
                    )
                    .route(web::get().to(receive_incoming_webhook::<webhook_type::OutgoingWebhook>))
                    .route(
                        web::put().to(receive_incoming_webhook::<webhook_type::OutgoingWebhook>),
                    ),
            );

        #[cfg(feature = "frm")]
        {
            route = route.service(
                web::resource("/frm_fulfillment")
                    .route(web::post().to(frm_routes::frm_fulfillment)),
            );
        }

        route
    }
}

#[cfg(all(feature = "oltp", feature = "v2"))]
impl Webhooks {
    pub fn server(config: AppState) -> Scope {
        use api_models::webhooks as webhook_type;

        #[allow(unused_mut)]
        let mut route = web::scope("/v2/webhooks")
            .app_data(web::Data::new(config))
            .service(
                web::resource("/{merchant_id}/{profile_id}/{connector_id}")
                    .route(
                        web::post().to(receive_incoming_webhook::<webhook_type::OutgoingWebhook>),
                    )
                    .route(web::get().to(receive_incoming_webhook::<webhook_type::OutgoingWebhook>))
                    .route(
                        web::put().to(receive_incoming_webhook::<webhook_type::OutgoingWebhook>),
                    ),
            );

        route
    }
}

pub struct Configs;

#[cfg(any(feature = "olap", feature = "oltp"))]
impl Configs {
    pub fn server(config: AppState) -> Scope {
        web::scope("/configs")
            .app_data(web::Data::new(config))
            .service(web::resource("/").route(web::post().to(config_key_create)))
            .service(
                web::resource("/{key}")
                    .route(web::get().to(config_key_retrieve))
                    .route(web::post().to(config_key_update))
                    .route(web::delete().to(config_key_delete)),
            )
    }
}

pub struct ApplePayCertificatesMigration;

#[cfg(all(feature = "olap", feature = "v1"))]
impl ApplePayCertificatesMigration {
    pub fn server(state: AppState) -> Scope {
        web::scope("/apple_pay_certificates_migration")
            .app_data(web::Data::new(state))
            .service(web::resource("").route(
                web::post().to(apple_pay_certificates_migration::apple_pay_certificates_migration),
            ))
    }
}

pub struct Poll;

#[cfg(all(feature = "oltp", feature = "v1"))]
impl Poll {
    pub fn server(config: AppState) -> Scope {
        web::scope("/poll")
            .app_data(web::Data::new(config))
            .service(
                web::resource("/status/{poll_id}").route(web::get().to(poll::retrieve_poll_status)),
            )
    }
}

pub struct ApiKeys;

#[cfg(all(feature = "olap", feature = "v2"))]
impl ApiKeys {
    pub fn server(state: AppState) -> Scope {
        web::scope("/v2/api_keys")
            .app_data(web::Data::new(state))
            .service(web::resource("").route(web::post().to(api_keys::api_key_create)))
            .service(web::resource("/list").route(web::get().to(api_keys::api_key_list)))
            .service(
                web::resource("/{key_id}")
                    .route(web::get().to(api_keys::api_key_retrieve))
                    .route(web::put().to(api_keys::api_key_update))
                    .route(web::delete().to(api_keys::api_key_revoke)),
            )
    }
}

#[cfg(all(feature = "olap", feature = "v1"))]
impl ApiKeys {
    pub fn server(state: AppState) -> Scope {
        web::scope("/api_keys/{merchant_id}")
            .app_data(web::Data::new(state))
            .service(web::resource("").route(web::post().to(api_keys::api_key_create)))
            .service(web::resource("/list").route(web::get().to(api_keys::api_key_list)))
            .service(
                web::resource("/{key_id}")
                    .route(web::get().to(api_keys::api_key_retrieve))
                    .route(web::post().to(api_keys::api_key_update))
                    .route(web::delete().to(api_keys::api_key_revoke)),
            )
    }
}

pub struct Disputes;

#[cfg(all(feature = "olap", feature = "v1"))]
impl Disputes {
    pub fn server(state: AppState) -> Scope {
        web::scope("/disputes")
            .app_data(web::Data::new(state))
            .service(web::resource("/list").route(web::get().to(disputes::retrieve_disputes_list)))
            .service(
                web::resource("/profile/list")
                    .route(web::get().to(disputes::retrieve_disputes_list_profile)),
            )
            .service(web::resource("/filter").route(web::get().to(disputes::get_disputes_filters)))
            .service(
                web::resource("/profile/filter")
                    .route(web::get().to(disputes::get_disputes_filters_profile)),
            )
            .service(
                web::resource("/accept/{dispute_id}")
                    .route(web::post().to(disputes::accept_dispute)),
            )
            .service(
                web::resource("/aggregate").route(web::get().to(disputes::get_disputes_aggregate)),
            )
            .service(
                web::resource("/profile/aggregate")
                    .route(web::get().to(disputes::get_disputes_aggregate_profile)),
            )
            .service(
                web::resource("/evidence")
                    .route(web::post().to(disputes::submit_dispute_evidence))
                    .route(web::put().to(disputes::attach_dispute_evidence))
                    .route(web::delete().to(disputes::delete_dispute_evidence)),
            )
            .service(
                web::resource("/evidence/{dispute_id}")
                    .route(web::get().to(disputes::retrieve_dispute_evidence)),
            )
            .service(
                web::resource("/{dispute_id}").route(web::get().to(disputes::retrieve_dispute)),
            )
    }
}

pub struct Cards;

#[cfg(feature = "v1")]
impl Cards {
    pub fn server(state: AppState) -> Scope {
        web::scope("/cards")
            .app_data(web::Data::new(state))
            .service(web::resource("/{bin}").route(web::get().to(card_iin_info)))
    }
<<<<<<< HEAD
    #[cfg(feature = "v2")]
    pub fn server(state: AppState) -> Scope {
        web::scope("/cards").app_data(web::Data::new(state))
    }
=======
>>>>>>> 600cf446
}

pub struct Files;

#[cfg(all(feature = "olap", feature = "v1"))]
impl Files {
    pub fn server(state: AppState) -> Scope {
        web::scope("/files")
            .app_data(web::Data::new(state))
            .service(web::resource("").route(web::post().to(files::files_create)))
            .service(
                web::resource("/{file_id}")
                    .route(web::delete().to(files::files_delete))
                    .route(web::get().to(files::files_retrieve)),
            )
    }
}

pub struct Cache;

impl Cache {
    pub fn server(state: AppState) -> Scope {
        web::scope("/cache")
            .app_data(web::Data::new(state))
            .service(web::resource("/invalidate/{key}").route(web::post().to(invalidate)))
    }
}

pub struct PaymentLink;

#[cfg(all(feature = "olap", feature = "v1"))]
impl PaymentLink {
    pub fn server(state: AppState) -> Scope {
        web::scope("/payment_link")
            .app_data(web::Data::new(state))
            .service(web::resource("/list").route(web::post().to(payment_link::payments_link_list)))
            .service(
                web::resource("/{payment_link_id}")
                    .route(web::get().to(payment_link::payment_link_retrieve)),
            )
            .service(
                web::resource("{merchant_id}/{payment_id}")
                    .route(web::get().to(payment_link::initiate_payment_link)),
            )
            .service(
                web::resource("s/{merchant_id}/{payment_id}")
                    .route(web::get().to(payment_link::initiate_secure_payment_link)),
            )
            .service(
                web::resource("status/{merchant_id}/{payment_id}")
                    .route(web::get().to(payment_link::payment_link_status)),
            )
    }
}

#[cfg(feature = "payouts")]
pub struct PayoutLink;

#[cfg(all(feature = "payouts", feature = "v1"))]
impl PayoutLink {
    pub fn server(state: AppState) -> Scope {
        let mut route = web::scope("/payout_link").app_data(web::Data::new(state));
        route = route.service(
            web::resource("/{merchant_id}/{payout_id}").route(web::get().to(render_payout_link)),
        );
        route
    }
<<<<<<< HEAD
    #[cfg(feature = "v2")]
    pub fn server(state: AppState) -> Scope {
        web::scope("/payout_link").app_data(web::Data::new(state))
    }
=======
>>>>>>> 600cf446
}

pub struct Profile;
#[cfg(all(feature = "olap", feature = "v2"))]
impl Profile {
    pub fn server(state: AppState) -> Scope {
        web::scope("/v2/profiles")
            .app_data(web::Data::new(state))
            .service(web::resource("").route(web::post().to(profiles::profile_create)))
            .service(
                web::scope("/{profile_id}")
                    .service(
                        web::resource("")
                            .route(web::get().to(profiles::profile_retrieve))
                            .route(web::put().to(profiles::profile_update)),
                    )
                    .service(
                        web::resource("/connector_accounts")
                            .route(web::get().to(admin::connector_list)),
                    )
                    .service(
                        web::resource("/fallback_routing")
                            .route(web::get().to(routing::routing_retrieve_default_config))
                            .route(web::patch().to(routing::routing_update_default_config)),
                    )
                    .service(
                        web::resource("/activate_routing_algorithm").route(web::patch().to(
                            |state, req, path, payload| {
                                routing::routing_link_config(
                                    state,
                                    req,
                                    path,
                                    payload,
                                    &TransactionType::Payment,
                                )
                            },
                        )),
                    )
                    .service(
                        web::resource("/deactivate_routing_algorithm").route(web::patch().to(
                            |state, req, path| {
                                routing::routing_unlink_config(
                                    state,
                                    req,
                                    path,
                                    &TransactionType::Payment,
                                )
                            },
                        )),
                    )
                    .service(web::resource("/routing_algorithm").route(web::get().to(
                        |state, req, query_params, path| {
                            routing::routing_retrieve_linked_config(
                                state,
                                req,
                                query_params,
                                path,
                                &TransactionType::Payment,
                            )
                        },
                    ))),
            )
    }
}
#[cfg(all(feature = "olap", feature = "v1"))]
impl Profile {
    pub fn server(state: AppState) -> Scope {
        web::scope("/account/{account_id}/business_profile")
            .app_data(web::Data::new(state))
            .service(
                web::resource("")
                    .route(web::post().to(profiles::profile_create))
                    .route(web::get().to(profiles::profiles_list)),
            )
            .service(
                web::scope("/{profile_id}")
                    .service(
                        web::scope("/dynamic_routing").service(
                            web::scope("/success_based")
                                .service(
                                    web::resource("/toggle").route(
                                        web::post().to(routing::toggle_success_based_routing),
                                    ),
                                )
                                .service(web::resource("/config/{algorithm_id}").route(
                                    web::patch().to(|state, req, path, payload| {
                                        routing::success_based_routing_update_configs(
                                            state, req, path, payload,
                                        )
                                    }),
                                )),
                        ),
                    )
                    .service(
                        web::resource("")
                            .route(web::get().to(profiles::profile_retrieve))
                            .route(web::post().to(profiles::profile_update))
                            .route(web::delete().to(profiles::profile_delete)),
                    )
                    .service(
                        web::resource("/toggle_extended_card_info")
                            .route(web::post().to(profiles::toggle_extended_card_info)),
                    )
                    .service(
                        web::resource("/toggle_connector_agnostic_mit")
                            .route(web::post().to(profiles::toggle_connector_agnostic_mit)),
                    ),
            )
    }
}

pub struct ProfileNew;

#[cfg(feature = "olap")]
impl ProfileNew {
    #[cfg(feature = "v1")]
    pub fn server(state: AppState) -> Scope {
        web::scope("/account/{account_id}/profile")
            .app_data(web::Data::new(state))
            .service(
                web::resource("").route(web::get().to(profiles::profiles_list_at_profile_level)),
            )
            .service(
                web::resource("/connectors").route(web::get().to(admin::connector_list_profile)),
            )
    }
    #[cfg(feature = "v2")]
    pub fn server(state: AppState) -> Scope {
        web::scope("/account/{account_id}/profile").app_data(web::Data::new(state))
    }
}

pub struct Gsm;

#[cfg(all(feature = "olap", feature = "v1"))]
impl Gsm {
    pub fn server(state: AppState) -> Scope {
        web::scope("/gsm")
            .app_data(web::Data::new(state))
            .service(web::resource("").route(web::post().to(gsm::create_gsm_rule)))
            .service(web::resource("/get").route(web::post().to(gsm::get_gsm_rule)))
            .service(web::resource("/update").route(web::post().to(gsm::update_gsm_rule)))
            .service(web::resource("/delete").route(web::post().to(gsm::delete_gsm_rule)))
    }
}

#[cfg(feature = "olap")]
pub struct Verify;

#[cfg(all(feature = "olap", feature = "v1"))]
impl Verify {
    pub fn server(state: AppState) -> Scope {
        web::scope("/verify")
            .app_data(web::Data::new(state))
            .service(
                web::resource("/apple_pay/{merchant_id}")
                    .route(web::post().to(apple_pay_merchant_registration)),
            )
            .service(
                web::resource("/applepay_verified_domains")
                    .route(web::get().to(retrieve_apple_pay_verified_domains)),
            )
    }
}

pub struct User;

#[cfg(all(feature = "olap", feature = "v1"))]
impl User {
    pub fn server(state: AppState) -> Scope {
        let mut route = web::scope("/user").app_data(web::Data::new(state));

        route = route
            .service(web::resource("").route(web::get().to(user::get_user_details)))
            .service(web::resource("/signin").route(web::post().to(user::user_signin)))
            .service(web::resource("/v2/signin").route(web::post().to(user::user_signin)))
            // signin/signup with sso using openidconnect
            .service(web::resource("/oidc").route(web::post().to(user::sso_sign)))
            .service(web::resource("/signout").route(web::post().to(user::signout)))
            .service(web::resource("/rotate_password").route(web::post().to(user::rotate_password)))
            .service(web::resource("/change_password").route(web::post().to(user::change_password)))
            .service(
                web::resource("/internal_signup").route(web::post().to(user::internal_user_signup)),
            )
            .service(
                web::resource("/create_merchant")
                    .route(web::post().to(user::user_merchant_account_create)),
            )
            // TODO: To be deprecated
            .service(
                web::resource("/permission_info")
                    .route(web::get().to(user_role::get_authorization_info)),
            )
            // TODO: To be deprecated
            .service(
                web::resource("/module/list").route(web::get().to(user_role::get_role_information)),
            )
            .service(
                web::resource("/parent/list")
                    .route(web::get().to(user_role::get_parent_group_info)),
            )
            .service(
                web::resource("/update").route(web::post().to(user::update_user_account_details)),
            )
            .service(
                web::resource("/data")
                    .route(web::get().to(user::get_multiple_dashboard_metadata))
                    .route(web::post().to(user::set_dashboard_metadata)),
            );

        route = route
            .service(web::scope("/key").service(
                web::resource("/transfer").route(web::post().to(user::transfer_user_key)),
            ));

        route = route.service(
            web::scope("/list")
                .service(web::resource("/org").route(web::get().to(user::list_orgs_for_user)))
                .service(
                    web::resource("/merchant")
                        .route(web::get().to(user::list_merchants_for_user_in_org)),
                )
                .service(
                    web::resource("/profile")
                        .route(web::get().to(user::list_profiles_for_user_in_org_and_merchant)),
                )
                .service(
                    web::resource("/invitation")
                        .route(web::get().to(user_role::list_invitations_for_user)),
                ),
        );

        route = route.service(
            web::scope("/switch")
                .service(web::resource("/org").route(web::post().to(user::switch_org_for_user)))
                .service(
                    web::resource("/merchant")
                        .route(web::post().to(user::switch_merchant_for_user_in_org)),
                )
                .service(
                    web::resource("/profile")
                        .route(web::post().to(user::switch_profile_for_user_in_org_and_merchant)),
                ),
        );

        // Two factor auth routes
        route = route.service(
            web::scope("/2fa")
                // TODO: to be deprecated
                .service(web::resource("").route(web::get().to(user::check_two_factor_auth_status)))
                .service(
                    web::resource("/v2")
                        .route(web::get().to(user::check_two_factor_auth_status_with_attempts)),
                )
                .service(
                    web::scope("/totp")
                        .service(web::resource("/begin").route(web::get().to(user::totp_begin)))
                        .service(web::resource("/reset").route(web::get().to(user::totp_reset)))
                        .service(
                            web::resource("/verify")
                                .route(web::post().to(user::totp_verify))
                                .route(web::put().to(user::totp_update)),
                        ),
                )
                .service(
                    web::scope("/recovery_code")
                        .service(
                            web::resource("/verify")
                                .route(web::post().to(user::verify_recovery_code)),
                        )
                        .service(
                            web::resource("/generate")
                                .route(web::get().to(user::generate_recovery_codes)),
                        ),
                )
                .service(
                    web::resource("/terminate")
                        .route(web::get().to(user::terminate_two_factor_auth)),
                ),
        );

        route = route.service(
            web::scope("/auth")
                .service(
                    web::resource("")
                        .route(web::post().to(user::create_user_authentication_method))
                        .route(web::put().to(user::update_user_authentication_method)),
                )
                .service(
                    web::resource("/list")
                        .route(web::get().to(user::list_user_authentication_methods)),
                )
                .service(web::resource("/url").route(web::get().to(user::get_sso_auth_url)))
                .service(
                    web::resource("/select").route(web::post().to(user::terminate_auth_select)),
                ),
        );

        #[cfg(feature = "email")]
        {
            route = route
                .service(web::resource("/from_email").route(web::post().to(user::user_from_email)))
                .service(
                    web::resource("/connect_account")
                        .route(web::post().to(user::user_connect_account)),
                )
                .service(
                    web::resource("/forgot_password").route(web::post().to(user::forgot_password)),
                )
                .service(
                    web::resource("/reset_password").route(web::post().to(user::reset_password)),
                )
                .service(
                    web::resource("/signup_with_merchant_id")
                        .route(web::post().to(user::user_signup_with_merchant_id)),
                )
                .service(web::resource("/verify_email").route(web::post().to(user::verify_email)))
                .service(
                    web::resource("/v2/verify_email").route(web::post().to(user::verify_email)),
                )
                .service(
                    web::resource("/verify_email_request")
                        .route(web::post().to(user::verify_email_request)),
                )
                .service(
                    web::resource("/user/resend_invite").route(web::post().to(user::resend_invite)),
                )
                .service(
                    web::resource("/accept_invite_from_email")
                        .route(web::post().to(user::accept_invite_from_email)),
                );
        }
        #[cfg(not(feature = "email"))]
        {
            route = route.service(web::resource("/signup").route(web::post().to(user::user_signup)))
        }

        // User management
        route = route.service(
            web::scope("/user")
                .service(web::resource("").route(web::post().to(user::list_user_roles_details)))
                // TODO: To be deprecated
                .service(web::resource("/v2").route(web::post().to(user::list_user_roles_details)))
                .service(
                    web::resource("/list").route(web::get().to(user_role::list_users_in_lineage)),
                )
                // TODO: To be deprecated
                .service(
                    web::resource("/v2/list")
                        .route(web::get().to(user_role::list_users_in_lineage)),
                )
                .service(
                    web::resource("/invite_multiple")
                        .route(web::post().to(user::invite_multiple_user)),
                )
                .service(
                    web::scope("/invite/accept")
                        .service(
                            web::resource("")
                                .route(web::post().to(user_role::accept_invitations_v2)),
                        )
                        .service(
                            web::resource("/pre_auth")
                                .route(web::post().to(user_role::accept_invitations_pre_auth)),
                        )
                        .service(
                            web::scope("/v2")
                                .service(
                                    web::resource("")
                                        .route(web::post().to(user_role::accept_invitations_v2)),
                                )
                                .service(
                                    web::resource("/pre_auth").route(
                                        web::post().to(user_role::accept_invitations_pre_auth),
                                    ),
                                ),
                        ),
                )
                .service(
                    web::resource("/update_role")
                        .route(web::post().to(user_role::update_user_role)),
                )
                .service(
                    web::resource("/delete").route(web::delete().to(user_role::delete_user_role)),
                ),
        );

        // Role information
        route =
            route.service(
                web::scope("/role")
                    .service(
                        web::resource("")
                            .route(web::get().to(user_role::get_role_from_token))
                            .route(web::post().to(user_role::create_role)),
                    )
                    .service(web::resource("/v2").route(
                        web::get().to(user_role::get_groups_and_resources_for_role_from_token),
                    ))
                    // TODO: To be deprecated
                    .service(
                        web::resource("/v2/list")
                            .route(web::get().to(user_role::list_roles_with_info)),
                    )
                    .service(
                        web::scope("/list")
                            .service(
                                web::resource("")
                                    .route(web::get().to(user_role::list_roles_with_info)),
                            )
                            .service(web::resource("/invite").route(
                                web::get().to(user_role::list_invitable_roles_at_entity_level),
                            ))
                            .service(web::resource("/update").route(
                                web::get().to(user_role::list_updatable_roles_at_entity_level),
                            )),
                    )
                    .service(
                        web::resource("/{role_id}")
                            .route(web::get().to(user_role::get_role))
                            .route(web::put().to(user_role::update_role)),
                    )
                    .service(
                        web::resource("/{role_id}/v2")
                            .route(web::get().to(user_role::get_parent_info_for_role)),
                    ),
            );

        #[cfg(feature = "dummy_connector")]
        {
            route = route.service(
                web::resource("/sample_data")
                    .route(web::post().to(user::generate_sample_data))
                    .route(web::delete().to(user::delete_sample_data)),
            )
        }
        route
    }
}

pub struct ConnectorOnboarding;

#[cfg(all(feature = "olap", feature = "v1"))]
impl ConnectorOnboarding {
    pub fn server(state: AppState) -> Scope {
        web::scope("/connector_onboarding")
            .app_data(web::Data::new(state))
            .service(
                web::resource("/action_url")
                    .route(web::post().to(connector_onboarding::get_action_url)),
            )
            .service(
                web::resource("/sync")
                    .route(web::post().to(connector_onboarding::sync_onboarding_status)),
            )
            .service(
                web::resource("/reset_tracking_id")
                    .route(web::post().to(connector_onboarding::reset_tracking_id)),
            )
    }
}

#[cfg(feature = "olap")]
pub struct WebhookEvents;

#[cfg(all(feature = "olap", feature = "v1"))]
impl WebhookEvents {
    pub fn server(config: AppState) -> Scope {
        web::scope("/events/{merchant_id}")
            .app_data(web::Data::new(config))
            .service(
                web::resource("")
                    .route(web::get().to(webhook_events::list_initial_webhook_delivery_attempts)),
            )
            .service(
                web::scope("/{event_id}")
                    .service(
                        web::resource("attempts")
                            .route(web::get().to(webhook_events::list_webhook_delivery_attempts)),
                    )
                    .service(
                        web::resource("retry")
                            .route(web::post().to(webhook_events::retry_webhook_delivery_attempt)),
                    ),
            )
    }
}<|MERGE_RESOLUTION|>--- conflicted
+++ resolved
@@ -685,13 +685,6 @@
                 web::resource("/convert_from_minor").route(web::get().to(currency::convert_forex)),
             )
     }
-<<<<<<< HEAD
-    #[cfg(feature = "v2")]
-    pub fn server(state: AppState) -> Scope {
-        web::scope("/forex").app_data(web::Data::new(state.clone()))
-    }
-=======
->>>>>>> 600cf446
 }
 
 #[cfg(feature = "olap")]
@@ -1068,14 +1061,6 @@
 
 #[cfg(all(feature = "payouts", feature = "v1"))]
 impl Payouts {
-<<<<<<< HEAD
-    #[cfg(feature = "v2")]
-    pub fn server(state: AppState) -> Scope {
-        web::scope("/payouts").app_data(web::Data::new(state))
-    }
-    #[cfg(feature = "v1")]
-=======
->>>>>>> 600cf446
     pub fn server(state: AppState) -> Scope {
         let mut route = web::scope("/payouts").app_data(web::Data::new(state));
         route = route.service(web::resource("/create").route(web::post().to(payouts_create)));
@@ -1613,13 +1598,6 @@
             .app_data(web::Data::new(state))
             .service(web::resource("/{bin}").route(web::get().to(card_iin_info)))
     }
-<<<<<<< HEAD
-    #[cfg(feature = "v2")]
-    pub fn server(state: AppState) -> Scope {
-        web::scope("/cards").app_data(web::Data::new(state))
-    }
-=======
->>>>>>> 600cf446
 }
 
 pub struct Files;
@@ -1687,13 +1665,6 @@
         );
         route
     }
-<<<<<<< HEAD
-    #[cfg(feature = "v2")]
-    pub fn server(state: AppState) -> Scope {
-        web::scope("/payout_link").app_data(web::Data::new(state))
-    }
-=======
->>>>>>> 600cf446
 }
 
 pub struct Profile;
