--- conflicted
+++ resolved
@@ -8,20 +8,13 @@
 license.workspace = true
 
 [features]
-<<<<<<< HEAD
 default = ["kv_store", "v1"] 
 kv_store = []
 v1 = []
 v2 = []
 customer_v2 = []
-=======
-default = ["kv_store", "v1"]
-kv_store = []
-v1 = []
-v2 = []
 merchant_account_v2 = []
 payment_v2 = []
->>>>>>> 800edbc5
 
 [dependencies]
 async-bb8-diesel = { git = "https://github.com/jarnura/async-bb8-diesel", rev = "53b4ab901aab7635c8215fd1c2d542c8db443094" }
