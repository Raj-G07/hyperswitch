use std::{marker::PhantomData, str::FromStr};

use api_models::{
    enums as api_enums,
    payments::{
        AmountDetails, PaymentRevenueRecoveryMetadata, PaymentsUpdateIntentRequest,
        ProxyPaymentsRequest,
    },
};
use common_utils::{
    self,
    ext_traits::{OptionExt, ValueExt},
    id_type,
};
use diesel_models::{
    enums, payment_intent, process_tracker::business_status, types as diesel_types,
};
use error_stack::{self, ResultExt};
use hyperswitch_domain_models::{
    business_profile, merchant_connector_account,
    merchant_context::{Context, MerchantContext},
    payments::{
        self as domain_payments, payment_attempt::PaymentAttempt, PaymentConfirmData,
        PaymentIntent, PaymentIntentData,
    },
    router_data_v2::{self, flow_common_types},
    router_flow_types,
    router_request_types::revenue_recovery as revenue_recovery_request,
    router_response_types::revenue_recovery as revenue_recovery_response,
    ApiModelToDieselModelConvertor,
};
use time::PrimitiveDateTime;

use super::errors::StorageErrorExt;
use crate::{
    core::{
        errors::{self, RouterResult},
        payments::{self, helpers, operations::Operation},
<<<<<<< HEAD
        revenue_recovery::{self as revenue_recovery_core, perform_calculate_workflow},
=======
        revenue_recovery::{self as revenue_recovery_core, pcr, perform_calculate_workflow},
>>>>>>> 938028e3
        webhooks::recovery_incoming as recovery_incoming_flow,
    },
    db::StorageInterface,
    logger,
    routes::SessionState,
    services::{self, connector_integration_interface::RouterDataConversion},
    types::{
        self, api as api_types, api::payments as payments_types, domain, storage,
        transformers::ForeignInto,
    },
    workflows::{
        payment_sync,
        revenue_recovery::{self, get_schedule_time_to_retry_mit_payments},
    },
};

type RecoveryResult<T> = error_stack::Result<T, errors::RecoveryError>;
pub const REVENUE_RECOVERY: &str = "revenue_recovery";
/// The status of Passive Churn Payments
#[derive(Clone, Debug, serde::Deserialize, serde::Serialize)]
pub enum RevenueRecoveryPaymentsAttemptStatus {
    Succeeded,
    Failed,
    Processing,
    InvalidStatus(String),
    //  Cancelled,
}

impl RevenueRecoveryPaymentsAttemptStatus {
    pub(crate) async fn update_pt_status_based_on_attempt_status_for_execute_payment(
        &self,
        db: &dyn StorageInterface,
        execute_task_process: &storage::ProcessTracker,
    ) -> Result<(), errors::ProcessTrackerError> {
        logger::info!("Entering update_pt_status_based_on_attempt_status_for_execute_payment");
        match &self {
            Self::Succeeded | Self::Failed | Self::Processing => {
                // finish the current execute task
                db.finish_process_with_business_status(
                    execute_task_process.clone(),
                    business_status::EXECUTE_WORKFLOW_COMPLETE_FOR_PSYNC,
                )
                .await?;
            }

            Self::InvalidStatus(action) => {
                logger::debug!(
                    "Invalid Attempt Status for the Recovery Payment : {}",
                    action
                );
                let pt_update = storage::ProcessTrackerUpdate::StatusUpdate {
                    status: enums::ProcessTrackerStatus::Review,
                    business_status: Some(String::from(business_status::EXECUTE_WORKFLOW_COMPLETE)),
                };
                // update the process tracker status as Review
                db.update_process(execute_task_process.clone(), pt_update)
                    .await?;
            }
        };
        Ok(())
    }

    #[allow(clippy::too_many_arguments)]
    pub(crate) async fn update_pt_status_based_on_attempt_status_for_payments_sync(
        &self,
        state: &SessionState,
        payment_intent: &PaymentIntent,
        process_tracker: storage::ProcessTracker,
        profile: &domain::Profile,
        merchant_context: domain::MerchantContext,
        revenue_recovery_payment_data: &storage::revenue_recovery::RevenueRecoveryPaymentData,
        payment_attempt: PaymentAttempt,
        revenue_recovery_metadata: &mut PaymentRevenueRecoveryMetadata,
    ) -> Result<(), errors::ProcessTrackerError> {
        let connector_customer_id = payment_intent
            .extract_connector_customer_id_from_payment_intent()
            .change_context(errors::RecoveryError::ValueNotFound)
            .attach_printable("Failed to extract customer ID from payment intent")?;

        let db = &*state.store;

        let recovery_payment_intent =
            hyperswitch_domain_models::revenue_recovery::RecoveryPaymentIntent::from(
                payment_intent,
            );

        let recovery_payment_attempt =
            hyperswitch_domain_models::revenue_recovery::RecoveryPaymentAttempt::from(
                &payment_attempt,
            );

        let recovery_payment_tuple = recovery_incoming_flow::RecoveryPaymentTuple::new(
            &recovery_payment_intent,
            &recovery_payment_attempt,
        );

        let used_token = get_payment_processor_token_id_from_payment_attempt(&payment_attempt);

        let retry_count = process_tracker.retry_count;

        match self {
            Self::Succeeded => {
                // finish psync task as the payment was a success
                db.as_scheduler()
                    .finish_process_with_business_status(
                        process_tracker,
                        business_status::PSYNC_WORKFLOW_COMPLETE,
                    )
                    .await?;
                // publish events to kafka
                if let Err(e) = recovery_incoming_flow::RecoveryPaymentTuple::publish_revenue_recovery_event_to_kafka(
                    state,
                    &recovery_payment_tuple,
                    Some(retry_count+1)
                )
                .await{
                    router_env::logger::error!(
                        "Failed to publish revenue recovery event to kafka: {:?}",
                        e
                    );
                };

<<<<<<< HEAD
                let is_hard_decline = revenue_recovery::check_hard_decline(state, &payment_attempt)
                    .await
                    .ok();

=======
>>>>>>> 938028e3
                // update the status of token in redis
                let _update_error_code = storage::revenue_recovery_redis_operation::RedisTokenManager::update_payment_processor_token_error_code_from_process_tracker(
                    state,
                    &connector_customer_id,
                    &None,
<<<<<<< HEAD
                    &is_hard_decline
=======
                    // Since this is succeeded payment attempt, 'is_hard_decine' will be false.
                    &Some(false),
                    used_token.as_deref(),
>>>>>>> 938028e3
                )
                .await;

                // unlocking the token
                let _unlock_the_connector_customer_id = storage::revenue_recovery_redis_operation::RedisTokenManager::unlock_connector_customer_status(
                    state,
                    &connector_customer_id,
                )
                .await;

                // Record a successful transaction back to Billing Connector
                // TODO: Add support for retrying failed outgoing recordback webhooks
                record_back_to_billing_connector(
                    state,
                    &payment_attempt,
                    payment_intent,
                    &revenue_recovery_payment_data.billing_mca,
                )
                .await
                .change_context(errors::RecoveryError::RecordBackToBillingConnectorFailed)
                .attach_printable("Failed to update the process tracker")?;
            }
            Self::Failed => {
                // finish psync task
                db.as_scheduler()
                    .finish_process_with_business_status(
                        process_tracker.clone(),
                        business_status::PSYNC_WORKFLOW_COMPLETE,
                    )
                    .await?;
                // publish events to kafka
                if let Err(e) = recovery_incoming_flow::RecoveryPaymentTuple::publish_revenue_recovery_event_to_kafka(
                    state,
                    &recovery_payment_tuple,
                    Some(retry_count+1)
                )
                .await{
                    router_env::logger::error!(
                        "Failed to publish revenue recovery event to kafka : {:?}", e
                    );
                };

                let error_code = recovery_payment_attempt.error_code;

                let is_hard_decline = revenue_recovery::check_hard_decline(state, &payment_attempt)
                    .await
                    .ok();

                // update the status of token in redis
                let _update_error_code = storage::revenue_recovery_redis_operation::RedisTokenManager::update_payment_processor_token_error_code_from_process_tracker(
                    state,
                    &connector_customer_id,
                    &error_code,
<<<<<<< HEAD
                    &is_hard_decline
=======
                    &is_hard_decline,
                    used_token.as_deref(),
>>>>>>> 938028e3
                )
                .await;

                // unlocking the token
                let _unlock_the_connector_customer_id = storage::revenue_recovery_redis_operation::RedisTokenManager::unlock_connector_customer_status(
                    state,
                    &connector_customer_id,
                )
                .await;

                // Reopen calculate workflow on payment failure
                reopen_calculate_workflow_on_payment_failure(
                    state,
                    &process_tracker,
                    profile,
                    merchant_context,
                    payment_intent,
                    revenue_recovery_payment_data,
                )
                .await?;
            }
            Self::Processing => {
                // do a psync payment
                let action = Box::pin(Action::payment_sync_call(
                    state,
                    revenue_recovery_payment_data,
                    payment_intent,
                    &process_tracker,
                    profile,
                    merchant_context,
                    payment_attempt,
                ))
                .await?;

                //handle the response
                Box::pin(action.psync_response_handler(
                    state,
                    payment_intent,
                    &process_tracker,
                    revenue_recovery_metadata,
                    revenue_recovery_payment_data,
                ))
                .await?;
            }
            Self::InvalidStatus(status) => logger::debug!(
                "Invalid Attempt Status for the Recovery Payment : {}",
                status
            ),
        }
        Ok(())
    }
}
pub enum Decision {
    Execute,
    Psync(enums::AttemptStatus, id_type::GlobalAttemptId),
    InvalidDecision,
    ReviewForSuccessfulPayment,
    ReviewForFailedPayment(enums::TriggeredBy),
}

impl Decision {
    pub async fn get_decision_based_on_params(
        state: &SessionState,
        intent_status: enums::IntentStatus,
        called_connector: enums::PaymentConnectorTransmission,
        active_attempt_id: Option<id_type::GlobalAttemptId>,
        revenue_recovery_data: &storage::revenue_recovery::RevenueRecoveryPaymentData,
        payment_id: &id_type::GlobalPaymentId,
    ) -> RecoveryResult<Self> {
        logger::info!("Entering get_decision_based_on_params");

        Ok(match (intent_status, called_connector, active_attempt_id) {
            (
                enums::IntentStatus::Failed,
                enums::PaymentConnectorTransmission::ConnectorCallUnsuccessful,
                None,
            ) => Self::Execute,
            (
                enums::IntentStatus::Processing,
                enums::PaymentConnectorTransmission::ConnectorCallSucceeded,
                Some(_),
            ) => {
                let psync_data = revenue_recovery_core::api::call_psync_api(
                    state,
                    payment_id,
                    revenue_recovery_data,
                )
                .await
                .change_context(errors::RecoveryError::PaymentCallFailed)
                .attach_printable("Error while executing the Psync call")?;
                let payment_attempt = psync_data.payment_attempt;
                Self::Psync(payment_attempt.status, payment_attempt.get_id().clone())
            }
            (
                enums::IntentStatus::Failed,
                enums::PaymentConnectorTransmission::ConnectorCallUnsuccessful,
                Some(_),
            ) => {
                let psync_data = revenue_recovery_core::api::call_psync_api(
                    state,
                    payment_id,
                    revenue_recovery_data,
                )
                .await
                .change_context(errors::RecoveryError::PaymentCallFailed)
                .attach_printable("Error while executing the Psync call")?;

                let payment_attempt = psync_data.payment_attempt;

                let attempt_triggered_by = payment_attempt
                    .feature_metadata
                    .and_then(|metadata| {
                        metadata.revenue_recovery.map(|revenue_recovery_metadata| {
                            revenue_recovery_metadata.attempt_triggered_by
                        })
                    })
                    .get_required_value("Attempt Triggered By")
                    .change_context(errors::RecoveryError::ValueNotFound)?;
                Self::ReviewForFailedPayment(attempt_triggered_by)
            }
            (enums::IntentStatus::Succeeded, _, _) => Self::ReviewForSuccessfulPayment,
            _ => Self::InvalidDecision,
        })
    }
}

#[derive(Debug, Clone)]
pub enum Action {
    SyncPayment(PaymentAttempt),
    RetryPayment(PrimitiveDateTime),
    TerminalFailure(PaymentAttempt),
    SuccessfulPayment(PaymentAttempt),
    ReviewPayment,
    ManualReviewAction,
}
impl Action {
    #[allow(clippy::too_many_arguments)]
    pub async fn execute_payment(
        state: &SessionState,
        _merchant_id: &id_type::MerchantId,
        payment_intent: &PaymentIntent,
        process: &storage::ProcessTracker,
        profile: &domain::Profile,
        merchant_context: domain::MerchantContext,
        revenue_recovery_payment_data: &storage::revenue_recovery::RevenueRecoveryPaymentData,
        revenue_recovery_metadata: &PaymentRevenueRecoveryMetadata,
    ) -> RecoveryResult<Self> {
        let connector_customer_id = payment_intent
            .extract_connector_customer_id_from_payment_intent()
            .change_context(errors::RecoveryError::ValueNotFound)
            .attach_printable("Failed to extract customer ID from payment intent")?;
<<<<<<< HEAD

        let scheduled_token = match storage::revenue_recovery_redis_operation::
        RedisTokenManager::get_payment_processor_token_with_schedule_time(state, &connector_customer_id)
        .await {
            Ok(scheduled_token_opt) => scheduled_token_opt,
            Err(e) => {
                logger::error!(
                    error = ?e,
                    connector_customer_id = %connector_customer_id,
                    "Failed to get PSP token status"
                );
                None
            }
        };

        match scheduled_token {
            Some(scheduled_token) => {
                let response = revenue_recovery_core::api::call_proxy_api(
                    state,
                    payment_intent,
                    revenue_recovery_payment_data,
                    revenue_recovery_metadata,
                )
                .await;

                let recovery_payment_intent =
                    hyperswitch_domain_models::revenue_recovery::RecoveryPaymentIntent::from(
                        payment_intent,
                    );

                // handle proxy api's response
                match response {
                    Ok(payment_data) => match payment_data.payment_attempt.status.foreign_into() {
                        RevenueRecoveryPaymentsAttemptStatus::Succeeded => {
                            let recovery_payment_attempt =
                                hyperswitch_domain_models::revenue_recovery::RecoveryPaymentAttempt::from(
                                    &payment_data.payment_attempt,
                                );

                            let recovery_payment_tuple =
                                recovery_incoming_flow::RecoveryPaymentTuple::new(
                                    &recovery_payment_intent,
                                    &recovery_payment_attempt,
                                );

                            // publish events to kafka
                            if let Err(e) = recovery_incoming_flow::RecoveryPaymentTuple::publish_revenue_recovery_event_to_kafka(
                            state,
                            &recovery_payment_tuple,
                            Some(process.retry_count+1)
                        )
                        .await{
                            router_env::logger::error!(
                                "Failed to publish revenue recovery event to kafka: {:?}",
                                e
                            );
                        };

                            let is_hard_decline = revenue_recovery::check_hard_decline(
                                state,
                                &payment_data.payment_attempt,
                            )
                            .await
                            .ok();

                            // update the status of token in redis
                            let _update_error_code = storage::revenue_recovery_redis_operation::RedisTokenManager::update_payment_processor_token_error_code_from_process_tracker(
                                state,
                                &connector_customer_id,
                                &None,
                                &is_hard_decline
                            )
                            .await;

                            // unlocking the token
                            let _unlock_the_connector_customer_id = storage::revenue_recovery_redis_operation::RedisTokenManager::unlock_connector_customer_status(
                    state,
                    &connector_customer_id,
                )
                .await;

                            Ok(Self::SuccessfulPayment(
                                payment_data.payment_attempt.clone(),
                            ))
                        }
                        RevenueRecoveryPaymentsAttemptStatus::Failed => {
                            let recovery_payment_attempt =
                                hyperswitch_domain_models::revenue_recovery::RecoveryPaymentAttempt::from(
                                    &payment_data.payment_attempt,
                                );

                            let recovery_payment_tuple =
                                recovery_incoming_flow::RecoveryPaymentTuple::new(
                                    &recovery_payment_intent,
                                    &recovery_payment_attempt,
                                );

                            // publish events to kafka
                            if let Err(e) = recovery_incoming_flow::RecoveryPaymentTuple::publish_revenue_recovery_event_to_kafka(
                                state,
                                &recovery_payment_tuple,
                                Some(process.retry_count+1)
                            )
                            .await{
                                router_env::logger::error!(
                                    "Failed to publish revenue recovery event to kafka: {:?}",
                                    e
                                );
                            };

                            let error_code = payment_data
                                .payment_attempt
                                .clone()
                                .error
                                .map(|error| error.code);

                            let is_hard_decline = revenue_recovery::check_hard_decline(
                                state,
                                &payment_data.payment_attempt,
                            )
                            .await
                            .ok();

                            let _update_connector_customer_id = storage::revenue_recovery_redis_operation::RedisTokenManager::update_payment_processor_token_error_code_from_process_tracker(
                                state,
                                &connector_customer_id,
                                &error_code,
                                &is_hard_decline
                            )
                            .await;

                            // unlocking the token
                            let _unlock_connector_customer_id = storage::revenue_recovery_redis_operation::RedisTokenManager::unlock_connector_customer_status(
                                state,
                                &connector_customer_id,
                            )
                            .await;

                            // Reopen calculate workflow on payment failure
                            reopen_calculate_workflow_on_payment_failure(
                                state,
                                process,
                                profile,
                                merchant_context,
                                payment_intent,
                                revenue_recovery_payment_data,
                            )
                            .await?;

=======

        let tracking_data: pcr::RevenueRecoveryWorkflowTrackingData =
            serde_json::from_value(process.tracking_data.clone())
                .change_context(errors::RecoveryError::ValueNotFound)
                .attach_printable("Failed to deserialize the tracking data from process tracker")?;

        let last_token_used = payment_intent
            .feature_metadata
            .as_ref()
            .and_then(|fm| fm.payment_revenue_recovery_metadata.as_ref())
            .map(|rr| {
                rr.billing_connector_payment_details
                    .payment_processor_token
                    .clone()
            });

        let recovery_algorithm = tracking_data.revenue_recovery_retry;

        let scheduled_token = match storage::revenue_recovery_redis_operation::RedisTokenManager::get_token_based_on_retry_type(
            state,
            &connector_customer_id,
            recovery_algorithm,
            last_token_used.as_deref(),
        )
        .await {
            Ok(scheduled_token_opt) => scheduled_token_opt,
            Err(e) => {
                logger::error!(
                    error = ?e,
                    connector_customer_id = %connector_customer_id,
                    "Failed to get PSP token status"
                );
                None
            }
        };

        match scheduled_token {
            Some(scheduled_token) => {
                let response = revenue_recovery_core::api::call_proxy_api(
                    state,
                    payment_intent,
                    revenue_recovery_payment_data,
                    revenue_recovery_metadata,
                    &scheduled_token
                        .payment_processor_token_details
                        .payment_processor_token,
                )
                .await;

                let recovery_payment_intent =
                    hyperswitch_domain_models::revenue_recovery::RecoveryPaymentIntent::from(
                        payment_intent,
                    );

                // handle proxy api's response
                match response {
                    Ok(payment_data) => match payment_data.payment_attempt.status.foreign_into() {
                        RevenueRecoveryPaymentsAttemptStatus::Succeeded => {
                            let recovery_payment_attempt =
                                hyperswitch_domain_models::revenue_recovery::RecoveryPaymentAttempt::from(
                                    &payment_data.payment_attempt,
                                );

                            let recovery_payment_tuple =
                                recovery_incoming_flow::RecoveryPaymentTuple::new(
                                    &recovery_payment_intent,
                                    &recovery_payment_attempt,
                                );

                            // publish events to kafka
                            if let Err(e) = recovery_incoming_flow::RecoveryPaymentTuple::publish_revenue_recovery_event_to_kafka(
                            state,
                            &recovery_payment_tuple,
                            Some(process.retry_count+1)
                        )
                        .await{
                            router_env::logger::error!(
                                "Failed to publish revenue recovery event to kafka: {:?}",
                                e
                            );
                        };

                            let is_hard_decline = revenue_recovery::check_hard_decline(
                                state,
                                &payment_data.payment_attempt,
                            )
                            .await
                            .ok();

                            // update the status of token in redis
                            let _update_error_code = storage::revenue_recovery_redis_operation::RedisTokenManager::update_payment_processor_token_error_code_from_process_tracker(
                                state,
                                &connector_customer_id,
                                &None,
                                &is_hard_decline,
                                Some(&scheduled_token.payment_processor_token_details.payment_processor_token),
                            )
                            .await;

                            // unlocking the token
                            let _unlock_the_connector_customer_id = storage::revenue_recovery_redis_operation::RedisTokenManager::unlock_connector_customer_status(
                    state,
                    &connector_customer_id,
                )
                .await;

                            Ok(Self::SuccessfulPayment(
                                payment_data.payment_attempt.clone(),
                            ))
                        }
                        RevenueRecoveryPaymentsAttemptStatus::Failed => {
                            let recovery_payment_attempt =
                                hyperswitch_domain_models::revenue_recovery::RecoveryPaymentAttempt::from(
                                    &payment_data.payment_attempt,
                                );

                            let recovery_payment_tuple =
                                recovery_incoming_flow::RecoveryPaymentTuple::new(
                                    &recovery_payment_intent,
                                    &recovery_payment_attempt,
                                );

                            // publish events to kafka
                            if let Err(e) = recovery_incoming_flow::RecoveryPaymentTuple::publish_revenue_recovery_event_to_kafka(
                                state,
                                &recovery_payment_tuple,
                                Some(process.retry_count+1)
                            )
                            .await{
                                router_env::logger::error!(
                                    "Failed to publish revenue recovery event to kafka: {:?}",
                                    e
                                );
                            };

                            let error_code = payment_data
                                .payment_attempt
                                .clone()
                                .error
                                .map(|error| error.code);

                            let is_hard_decline = revenue_recovery::check_hard_decline(
                                state,
                                &payment_data.payment_attempt,
                            )
                            .await
                            .ok();

                            let _update_connector_customer_id = storage::revenue_recovery_redis_operation::RedisTokenManager::update_payment_processor_token_error_code_from_process_tracker(
                                state,
                                &connector_customer_id,
                                &error_code,
                                &is_hard_decline,
                                Some(&scheduled_token
                                    .payment_processor_token_details
                                    .payment_processor_token)
                                    ,
                            )
                            .await;

                            // unlocking the token
                            let _unlock_connector_customer_id = storage::revenue_recovery_redis_operation::RedisTokenManager::unlock_connector_customer_status(
                                state,
                                &connector_customer_id,
                            )
                            .await;

                            // Reopen calculate workflow on payment failure
                            reopen_calculate_workflow_on_payment_failure(
                                state,
                                process,
                                profile,
                                merchant_context,
                                payment_intent,
                                revenue_recovery_payment_data,
                            )
                            .await?;

>>>>>>> 938028e3
                            // Return terminal failure to finish the current execute workflow
                            Ok(Self::TerminalFailure(payment_data.payment_attempt.clone()))
                        }

                        RevenueRecoveryPaymentsAttemptStatus::Processing => {
                            Ok(Self::SyncPayment(payment_data.payment_attempt.clone()))
                        }
                        RevenueRecoveryPaymentsAttemptStatus::InvalidStatus(action) => {
                            logger::info!(?action, "Invalid Payment Status For PCR Payment");
                            Ok(Self::ManualReviewAction)
                        }
                    },
                    Err(err) =>
                    // check for an active attempt being constructed or not
                    {
                        logger::error!(execute_payment_res=?err);
                        Ok(Self::ReviewPayment)
                    }
                }
            }
            None => {
                let response = revenue_recovery_core::api::call_psync_api(
                    state,
                    payment_intent.get_id(),
                    revenue_recovery_payment_data,
                )
                .await;

                let payment_status_data = response
                    .change_context(errors::RecoveryError::PaymentCallFailed)
                    .attach_printable("Error while executing the Psync call")?;

                let payment_attempt = payment_status_data.payment_attempt;

                logger::info!(
                    process_id = %process.id,
                    connector_customer_id = %connector_customer_id,
                    "No token available, finishing CALCULATE_WORKFLOW"
                );

                state
                    .store
                    .as_scheduler()
                    .finish_process_with_business_status(
                        process.clone(),
                        business_status::CALCULATE_WORKFLOW_FINISH,
                    )
                    .await
                    .change_context(errors::RecoveryError::ProcessTrackerFailure)
                    .attach_printable("Failed to finish CALCULATE_WORKFLOW")?;

                logger::info!(
                    process_id = %process.id,
                    connector_customer_id = %connector_customer_id,
                    "CALCULATE_WORKFLOW finished successfully"
                );
                Ok(Self::TerminalFailure(payment_attempt.clone()))
            }
        }
    }

    pub async fn execute_payment_task_response_handler(
        &self,
        state: &SessionState,
        payment_intent: &PaymentIntent,
        execute_task_process: &storage::ProcessTracker,
        revenue_recovery_payment_data: &storage::revenue_recovery::RevenueRecoveryPaymentData,
        revenue_recovery_metadata: &mut PaymentRevenueRecoveryMetadata,
    ) -> Result<(), errors::ProcessTrackerError> {
        logger::info!("Entering execute_payment_task_response_handler");

        let db = &*state.store;
        match self {
            Self::SyncPayment(payment_attempt) => {
                revenue_recovery_core::insert_psync_pcr_task_to_pt(
                    revenue_recovery_payment_data.billing_mca.get_id().clone(),
                    db,
                    revenue_recovery_payment_data
                        .merchant_account
                        .get_id()
                        .to_owned(),
                    payment_intent.id.clone(),
                    revenue_recovery_payment_data.profile.get_id().to_owned(),
                    payment_attempt.id.clone(),
                    storage::ProcessTrackerRunner::PassiveRecoveryWorkflow,
                    revenue_recovery_payment_data.retry_algorithm,
                )
                .await
                .change_context(errors::RecoveryError::ProcessTrackerFailure)
                .attach_printable("Failed to create a psync workflow in the process tracker")?;

                db.as_scheduler()
                    .finish_process_with_business_status(
                        execute_task_process.clone(),
                        business_status::EXECUTE_WORKFLOW_COMPLETE_FOR_PSYNC,
                    )
                    .await
                    .change_context(errors::RecoveryError::ProcessTrackerFailure)
                    .attach_printable("Failed to update the process tracker")?;
                Ok(())
            }

            Self::RetryPayment(schedule_time) => {
                db.as_scheduler()
                    .retry_process(execute_task_process.clone(), *schedule_time)
                    .await?;

                // update the connector payment transmission field to Unsuccessful and unset active attempt id
                revenue_recovery_metadata.set_payment_transmission_field_for_api_request(
                    enums::PaymentConnectorTransmission::ConnectorCallUnsuccessful,
                );

                let payment_update_req =
                PaymentsUpdateIntentRequest::update_feature_metadata_and_active_attempt_with_api(
                    payment_intent
                        .feature_metadata
                        .clone()
                        .unwrap_or_default()
                        .convert_back()
                        .set_payment_revenue_recovery_metadata_using_api(
                            revenue_recovery_metadata.clone(),
                        ),
                    api_enums::UpdateActiveAttempt::Unset,
                );
                logger::info!(
                    "Call made to payments update intent api , with the request body {:?}",
                    payment_update_req
                );
                revenue_recovery_core::api::update_payment_intent_api(
                    state,
                    payment_intent.id.clone(),
                    revenue_recovery_payment_data,
                    payment_update_req,
                )
                .await
                .change_context(errors::RecoveryError::PaymentCallFailed)?;
                Ok(())
            }
            Self::TerminalFailure(payment_attempt) => {
                // update the connector payment transmission field to Unsuccessful and unset active attempt id
                revenue_recovery_metadata.set_payment_transmission_field_for_api_request(
                    enums::PaymentConnectorTransmission::ConnectorCallUnsuccessful,
                );

                let payment_update_req =
                PaymentsUpdateIntentRequest::update_feature_metadata_and_active_attempt_with_api(
                    payment_intent
                        .feature_metadata
                        .clone()
                        .unwrap_or_default()
                        .convert_back()
                        .set_payment_revenue_recovery_metadata_using_api(
                            revenue_recovery_metadata.clone(),
                        ),
                    api_enums::UpdateActiveAttempt::Unset,
                );
                logger::info!(
                    "Call made to payments update intent api , with the request body {:?}",
                    payment_update_req
                );
                revenue_recovery_core::api::update_payment_intent_api(
                    state,
                    payment_intent.id.clone(),
                    revenue_recovery_payment_data,
                    payment_update_req,
                )
                .await
                .change_context(errors::RecoveryError::PaymentCallFailed)?;

                db.as_scheduler()
                    .finish_process_with_business_status(
                        execute_task_process.clone(),
                        business_status::EXECUTE_WORKFLOW_FAILURE,
                    )
                    .await
                    .change_context(errors::RecoveryError::ProcessTrackerFailure)
                    .attach_printable("Failed to update the process tracker")?;
                // TODO: Add support for retrying failed outgoing recordback webhooks
                Ok(())
            }
            Self::SuccessfulPayment(payment_attempt) => {
                db.as_scheduler()
                    .finish_process_with_business_status(
                        execute_task_process.clone(),
                        business_status::EXECUTE_WORKFLOW_COMPLETE,
                    )
                    .await
                    .change_context(errors::RecoveryError::ProcessTrackerFailure)
                    .attach_printable("Failed to update the process tracker")?;
                // Record back to billing connector for terminal status
                // TODO: Add support for retrying failed outgoing recordback webhooks
                record_back_to_billing_connector(
                    state,
                    payment_attempt,
                    payment_intent,
                    &revenue_recovery_payment_data.billing_mca,
                )
                .await
                .change_context(errors::RecoveryError::RecordBackToBillingConnectorFailed)
                .attach_printable("Failed to update the process tracker")?;
                Ok(())
            }
            Self::ReviewPayment => {
                // requeue the process tracker in case of error response
                let pt_update = storage::ProcessTrackerUpdate::StatusUpdate {
                    status: enums::ProcessTrackerStatus::Pending,
                    business_status: Some(String::from(business_status::EXECUTE_WORKFLOW_REQUEUE)),
                };
                db.as_scheduler()
                    .update_process(execute_task_process.clone(), pt_update)
                    .await?;
                Ok(())
            }
            Self::ManualReviewAction => {
                logger::debug!("Invalid Payment Status For PCR Payment");
                let pt_update = storage::ProcessTrackerUpdate::StatusUpdate {
                    status: enums::ProcessTrackerStatus::Review,
                    business_status: Some(String::from(business_status::EXECUTE_WORKFLOW_COMPLETE)),
                };
                // update the process tracker status as Review
                db.as_scheduler()
                    .update_process(execute_task_process.clone(), pt_update)
                    .await?;
                Ok(())
            }
        }
    }

    pub async fn payment_sync_call(
        state: &SessionState,
        revenue_recovery_payment_data: &storage::revenue_recovery::RevenueRecoveryPaymentData,
        payment_intent: &PaymentIntent,
        process: &storage::ProcessTracker,
        profile: &domain::Profile,
        merchant_context: domain::MerchantContext,
        payment_attempt: PaymentAttempt,
    ) -> RecoveryResult<Self> {
        logger::info!("Entering payment_sync_call");

        let response = revenue_recovery_core::api::call_psync_api(
            state,
            payment_intent.get_id(),
            revenue_recovery_payment_data,
        )
        .await;
<<<<<<< HEAD
=======
        let used_token = get_payment_processor_token_id_from_payment_attempt(&payment_attempt);
>>>>>>> 938028e3

        match response {
            Ok(_payment_data) => match payment_attempt.status.foreign_into() {
                RevenueRecoveryPaymentsAttemptStatus::Succeeded => {
                    let connector_customer_id = payment_intent
                        .extract_connector_customer_id_from_payment_intent()
                        .change_context(errors::RecoveryError::ValueNotFound)
                        .attach_printable("Failed to extract customer ID from payment intent")?;

                    let is_hard_decline =
                        revenue_recovery::check_hard_decline(state, &payment_attempt)
                            .await
                            .ok();

                    // update the status of token in redis
                    let _update_error_code = storage::revenue_recovery_redis_operation::RedisTokenManager::update_payment_processor_token_error_code_from_process_tracker(
                    state,
                    &connector_customer_id,
                    &None,
<<<<<<< HEAD
                    &is_hard_decline
=======
                    &is_hard_decline,
                    used_token.as_deref(),
>>>>>>> 938028e3
                )
                .await;

                    // unlocking the token
                    let _unlock_the_connector_customer_id = storage::revenue_recovery_redis_operation::RedisTokenManager::unlock_connector_customer_status(
                    state,
                    &connector_customer_id,
                )
                .await;

                    Ok(Self::SuccessfulPayment(payment_attempt))
                }
                RevenueRecoveryPaymentsAttemptStatus::Failed => {
                    let connector_customer_id = payment_intent
                        .extract_connector_customer_id_from_payment_intent()
                        .change_context(errors::RecoveryError::ValueNotFound)
                        .attach_printable("Failed to extract customer ID from payment intent")?;

                    let error_code = payment_attempt.clone().error.map(|error| error.code);

                    let is_hard_decline =
                        revenue_recovery::check_hard_decline(state, &payment_attempt)
                            .await
                            .ok();

                    let _update_error_code = storage::revenue_recovery_redis_operation::RedisTokenManager::update_payment_processor_token_error_code_from_process_tracker(
                            state,
                            &connector_customer_id,
                            &error_code,
<<<<<<< HEAD
                            &is_hard_decline
=======
                            &is_hard_decline,
                            used_token.as_deref(),
>>>>>>> 938028e3
                        )
                        .await;

                    // unlocking the token
                    let _unlock_connector_customer_id = storage::revenue_recovery_redis_operation::RedisTokenManager::unlock_connector_customer_status(
                        state,
                        &connector_customer_id,
                    )
                    .await;

                    // Reopen calculate workflow on payment failure
                    reopen_calculate_workflow_on_payment_failure(
                        state,
                        process,
                        profile,
                        merchant_context,
                        payment_intent,
                        revenue_recovery_payment_data,
                    )
                    .await?;

                    Ok(Self::TerminalFailure(payment_attempt.clone()))
                }

                RevenueRecoveryPaymentsAttemptStatus::Processing => {
                    Ok(Self::SyncPayment(payment_attempt))
                }
                RevenueRecoveryPaymentsAttemptStatus::InvalidStatus(action) => {
                    logger::info!(?action, "Invalid Payment Status For PCR PSync Payment");
                    Ok(Self::ManualReviewAction)
                }
            },
            Err(err) =>
            // if there is an error while psync we create a new Review Task
            {
                logger::error!(sync_payment_response=?err);
                Ok(Self::ReviewPayment)
            }
        }
    }
    pub async fn psync_response_handler(
        &self,
        state: &SessionState,
        payment_intent: &PaymentIntent,
        psync_task_process: &storage::ProcessTracker,
        revenue_recovery_metadata: &mut PaymentRevenueRecoveryMetadata,
        revenue_recovery_payment_data: &storage::revenue_recovery::RevenueRecoveryPaymentData,
    ) -> Result<(), errors::ProcessTrackerError> {
        logger::info!("Entering psync_response_handler");

        let db = &*state.store;
        match self {
            Self::SyncPayment(payment_attempt) => {
                //  get a schedule time for psync
                // and retry the process if there is a schedule time
                // if None mark the pt status as Retries Exceeded and finish the task
                payment_sync::retry_sync_task(
                    db,
                    revenue_recovery_metadata.connector.to_string(),
                    revenue_recovery_payment_data
                        .merchant_account
                        .get_id()
                        .clone(),
                    psync_task_process.clone(),
                )
                .await?;
                Ok(())
            }

            Self::RetryPayment(schedule_time) => {
                // finish the psync task
                db.as_scheduler()
                    .finish_process_with_business_status(
                        psync_task_process.clone(),
                        business_status::PSYNC_WORKFLOW_COMPLETE,
                    )
                    .await
                    .change_context(errors::RecoveryError::ProcessTrackerFailure)
                    .attach_printable("Failed to update the process tracker")?;

                // update the connector payment transmission field to Unsuccessful and unset active attempt id
                revenue_recovery_metadata.set_payment_transmission_field_for_api_request(
                    enums::PaymentConnectorTransmission::ConnectorCallUnsuccessful,
                );

                let payment_update_req =
                PaymentsUpdateIntentRequest::update_feature_metadata_and_active_attempt_with_api(
                    payment_intent
                        .feature_metadata
                        .clone()
                        .unwrap_or_default()
                        .convert_back()
                        .set_payment_revenue_recovery_metadata_using_api(
                            revenue_recovery_metadata.clone(),
                        ),
                    api_enums::UpdateActiveAttempt::Unset,
                );
                logger::info!(
                    "Call made to payments update intent api , with the request body {:?}",
                    payment_update_req
                );

                revenue_recovery_core::api::update_payment_intent_api(
                    state,
                    payment_intent.id.clone(),
                    revenue_recovery_payment_data,
                    payment_update_req,
                )
                .await
                .change_context(errors::RecoveryError::PaymentCallFailed)?;

                // fetch the execute task
                let task = revenue_recovery_core::EXECUTE_WORKFLOW;
                let runner = storage::ProcessTrackerRunner::PassiveRecoveryWorkflow;
                let process_tracker_id = payment_intent
                    .get_id()
                    .get_execute_revenue_recovery_id(task, runner);
                let execute_task_process = db
                    .as_scheduler()
                    .find_process_by_id(&process_tracker_id)
                    .await
                    .change_context(errors::RecoveryError::ProcessTrackerFailure)?
                    .get_required_value("Process Tracker")?;
                // retry the execute tasks
                db.as_scheduler()
                    .retry_process(execute_task_process, *schedule_time)
                    .await
                    .change_context(errors::RecoveryError::ProcessTrackerFailure)
                    .attach_printable("Failed to update the process tracker")?;
                Ok(())
            }

            Self::TerminalFailure(payment_attempt) => {
                // update the connector payment transmission field to Unsuccessful and unset active attempt id
                revenue_recovery_metadata.set_payment_transmission_field_for_api_request(
                    enums::PaymentConnectorTransmission::ConnectorCallUnsuccessful,
                );

                let payment_update_req =
                PaymentsUpdateIntentRequest::update_feature_metadata_and_active_attempt_with_api(
                    payment_intent
                        .feature_metadata
                        .clone()
                        .unwrap_or_default()
                        .convert_back()
                        .set_payment_revenue_recovery_metadata_using_api(
                            revenue_recovery_metadata.clone(),
                        ),
                    api_enums::UpdateActiveAttempt::Unset,
                );
                logger::info!(
                    "Call made to payments update intent api , with the request body {:?}",
                    payment_update_req
                );

                revenue_recovery_core::api::update_payment_intent_api(
                    state,
                    payment_intent.id.clone(),
                    revenue_recovery_payment_data,
                    payment_update_req,
                )
                .await
                .change_context(errors::RecoveryError::PaymentCallFailed)?;

                // TODO: Add support for retrying failed outgoing recordback webhooks
                // finish the current psync task
                db.as_scheduler()
                    .finish_process_with_business_status(
                        psync_task_process.clone(),
                        business_status::PSYNC_WORKFLOW_COMPLETE,
                    )
                    .await
                    .change_context(errors::RecoveryError::ProcessTrackerFailure)
                    .attach_printable("Failed to update the process tracker")?;
                Ok(())
            }
            Self::SuccessfulPayment(payment_attempt) => {
                // finish the current psync task
                db.as_scheduler()
                    .finish_process_with_business_status(
                        psync_task_process.clone(),
                        business_status::PSYNC_WORKFLOW_COMPLETE,
                    )
                    .await
                    .change_context(errors::RecoveryError::ProcessTrackerFailure)
                    .attach_printable("Failed to update the process tracker")?;

                // Record a successful transaction back to Billing Connector
                // TODO: Add support for retrying failed outgoing recordback webhooks
                record_back_to_billing_connector(
                    state,
                    payment_attempt,
                    payment_intent,
                    &revenue_recovery_payment_data.billing_mca,
                )
                .await
                .change_context(errors::RecoveryError::RecordBackToBillingConnectorFailed)
                .attach_printable("Failed to update the process tracker")?;
                Ok(())
            }
            Self::ReviewPayment => {
                // requeue the process tracker task in case of psync api error
                let pt_update = storage::ProcessTrackerUpdate::StatusUpdate {
                    status: enums::ProcessTrackerStatus::Pending,
                    business_status: Some(String::from(business_status::PSYNC_WORKFLOW_REQUEUE)),
                };
                db.as_scheduler()
                    .update_process(psync_task_process.clone(), pt_update)
                    .await?;
                Ok(())
            }
            Self::ManualReviewAction => {
                logger::debug!("Invalid Payment Status For PCR Payment");
                let pt_update = storage::ProcessTrackerUpdate::StatusUpdate {
                    status: enums::ProcessTrackerStatus::Review,
                    business_status: Some(String::from(business_status::PSYNC_WORKFLOW_COMPLETE)),
                };
                // update the process tracker status as Review
                db.as_scheduler()
                    .update_process(psync_task_process.clone(), pt_update)
                    .await
                    .change_context(errors::RecoveryError::ProcessTrackerFailure)
                    .attach_printable("Failed to update the process tracker")?;

                Ok(())
            }
        }
    }

    pub(crate) async fn decide_retry_failure_action(
        state: &SessionState,
        merchant_id: &id_type::MerchantId,
        pt: storage::ProcessTracker,
        revenue_recovery_payment_data: &storage::revenue_recovery::RevenueRecoveryPaymentData,
        payment_attempt: &PaymentAttempt,
        payment_intent: &PaymentIntent,
    ) -> RecoveryResult<Self> {
        let db = &*state.store;
        let next_retry_count = pt.retry_count + 1;
        let error_message = payment_attempt
            .error
            .as_ref()
            .map(|details| details.message.clone());
        let error_code = payment_attempt
            .error
            .as_ref()
            .map(|details| details.code.clone());
        let connector_name = payment_attempt
            .connector
            .clone()
            .ok_or(errors::RecoveryError::ValueNotFound)
            .attach_printable("unable to derive payment connector from payment attempt")?;
        let gsm_record = helpers::get_gsm_record(
            state,
            error_code,
            error_message,
            connector_name,
            REVENUE_RECOVERY.to_string(),
        )
        .await;
        let is_hard_decline = gsm_record
            .and_then(|gsm_record| gsm_record.error_category)
            .map(|gsm_error_category| {
                gsm_error_category == common_enums::ErrorCategory::HardDecline
            })
            .unwrap_or(false);
        let schedule_time = revenue_recovery_payment_data
            .get_schedule_time_based_on_retry_type(
                state,
                merchant_id,
                next_retry_count,
                payment_attempt,
                payment_intent,
                is_hard_decline,
            )
            .await;

        match schedule_time {
            Some(schedule_time) => Ok(Self::RetryPayment(schedule_time)),

            None => Ok(Self::TerminalFailure(payment_attempt.clone())),
        }
    }
}

/// Reopen calculate workflow when payment fails
pub async fn reopen_calculate_workflow_on_payment_failure(
    state: &SessionState,
    process: &storage::ProcessTracker,
    profile: &domain::Profile,
    merchant_context: domain::MerchantContext,
    payment_intent: &PaymentIntent,
    revenue_recovery_payment_data: &storage::revenue_recovery::RevenueRecoveryPaymentData,
) -> RecoveryResult<()> {
    let db = &*state.store;
    let id = payment_intent.id.clone();
    let task = revenue_recovery_core::CALCULATE_WORKFLOW;
    let runner = storage::ProcessTrackerRunner::PassiveRecoveryWorkflow;

    // Construct the process tracker ID for CALCULATE_WORKFLOW
    let process_tracker_id = format!("{}_{}_{}", runner, task, id.get_string_repr());

    logger::info!(
        payment_id = %id.get_string_repr(),
        process_tracker_id = %process_tracker_id,
        "Attempting to reopen CALCULATE_WORKFLOW on payment failure"
    );

    // Find the existing CALCULATE_WORKFLOW process tracker
    let calculate_process = db
        .find_process_by_id(&process_tracker_id)
        .await
        .change_context(errors::RecoveryError::ProcessTrackerFailure)
        .attach_printable("Failed to find CALCULATE_WORKFLOW process tracker")?;

    match calculate_process {
        Some(process) => {
            logger::info!(
                payment_id = %id.get_string_repr(),
                process_tracker_id = %process_tracker_id,
                current_status = %process.business_status,
                current_retry_count = process.retry_count,
                "Found existing CALCULATE_WORKFLOW, updating status and retry count"
            );

            // Update the process tracker to reopen the calculate workflow
            // 1. Change status from "finish" to "pending"
            // 2. Increase retry count by 1
            // 3. Set business status to QUEUED
            // 4. Schedule for immediate execution
            let new_retry_count = process.retry_count + 1;
<<<<<<< HEAD
            let new_schedule_time = common_utils::date_time::now() + time::Duration::hours(1);
=======
            let new_schedule_time = common_utils::date_time::now()
                + time::Duration::seconds(
                    state
                        .conf
                        .revenue_recovery
                        .recovery_timestamp
                        .reopen_workflow_buffer_time_in_seconds,
                );
>>>>>>> 938028e3

            let pt_update = storage::ProcessTrackerUpdate::Update {
                name: Some(task.to_string()),
                retry_count: Some(new_retry_count),
                schedule_time: Some(new_schedule_time),
                tracking_data: Some(process.clone().tracking_data),
                business_status: Some(String::from(business_status::PENDING)),
                status: Some(common_enums::ProcessTrackerStatus::Pending),
                updated_at: Some(common_utils::date_time::now()),
            };

            db.update_process(process.clone(), pt_update)
                .await
                .change_context(errors::RecoveryError::ProcessTrackerFailure)
                .attach_printable("Failed to update CALCULATE_WORKFLOW process tracker")?;

            logger::info!(
                payment_id = %id.get_string_repr(),
                process_tracker_id = %process_tracker_id,
                new_retry_count = new_retry_count,
                new_schedule_time = %new_schedule_time,
                "Successfully reopened CALCULATE_WORKFLOW with increased retry count"
            );
        }
        None => {
            logger::info!(
                payment_id = %id.get_string_repr(),
                process_tracker_id = %process_tracker_id,
                "CALCULATE_WORKFLOW process tracker not found, creating new entry"
            );

<<<<<<< HEAD
            // Create tracking data for the new CALCULATE_WORKFLOW
            let tracking_data = create_calculate_workflow_tracking_data(
                payment_intent,
                revenue_recovery_payment_data,
            )?;
=======
            let task = "CALCULATE_WORKFLOW";

            let db = &*state.store;

            // Create process tracker ID in the format: CALCULATE_WORKFLOW_{payment_intent_id}
            let process_tracker_id = format!("{runner}_{task}_{}", id.get_string_repr());

            // Set scheduled time to 1 hour from now
            let schedule_time = common_utils::date_time::now() + time::Duration::hours(1);

            // Check if a process tracker entry already exists for this payment intent
            let existing_entry = db
                .as_scheduler()
                .find_process_by_id(&process_tracker_id)
                .await
                .change_context(errors::RecoveryError::ProcessTrackerFailure)
                .attach_printable(
                    "Failed to check for existing calculate workflow process tracker entry",
                )?;

            match existing_entry {
                Some(existing_process) => {
                    router_env::logger::error!(
                        "Found existing CALCULATE_WORKFLOW task with  id: {}",
                        existing_process.id
                    );
                }
                None => {
                    // No entry exists - create a new one
                    router_env::logger::info!(
                    "No existing CALCULATE_WORKFLOW task found for payment_intent_id: {}, creating new entry scheduled for 1 hour from now",
                    id.get_string_repr()
                );

                    let tag = ["PCR"];
                    let task = "CALCULATE_WORKFLOW";
                    let runner = storage::ProcessTrackerRunner::PassiveRecoveryWorkflow;

                    let process_tracker_entry = storage::ProcessTrackerNew::new(
                        &process_tracker_id,
                        task,
                        runner,
                        tag,
                        process.tracking_data.clone(),
                        Some(process.retry_count),
                        schedule_time,
                        common_types::consts::API_VERSION,
                    )
                    .change_context(errors::RecoveryError::ProcessTrackerFailure)
                    .attach_printable(
                        "Failed to construct calculate workflow process tracker entry",
                    )?;

                    // Insert into process tracker with status New
                    db.as_scheduler()
                        .insert_process(process_tracker_entry)
                        .await
                        .change_context(errors::RecoveryError::ProcessTrackerFailure)
                        .attach_printable(
                            "Failed to enter calculate workflow process_tracker_entry in DB",
                        )?;

                    router_env::logger::info!(
                    "Successfully created new CALCULATE_WORKFLOW task for payment_intent_id: {}",
                    id.get_string_repr()
                );
                }
            }

            let tracking_data = serde_json::from_value(process.tracking_data.clone())
                .change_context(errors::RecoveryError::ValueNotFound)
                .attach_printable("Failed to deserialize the tracking data from process tracker")?;
>>>>>>> 938028e3

            // Call the existing perform_calculate_workflow function
            perform_calculate_workflow(
                state,
                process,
                profile,
                merchant_context,
                &tracking_data,
                revenue_recovery_payment_data,
                payment_intent,
            )
            .await
            .change_context(errors::RecoveryError::ProcessTrackerFailure)
            .attach_printable("Failed to perform calculate workflow")?;

            logger::info!(
                payment_id = %id.get_string_repr(),
                process_tracker_id = %process_tracker_id,
                "Successfully created new CALCULATE_WORKFLOW entry using perform_calculate_workflow"
            );
        }
    }

    Ok(())
}

/// Create tracking data for the CALCULATE_WORKFLOW
fn create_calculate_workflow_tracking_data(
    payment_intent: &PaymentIntent,
    revenue_recovery_payment_data: &storage::revenue_recovery::RevenueRecoveryPaymentData,
) -> RecoveryResult<storage::revenue_recovery::RevenueRecoveryWorkflowTrackingData> {
    let tracking_data = storage::revenue_recovery::RevenueRecoveryWorkflowTrackingData {
        merchant_id: revenue_recovery_payment_data
            .merchant_account
            .get_id()
            .clone(),
        profile_id: revenue_recovery_payment_data.profile.get_id().clone(),
        global_payment_id: payment_intent.id.clone(),
        payment_attempt_id: payment_intent
            .active_attempt_id
            .clone()
            .ok_or(storage_impl::errors::RecoveryError::ValueNotFound)?,
        billing_mca_id: revenue_recovery_payment_data.billing_mca.get_id().clone(),
        revenue_recovery_retry: revenue_recovery_payment_data.retry_algorithm,
        invoice_scheduled_time: None, // Will be set by perform_calculate_workflow
    };

    Ok(tracking_data)
}

// TODO: Move these to impl based functions
async fn record_back_to_billing_connector(
    state: &SessionState,
    payment_attempt: &PaymentAttempt,
    payment_intent: &PaymentIntent,
    billing_mca: &merchant_connector_account::MerchantConnectorAccount,
) -> RecoveryResult<()> {
    logger::info!("Entering record_back_to_billing_connector");

    let connector_name = billing_mca.connector_name.to_string();
    let connector_data = api_types::ConnectorData::get_connector_by_name(
        &state.conf.connectors,
        &connector_name,
        api_types::GetToken::Connector,
        Some(billing_mca.get_id()),
    )
    .change_context(errors::RecoveryError::RecordBackToBillingConnectorFailed)
    .attach_printable("invalid connector name received in billing merchant connector account")?;

    let connector_integration: services::BoxedRevenueRecoveryRecordBackInterface<
        router_flow_types::RecoveryRecordBack,
        revenue_recovery_request::RevenueRecoveryRecordBackRequest,
        revenue_recovery_response::RevenueRecoveryRecordBackResponse,
    > = connector_data.connector.get_connector_integration();

    let router_data = construct_recovery_record_back_router_data(
        state,
        billing_mca,
        payment_attempt,
        payment_intent,
    )?;

    let response = services::execute_connector_processing_step(
        state,
        connector_integration,
        &router_data,
        payments::CallConnectorAction::Trigger,
        None,
        None,
    )
    .await
    .change_context(errors::RecoveryError::RecordBackToBillingConnectorFailed)
    .attach_printable("Failed while handling response of record back to billing connector")?;

    match response.response {
        Ok(response) => Ok(response),
        error @ Err(_) => {
            router_env::logger::error!(?error);
            Err(errors::RecoveryError::RecordBackToBillingConnectorFailed)
                .attach_printable("Failed while recording back to billing connector")
        }
    }?;
    Ok(())
}

pub fn construct_recovery_record_back_router_data(
    state: &SessionState,
    billing_mca: &merchant_connector_account::MerchantConnectorAccount,
    payment_attempt: &PaymentAttempt,
    payment_intent: &PaymentIntent,
) -> RecoveryResult<hyperswitch_domain_models::types::RevenueRecoveryRecordBackRouterData> {
    logger::info!("Entering construct_recovery_record_back_router_data");

    let auth_type: types::ConnectorAuthType =
        helpers::MerchantConnectorAccountType::DbVal(Box::new(billing_mca.clone()))
            .get_connector_account_details()
            .parse_value("ConnectorAuthType")
            .change_context(errors::RecoveryError::RecordBackToBillingConnectorFailed)?;

    let merchant_reference_id = payment_intent
        .merchant_reference_id
        .clone()
        .ok_or(errors::RecoveryError::RecordBackToBillingConnectorFailed)
        .attach_printable(
            "Merchant reference id not found while recording back to billing connector",
        )?;
    let connector_name = billing_mca.get_connector_name_as_string();
    let connector = common_enums::connector_enums::Connector::from_str(connector_name.as_str())
        .change_context(errors::RecoveryError::RecordBackToBillingConnectorFailed)
        .attach_printable("Cannot find connector from the connector_name")?;

    let connector_params =
        hyperswitch_domain_models::connector_endpoints::Connectors::get_connector_params(
            &state.conf.connectors,
            connector,
        )
        .change_context(errors::RecoveryError::RecordBackToBillingConnectorFailed)
        .attach_printable(format!(
            "cannot find connector params for this connector {connector} in this flow",
        ))?;

    let router_data = router_data_v2::RouterDataV2 {
        flow: PhantomData::<router_flow_types::RecoveryRecordBack>,
        tenant_id: state.tenant.tenant_id.clone(),
        resource_common_data: flow_common_types::RevenueRecoveryRecordBackData,
        connector_auth_type: auth_type,
        request: revenue_recovery_request::RevenueRecoveryRecordBackRequest {
            merchant_reference_id,
            amount: payment_attempt.get_total_amount(),
            currency: payment_intent.amount_details.currency,
            payment_method_type: Some(payment_attempt.payment_method_subtype),
            attempt_status: payment_attempt.status,
            connector_transaction_id: payment_attempt
                .connector_payment_id
                .as_ref()
                .map(|id| common_utils::types::ConnectorTransactionId::TxnId(id.clone())),
            connector_params,
        },
        response: Err(types::ErrorResponse::default()),
    };
    let old_router_data =
        flow_common_types::RevenueRecoveryRecordBackData::to_old_router_data(router_data)
            .change_context(errors::RecoveryError::RecordBackToBillingConnectorFailed)
            .attach_printable("Cannot construct record back router data")?;
    Ok(old_router_data)
}

pub fn get_payment_processor_token_id_from_payment_attempt(
    payment_attempt: &PaymentAttempt,
) -> Option<String> {
    let used_token = payment_attempt
        .connector_token_details
        .as_ref()
        .and_then(|t| t.connector_mandate_id.clone());
    logger::info!("Used token in the payment attempt : {:?}", used_token);

    used_token
}<|MERGE_RESOLUTION|>--- conflicted
+++ resolved
@@ -36,11 +36,7 @@
     core::{
         errors::{self, RouterResult},
         payments::{self, helpers, operations::Operation},
-<<<<<<< HEAD
-        revenue_recovery::{self as revenue_recovery_core, perform_calculate_workflow},
-=======
         revenue_recovery::{self as revenue_recovery_core, pcr, perform_calculate_workflow},
->>>>>>> 938028e3
         webhooks::recovery_incoming as recovery_incoming_flow,
     },
     db::StorageInterface,
@@ -163,25 +159,14 @@
                     );
                 };
 
-<<<<<<< HEAD
-                let is_hard_decline = revenue_recovery::check_hard_decline(state, &payment_attempt)
-                    .await
-                    .ok();
-
-=======
->>>>>>> 938028e3
                 // update the status of token in redis
                 let _update_error_code = storage::revenue_recovery_redis_operation::RedisTokenManager::update_payment_processor_token_error_code_from_process_tracker(
                     state,
                     &connector_customer_id,
                     &None,
-<<<<<<< HEAD
-                    &is_hard_decline
-=======
                     // Since this is succeeded payment attempt, 'is_hard_decine' will be false.
                     &Some(false),
                     used_token.as_deref(),
->>>>>>> 938028e3
                 )
                 .await;
 
@@ -235,12 +220,8 @@
                     state,
                     &connector_customer_id,
                     &error_code,
-<<<<<<< HEAD
-                    &is_hard_decline
-=======
                     &is_hard_decline,
                     used_token.as_deref(),
->>>>>>> 938028e3
                 )
                 .await;
 
@@ -392,157 +373,6 @@
             .extract_connector_customer_id_from_payment_intent()
             .change_context(errors::RecoveryError::ValueNotFound)
             .attach_printable("Failed to extract customer ID from payment intent")?;
-<<<<<<< HEAD
-
-        let scheduled_token = match storage::revenue_recovery_redis_operation::
-        RedisTokenManager::get_payment_processor_token_with_schedule_time(state, &connector_customer_id)
-        .await {
-            Ok(scheduled_token_opt) => scheduled_token_opt,
-            Err(e) => {
-                logger::error!(
-                    error = ?e,
-                    connector_customer_id = %connector_customer_id,
-                    "Failed to get PSP token status"
-                );
-                None
-            }
-        };
-
-        match scheduled_token {
-            Some(scheduled_token) => {
-                let response = revenue_recovery_core::api::call_proxy_api(
-                    state,
-                    payment_intent,
-                    revenue_recovery_payment_data,
-                    revenue_recovery_metadata,
-                )
-                .await;
-
-                let recovery_payment_intent =
-                    hyperswitch_domain_models::revenue_recovery::RecoveryPaymentIntent::from(
-                        payment_intent,
-                    );
-
-                // handle proxy api's response
-                match response {
-                    Ok(payment_data) => match payment_data.payment_attempt.status.foreign_into() {
-                        RevenueRecoveryPaymentsAttemptStatus::Succeeded => {
-                            let recovery_payment_attempt =
-                                hyperswitch_domain_models::revenue_recovery::RecoveryPaymentAttempt::from(
-                                    &payment_data.payment_attempt,
-                                );
-
-                            let recovery_payment_tuple =
-                                recovery_incoming_flow::RecoveryPaymentTuple::new(
-                                    &recovery_payment_intent,
-                                    &recovery_payment_attempt,
-                                );
-
-                            // publish events to kafka
-                            if let Err(e) = recovery_incoming_flow::RecoveryPaymentTuple::publish_revenue_recovery_event_to_kafka(
-                            state,
-                            &recovery_payment_tuple,
-                            Some(process.retry_count+1)
-                        )
-                        .await{
-                            router_env::logger::error!(
-                                "Failed to publish revenue recovery event to kafka: {:?}",
-                                e
-                            );
-                        };
-
-                            let is_hard_decline = revenue_recovery::check_hard_decline(
-                                state,
-                                &payment_data.payment_attempt,
-                            )
-                            .await
-                            .ok();
-
-                            // update the status of token in redis
-                            let _update_error_code = storage::revenue_recovery_redis_operation::RedisTokenManager::update_payment_processor_token_error_code_from_process_tracker(
-                                state,
-                                &connector_customer_id,
-                                &None,
-                                &is_hard_decline
-                            )
-                            .await;
-
-                            // unlocking the token
-                            let _unlock_the_connector_customer_id = storage::revenue_recovery_redis_operation::RedisTokenManager::unlock_connector_customer_status(
-                    state,
-                    &connector_customer_id,
-                )
-                .await;
-
-                            Ok(Self::SuccessfulPayment(
-                                payment_data.payment_attempt.clone(),
-                            ))
-                        }
-                        RevenueRecoveryPaymentsAttemptStatus::Failed => {
-                            let recovery_payment_attempt =
-                                hyperswitch_domain_models::revenue_recovery::RecoveryPaymentAttempt::from(
-                                    &payment_data.payment_attempt,
-                                );
-
-                            let recovery_payment_tuple =
-                                recovery_incoming_flow::RecoveryPaymentTuple::new(
-                                    &recovery_payment_intent,
-                                    &recovery_payment_attempt,
-                                );
-
-                            // publish events to kafka
-                            if let Err(e) = recovery_incoming_flow::RecoveryPaymentTuple::publish_revenue_recovery_event_to_kafka(
-                                state,
-                                &recovery_payment_tuple,
-                                Some(process.retry_count+1)
-                            )
-                            .await{
-                                router_env::logger::error!(
-                                    "Failed to publish revenue recovery event to kafka: {:?}",
-                                    e
-                                );
-                            };
-
-                            let error_code = payment_data
-                                .payment_attempt
-                                .clone()
-                                .error
-                                .map(|error| error.code);
-
-                            let is_hard_decline = revenue_recovery::check_hard_decline(
-                                state,
-                                &payment_data.payment_attempt,
-                            )
-                            .await
-                            .ok();
-
-                            let _update_connector_customer_id = storage::revenue_recovery_redis_operation::RedisTokenManager::update_payment_processor_token_error_code_from_process_tracker(
-                                state,
-                                &connector_customer_id,
-                                &error_code,
-                                &is_hard_decline
-                            )
-                            .await;
-
-                            // unlocking the token
-                            let _unlock_connector_customer_id = storage::revenue_recovery_redis_operation::RedisTokenManager::unlock_connector_customer_status(
-                                state,
-                                &connector_customer_id,
-                            )
-                            .await;
-
-                            // Reopen calculate workflow on payment failure
-                            reopen_calculate_workflow_on_payment_failure(
-                                state,
-                                process,
-                                profile,
-                                merchant_context,
-                                payment_intent,
-                                revenue_recovery_payment_data,
-                            )
-                            .await?;
-
-=======
 
         let tracking_data: pcr::RevenueRecoveryWorkflowTrackingData =
             serde_json::from_value(process.tracking_data.clone())
@@ -721,7 +551,6 @@
                             )
                             .await?;
 
->>>>>>> 938028e3
                             // Return terminal failure to finish the current execute workflow
                             Ok(Self::TerminalFailure(payment_data.payment_attempt.clone()))
                         }
@@ -967,10 +796,7 @@
             revenue_recovery_payment_data,
         )
         .await;
-<<<<<<< HEAD
-=======
         let used_token = get_payment_processor_token_id_from_payment_attempt(&payment_attempt);
->>>>>>> 938028e3
 
         match response {
             Ok(_payment_data) => match payment_attempt.status.foreign_into() {
@@ -990,12 +816,8 @@
                     state,
                     &connector_customer_id,
                     &None,
-<<<<<<< HEAD
-                    &is_hard_decline
-=======
                     &is_hard_decline,
                     used_token.as_deref(),
->>>>>>> 938028e3
                 )
                 .await;
 
@@ -1025,12 +847,8 @@
                             state,
                             &connector_customer_id,
                             &error_code,
-<<<<<<< HEAD
-                            &is_hard_decline
-=======
                             &is_hard_decline,
                             used_token.as_deref(),
->>>>>>> 938028e3
                         )
                         .await;
 
@@ -1362,9 +1180,6 @@
             // 3. Set business status to QUEUED
             // 4. Schedule for immediate execution
             let new_retry_count = process.retry_count + 1;
-<<<<<<< HEAD
-            let new_schedule_time = common_utils::date_time::now() + time::Duration::hours(1);
-=======
             let new_schedule_time = common_utils::date_time::now()
                 + time::Duration::seconds(
                     state
@@ -1373,7 +1188,6 @@
                         .recovery_timestamp
                         .reopen_workflow_buffer_time_in_seconds,
                 );
->>>>>>> 938028e3
 
             let pt_update = storage::ProcessTrackerUpdate::Update {
                 name: Some(task.to_string()),
@@ -1405,13 +1219,6 @@
                 "CALCULATE_WORKFLOW process tracker not found, creating new entry"
             );
 
-<<<<<<< HEAD
-            // Create tracking data for the new CALCULATE_WORKFLOW
-            let tracking_data = create_calculate_workflow_tracking_data(
-                payment_intent,
-                revenue_recovery_payment_data,
-            )?;
-=======
             let task = "CALCULATE_WORKFLOW";
 
             let db = &*state.store;
@@ -1484,7 +1291,6 @@
             let tracking_data = serde_json::from_value(process.tracking_data.clone())
                 .change_context(errors::RecoveryError::ValueNotFound)
                 .attach_printable("Failed to deserialize the tracking data from process tracker")?;
->>>>>>> 938028e3
 
             // Call the existing perform_calculate_workflow function
             perform_calculate_workflow(
