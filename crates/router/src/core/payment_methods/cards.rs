--- conflicted
+++ resolved
@@ -424,7 +424,7 @@
                 logger::debug!("Network token added to locker");
                 let (token_pm_resp, _duplication_check) = resp;
                 let pm_token_details = token_pm_resp.card.as_ref().map(|card| {
-                    PaymentMethodsData::Card(CardDetailsPaymentMethod::from(card.clone()))
+                    PaymentMethodsData::Card(CardDetailsPaymentMethod::from((card.clone(), None)))
                 });
                 let pm_network_token_data_encrypted = pm_token_details
                     .async_map(|pm_card| {
@@ -502,10 +502,9 @@
         network_token_locker_id: Option<String>,
         network_token_payment_method_data: crypto::OptionalEncryptableValue,
     ) -> errors::RouterResult<domain::PaymentMethod> {
-        let pm_card_details = resp
-            .card
-            .clone()
-            .map(|card| PaymentMethodsData::Card(CardDetailsPaymentMethod::from(card.clone())));
+        let pm_card_details = resp.card.clone().map(|card| {
+            PaymentMethodsData::Card(CardDetailsPaymentMethod::from((card.clone(), None)))
+        });
         let key_manager_state = self.state.into();
         let pm_data_encrypted: crypto::OptionalEncryptableValue = pm_card_details
             .clone()
@@ -859,10 +858,6 @@
             },
         )?;
 
-<<<<<<< HEAD
-    let payment_method_card_details =
-        PaymentMethodsData::Card(CardDetailsPaymentMethod::from((card.clone(), None)));
-=======
         utils::when(
             Some(payment_method_id.clone()) == customer.default_payment_method_id,
             || {
@@ -871,7 +866,6 @@
                 })
             },
         )?;
->>>>>>> b81906d0
 
         let customer_id = customer.customer_id.clone();
 
@@ -963,53 +957,6 @@
             .await
             .to_not_found_response(errors::ApiErrorResponse::PaymentMethodNotFound)?;
 
-<<<<<<< HEAD
-    let token_resp = Box::pin(add_card_to_locker(
-        state,
-        payment_method_create_request.clone(),
-        &network_token_details,
-        &customer_id,
-        merchant_context,
-        None,
-    ))
-    .await
-    .change_context(errors::ApiErrorResponse::InternalServerError)
-    .attach_printable("Add Network Token failed");
-    let key_manager_state = &state.into();
-
-    match token_resp {
-        Ok(resp) => {
-            logger::debug!("Network token added to locker");
-            let (token_pm_resp, _duplication_check) = resp;
-            let pm_token_details = token_pm_resp.card.as_ref().map(|card| {
-                PaymentMethodsData::Card(CardDetailsPaymentMethod::from((card.clone(), None)))
-            });
-            let pm_network_token_data_encrypted = pm_token_details
-                .async_map(|pm_card| {
-                    create_encrypted_data(
-                        key_manager_state,
-                        merchant_context.get_merchant_key_store(),
-                        pm_card,
-                    )
-                })
-                .await
-                .transpose()
-                .change_context(errors::ApiErrorResponse::InternalServerError)
-                .attach_printable("Unable to encrypt payment method data")?;
-
-            let pm_update = storage::PaymentMethodUpdate::NetworkTokenDataUpdate {
-                network_token_requestor_reference_id: Some(network_token_requestor_ref_id),
-                network_token_locker_id: Some(token_pm_resp.payment_method_id),
-                network_token_payment_method_data: pm_network_token_data_encrypted.map(Into::into),
-            };
-            let db = &*state.store;
-            let existing_pm = db
-                .find_payment_method(
-                    &state.into(),
-                    merchant_context.get_merchant_key_store(),
-                    &pm_id,
-                    merchant_context.get_merchant_account().storage_scheme,
-=======
         let card = if pm.get_payment_method_type() == Some(enums::PaymentMethod::Card) {
             let card_detail = if self.state.conf.locker.locker_enabled {
                 let card = get_card_from_locker(
@@ -1017,7 +964,6 @@
                     &pm.customer_id,
                     &pm.merchant_id,
                     pm.locker_id.as_ref().unwrap_or(&pm.payment_method_id),
->>>>>>> b81906d0
                 )
                 .await
                 .change_context(errors::ApiErrorResponse::InternalServerError)
@@ -1264,270 +1210,6 @@
 
                         self.delete_card_from_locker(
                             &customer_id,
-<<<<<<< HEAD
-                        )
-                        .await?;
-
-                        return Ok(services::ApplicationResponse::Json(pm_resp));
-                    } else {
-                        let locker_id = pm_resp.payment_method_id.clone();
-                        pm_resp.payment_method_id.clone_from(&pm_id);
-                        pm_resp.client_secret = Some(client_secret.clone());
-
-                        let card_isin = card.card_number.get_card_isin();
-
-                        let card_info = db
-                            .get_card_info(card_isin.as_str())
-                            .await
-                            .change_context(errors::ApiErrorResponse::InternalServerError)
-                            .attach_printable("Failed to get card info")?;
-
-                        let updated_card = CardDetailsPaymentMethod {
-                            issuer_country: card_info
-                                .as_ref()
-                                .and_then(|ci| ci.card_issuing_country.clone()),
-                            last4_digits: Some(card.card_number.get_last4()),
-                            expiry_month: Some(card.card_exp_month),
-                            expiry_year: Some(card.card_exp_year),
-                            nick_name: card.nick_name,
-                            card_holder_name: card.card_holder_name,
-                            card_network: card_info.as_ref().and_then(|ci| ci.card_network.clone()),
-                            card_isin: Some(card_isin),
-                            card_issuer: card_info.as_ref().and_then(|ci| ci.card_issuer.clone()),
-                            card_type: card_info.as_ref().and_then(|ci| ci.card_type.clone()),
-                            saved_to_locker: true,
-                            co_badged_card_data: None,
-                        };
-                        let pm_data_encrypted: Encryptable<Secret<serde_json::Value>> =
-                            create_encrypted_data(
-                                &key_manager_state,
-                                merchant_context.get_merchant_key_store(),
-                                PaymentMethodsData::Card(updated_card),
-                            )
-                            .await
-                            .change_context(errors::ApiErrorResponse::InternalServerError)
-                            .attach_printable("Unable to encrypt payment method data")?;
-
-                        let pm_update = storage::PaymentMethodUpdate::AdditionalDataUpdate {
-                            payment_method_data: Some(pm_data_encrypted.into()),
-                            status: Some(enums::PaymentMethodStatus::Active),
-                            locker_id: Some(locker_id),
-                            network_token_requestor_reference_id: None,
-                            payment_method: req.payment_method,
-                            payment_method_issuer: req.payment_method_issuer,
-                            payment_method_type: req.payment_method_type,
-                            network_token_locker_id: None,
-                            network_token_payment_method_data: None,
-                        };
-
-                        db.update_payment_method(
-                            &((&state).into()),
-                            merchant_context.get_merchant_key_store(),
-                            payment_method,
-                            pm_update,
-                            merchant_context.get_merchant_account().storage_scheme,
-                        )
-                        .await
-                        .change_context(errors::ApiErrorResponse::InternalServerError)
-                        .attach_printable("Failed to add payment method in db")?;
-
-                        if customer.default_payment_method_id.is_none() {
-                            let _ = set_default_payment_method(
-                                &state,
-                                merchant_context.get_merchant_account().get_id(),
-                                merchant_context.get_merchant_key_store().clone(),
-                                &customer_id,
-                                pm_id,
-                                merchant_context.get_merchant_account().storage_scheme,
-                            )
-                            .await
-                            .map_err(|error| {
-                                logger::error!(
-                                    ?error,
-                                    "Failed to set the payment method as default"
-                                )
-                            });
-                        }
-
-                        return Ok(services::ApplicationResponse::Json(pm_resp));
-                    }
-                }
-                Err(e) => {
-                    let pm_update = storage::PaymentMethodUpdate::StatusUpdate {
-                        status: Some(enums::PaymentMethodStatus::Inactive),
-                    };
-
-                    db.update_payment_method(
-                        &((&state).into()),
-                        merchant_context.get_merchant_key_store(),
-                        payment_method,
-                        pm_update,
-                        merchant_context.get_merchant_account().storage_scheme,
-                    )
-                    .await
-                    .change_context(errors::ApiErrorResponse::InternalServerError)
-                    .attach_printable("Failed to update payment method in db")?;
-
-                    return Err(e.attach_printable("Failed to add card to locker"));
-                }
-            }
-        }
-    }
-}
-
-#[cfg(all(
-    any(feature = "v1", feature = "v2"),
-    not(feature = "payment_methods_v2")
-))]
-#[instrument(skip_all)]
-pub async fn add_payment_method(
-    state: &routes::SessionState,
-    req: api::PaymentMethodCreate,
-    merchant_context: &domain::MerchantContext,
-) -> errors::RouterResponse<api::PaymentMethodResponse> {
-    req.validate()?;
-    let db = &*state.store;
-    let merchant_id = merchant_context.get_merchant_account().get_id();
-    let customer_id = req.customer_id.clone().get_required_value("customer_id")?;
-    let payment_method = req.payment_method.get_required_value("payment_method")?;
-    let key_manager_state = state.into();
-    let payment_method_billing_address: Option<Encryptable<Secret<serde_json::Value>>> = req
-        .billing
-        .clone()
-        .async_map(|billing| {
-            create_encrypted_data(
-                &key_manager_state,
-                merchant_context.get_merchant_key_store(),
-                billing,
-            )
-        })
-        .await
-        .transpose()
-        .change_context(errors::ApiErrorResponse::InternalServerError)
-        .attach_printable("Unable to encrypt Payment method billing address")?;
-
-    let connector_mandate_details = req
-        .connector_mandate_details
-        .clone()
-        .map(serde_json::to_value)
-        .transpose()
-        .change_context(errors::ApiErrorResponse::InternalServerError)?;
-
-    let response = match payment_method {
-        #[cfg(feature = "payouts")]
-        api_enums::PaymentMethod::BankTransfer => match req.bank_transfer.clone() {
-            Some(bank) => {
-                add_bank_to_locker(state, req.clone(), merchant_context, &bank, &customer_id)
-                    .await
-                    .change_context(errors::ApiErrorResponse::InternalServerError)
-                    .attach_printable("Add PaymentMethod Failed")
-            }
-            _ => Ok(store_default_payment_method(
-                &req,
-                &customer_id,
-                merchant_id,
-            )),
-        },
-        api_enums::PaymentMethod::Card => match req.card.clone() {
-            Some(card) => {
-                let mut card_details = card;
-                card_details = helpers::populate_bin_details_for_payment_method_create(
-                    card_details.clone(),
-                    db,
-                )
-                .await;
-                helpers::validate_card_expiry(
-                    &card_details.card_exp_month,
-                    &card_details.card_exp_year,
-                )?;
-                Box::pin(add_card_to_locker(
-                    state,
-                    req.clone(),
-                    &card_details,
-                    &customer_id,
-                    merchant_context,
-                    None,
-                ))
-                .await
-                .change_context(errors::ApiErrorResponse::InternalServerError)
-                .attach_printable("Add Card Failed")
-            }
-            _ => Ok(store_default_payment_method(
-                &req,
-                &customer_id,
-                merchant_id,
-            )),
-        },
-        _ => Ok(store_default_payment_method(
-            &req,
-            &customer_id,
-            merchant_id,
-        )),
-    };
-
-    let (mut resp, duplication_check) = response?;
-
-    match duplication_check {
-        Some(duplication_check) => match duplication_check {
-            payment_methods::DataDuplicationCheck::Duplicated => {
-                let existing_pm = get_or_insert_payment_method(
-                    state,
-                    req.clone(),
-                    &mut resp,
-                    merchant_context,
-                    &customer_id,
-                )
-                .await?;
-
-                resp.client_secret = existing_pm.client_secret;
-            }
-            payment_methods::DataDuplicationCheck::MetaDataChanged => {
-                if let Some(card) = req.card.clone() {
-                    let existing_pm = get_or_insert_payment_method(
-                        state,
-                        req.clone(),
-                        &mut resp,
-                        merchant_context,
-                        &customer_id,
-                    )
-                    .await?;
-
-                    let client_secret = existing_pm.client_secret.clone();
-
-                    delete_card_from_locker(
-                        state,
-                        &customer_id,
-                        merchant_id,
-                        existing_pm
-                            .locker_id
-                            .as_ref()
-                            .unwrap_or(&existing_pm.payment_method_id),
-                    )
-                    .await?;
-
-                    let add_card_resp = add_card_hs(
-                        state,
-                        req.clone(),
-                        &card,
-                        &customer_id,
-                        merchant_context,
-                        api::enums::LockerChoice::HyperswitchCardVault,
-                        Some(
-                            existing_pm
-                                .locker_id
-                                .as_ref()
-                                .unwrap_or(&existing_pm.payment_method_id),
-                        ),
-                    )
-                    .await;
-
-                    if let Err(err) = add_card_resp {
-                        logger::error!(vault_err=?err);
-                        db.delete_payment_method_by_merchant_id_payment_method_id(
-                            &(state.into()),
-                            merchant_context.get_merchant_key_store(),
-=======
->>>>>>> b81906d0
                             merchant_id,
                             existing_pm
                                 .locker_id
@@ -1568,31 +1250,9 @@
                                 .attach_printable("Failed while updating card metadata changes"))?
                         };
 
-<<<<<<< HEAD
-                    let updated_pmd = updated_card.as_ref().map(|card| {
-                        PaymentMethodsData::Card(CardDetailsPaymentMethod::from((
-                            card.clone(),
-                            None,
-                        )))
-                    });
-                    let pm_data_encrypted: Option<Encryptable<Secret<serde_json::Value>>> =
-                        updated_pmd
-                            .async_map(|updated_pmd| {
-                                create_encrypted_data(
-                                    &key_manager_state,
-                                    merchant_context.get_merchant_key_store(),
-                                    updated_pmd,
-                                )
-                            })
-                            .await
-                            .transpose()
-                            .change_context(errors::ApiErrorResponse::InternalServerError)
-                            .attach_printable("Unable to encrypt payment method data")?;
-=======
                         let existing_pm_data = self
                             .get_card_details_without_locker_fallback(&existing_pm)
                             .await?;
->>>>>>> b81906d0
 
                         let updated_card = Some(api::CardDetailFromLocker {
                             scheme: existing_pm.scheme.clone(),
@@ -1617,7 +1277,10 @@
                         });
 
                         let updated_pmd = updated_card.as_ref().map(|card| {
-                            PaymentMethodsData::Card(CardDetailsPaymentMethod::from(card.clone()))
+                            PaymentMethodsData::Card(CardDetailsPaymentMethod::from((
+                                card.clone(),
+                                None,
+                            )))
                         });
                         let pm_data_encrypted: Option<Encryptable<Secret<serde_json::Value>>> =
                             updated_pmd
@@ -1932,6 +1595,7 @@
                             card_issuer: card_info.as_ref().and_then(|ci| ci.card_issuer.clone()),
                             card_type: card_info.as_ref().and_then(|ci| ci.card_type.clone()),
                             saved_to_locker: true,
+                            co_badged_card_data: None,
                         };
                         let pm_data_encrypted: Encryptable<Secret<serde_json::Value>> =
                             create_encrypted_data(
@@ -1966,28 +1630,12 @@
                         .change_context(errors::ApiErrorResponse::InternalServerError)
                         .attach_printable("Failed to add payment method in db")?;
 
-<<<<<<< HEAD
-                    let updated_pmd = updated_card.as_ref().map(|card| {
-                        PaymentMethodsData::Card(CardDetailsPaymentMethod::from((
-                            card.clone(),
-                            None,
-                        )))
-                    });
-                    let pm_data_encrypted: Option<Encryptable<Secret<serde_json::Value>>> =
-                        updated_pmd
-                            .async_map(|updated_pmd| {
-                                create_encrypted_data(
-                                    &key_manager_state,
-                                    merchant_context.get_merchant_key_store(),
-                                    updated_pmd,
-=======
                         if customer.default_payment_method_id.is_none() {
                             let _ = cards
                                 .set_default_payment_method(
                                     merchant_context.get_merchant_account().get_id(),
                                     &customer_id,
                                     pm_id,
->>>>>>> b81906d0
                                 )
                                 .await
                                 .map_err(|error| {
@@ -2022,108 +1670,6 @@
             }
         }
     }
-<<<<<<< HEAD
-
-    migration_status.card_migrated(true);
-    migration_status.network_transaction_id_migrated(
-        network_transaction_id.and_then(|val| (!val.is_empty_after_trim()).then_some(true)),
-    );
-
-    migration_status.connector_mandate_details_migrated(
-        connector_mandate_details
-            .and_then(|val| if val == json!({}) { None } else { Some(true) })
-            .or_else(|| {
-                req.connector_mandate_details
-                    .and_then(|val| (!val.0.is_empty()).then_some(false))
-            }),
-    );
-
-    Ok(services::ApplicationResponse::Json(resp))
-}
-
-#[cfg(all(
-    any(feature = "v1", feature = "v2"),
-    not(feature = "payment_methods_v2")
-))]
-#[allow(clippy::too_many_arguments)]
-pub async fn insert_payment_method(
-    state: &routes::SessionState,
-    resp: &api::PaymentMethodResponse,
-    req: &api::PaymentMethodCreate,
-    key_store: &domain::MerchantKeyStore,
-    merchant_id: &id_type::MerchantId,
-    customer_id: &id_type::CustomerId,
-    pm_metadata: Option<serde_json::Value>,
-    customer_acceptance: Option<serde_json::Value>,
-    locker_id: Option<String>,
-    connector_mandate_details: Option<serde_json::Value>,
-    network_transaction_id: Option<String>,
-    storage_scheme: MerchantStorageScheme,
-    payment_method_billing_address: crypto::OptionalEncryptableValue,
-    network_token_requestor_reference_id: Option<String>,
-    network_token_locker_id: Option<String>,
-    network_token_payment_method_data: crypto::OptionalEncryptableValue,
-) -> errors::RouterResult<domain::PaymentMethod> {
-    let pm_card_details = resp
-        .card
-        .clone()
-        .map(|card| PaymentMethodsData::Card(CardDetailsPaymentMethod::from((card.clone(), None))));
-    let key_manager_state = state.into();
-    let pm_data_encrypted: crypto::OptionalEncryptableValue = pm_card_details
-        .clone()
-        .async_map(|pm_card| create_encrypted_data(&key_manager_state, key_store, pm_card))
-        .await
-        .transpose()
-        .change_context(errors::ApiErrorResponse::InternalServerError)
-        .attach_printable("Unable to encrypt payment method data")?;
-
-    create_payment_method(
-        state,
-        req,
-        customer_id,
-        &resp.payment_method_id,
-        locker_id,
-        merchant_id,
-        pm_metadata,
-        customer_acceptance,
-        pm_data_encrypted,
-        key_store,
-        connector_mandate_details,
-        None,
-        network_transaction_id,
-        storage_scheme,
-        payment_method_billing_address,
-        resp.card.clone().and_then(|card| {
-            card.card_network
-                .map(|card_network| card_network.to_string())
-        }),
-        network_token_requestor_reference_id,
-        network_token_locker_id,
-        network_token_payment_method_data,
-    )
-    .await
-}
-
-#[cfg(all(feature = "v2", feature = "payment_methods_v2"))]
-#[allow(clippy::too_many_arguments)]
-pub async fn insert_payment_method(
-    state: &routes::SessionState,
-    resp: &api::PaymentMethodResponse,
-    req: &api::PaymentMethodCreate,
-    key_store: &domain::MerchantKeyStore,
-    merchant_id: &id_type::MerchantId,
-    customer_id: &id_type::CustomerId,
-    pm_metadata: Option<serde_json::Value>,
-    customer_acceptance: Option<serde_json::Value>,
-    locker_id: Option<String>,
-    connector_mandate_details: Option<serde_json::Value>,
-    network_transaction_id: Option<String>,
-    storage_scheme: MerchantStorageScheme,
-    payment_method_billing_address: Option<Encryption>,
-) -> errors::RouterResult<domain::PaymentMethod> {
-    todo!()
-=======
->>>>>>> b81906d0
 }
 
 #[cfg(all(
