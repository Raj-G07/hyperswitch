--- conflicted
+++ resolved
@@ -151,12 +151,10 @@
 pub struct RevenueRecoveryRecordBackData;
 
 #[derive(Debug, Clone)]
-<<<<<<< HEAD
 pub struct SubscriptionCreateData;
-=======
+
+#[derive(Debug, Clone)]
 pub struct CreateCustomerData;
-
->>>>>>> ff607f3e
 
 #[derive(Debug, Clone)]
 pub struct UasFlowData {
