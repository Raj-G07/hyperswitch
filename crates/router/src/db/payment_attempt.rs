--- conflicted
+++ resolved
@@ -71,34 +71,12 @@
 
         async fn update_payment_attempt_with_attempt_id(
             &self,
-<<<<<<< HEAD
             this: types::PaymentAttempt,
             payment_attempt: types::PaymentAttemptUpdate,
             storage_scheme: enums::MerchantStorageScheme,
         ) -> CustomResult<types::PaymentAttempt, errors::StorageError> {
             let conn = pg_connection(&self.master_pool).await?;
             this.update_with_attempt_id(&conn, payment_attempt)
-=======
-            this: PaymentAttempt,
-            payment_attempt: PaymentAttemptUpdate,
-            _storage_scheme: enums::MerchantStorageScheme,
-        ) -> CustomResult<PaymentAttempt, errors::StorageError> {
-            let conn = connection::pg_connection_write(self).await?;
-            this.update(&conn, payment_attempt)
-                .await
-                .map_err(Into::into)
-                .into_report()
-        }
-
-        async fn find_payment_attempt_by_payment_id_merchant_id(
-            &self,
-            payment_id: &str,
-            merchant_id: &str,
-            _storage_scheme: enums::MerchantStorageScheme,
-        ) -> CustomResult<PaymentAttempt, errors::StorageError> {
-            let conn = connection::pg_connection_read(self).await?;
-            PaymentAttempt::find_by_payment_id_merchant_id(&conn, payment_id, merchant_id)
->>>>>>> 82344fc4
                 .await
                 .map_err(Into::into)
                 .into_report()
@@ -413,13 +391,8 @@
         ) -> CustomResult<PaymentAttempt, errors::StorageError> {
             match storage_scheme {
                 enums::MerchantStorageScheme::PostgresOnly => {
-<<<<<<< HEAD
-                    let conn = pg_connection(&self.master_pool).await?;
+                    let conn = connection::pg_connection_write(self).await?;
                     this.update_with_attempt_id(&conn, payment_attempt)
-=======
-                    let conn = connection::pg_connection_write(self).await?;
-                    this.update(&conn, payment_attempt)
->>>>>>> 82344fc4
                         .await
                         .map_err(Into::into)
                         .into_report()
@@ -441,13 +414,7 @@
                         .map(|_| updated_attempt)
                         .change_context(errors::StorageError::KVError)?;
 
-<<<<<<< HEAD
                     match (
-=======
-                    let conn = connection::pg_connection_write(self).await?;
-                    // Reverse lookup for connector_transaction_id
-                    if let (None, Some(connector_transaction_id)) = (
->>>>>>> 82344fc4
                         old_connector_transaction_id,
                         &updated_attempt.connector_transaction_id,
                     ) {
@@ -499,44 +466,6 @@
             }
         }
 
-<<<<<<< HEAD
-=======
-        async fn find_payment_attempt_by_payment_id_merchant_id(
-            &self,
-            payment_id: &str,
-            merchant_id: &str,
-            storage_scheme: enums::MerchantStorageScheme,
-        ) -> CustomResult<PaymentAttempt, errors::StorageError> {
-            let database_call = || async {
-                let conn = connection::pg_connection_read(self).await?;
-                PaymentAttempt::find_by_payment_id_merchant_id(&conn, payment_id, merchant_id)
-                    .await
-                    .map_err(Into::into)
-                    .into_report()
-            };
-            match storage_scheme {
-                enums::MerchantStorageScheme::PostgresOnly => database_call().await,
-                enums::MerchantStorageScheme::RedisKv => {
-                    // [#439]: get the attempt_id from payment_intent
-                    let key = format!("{merchant_id}_{payment_id}");
-                    let lookup = self.get_lookup_by_lookup_id(&key).await?;
-
-                    db_utils::try_redis_get_else_try_database_get(
-                        self.redis_conn()
-                            .map_err(Into::<errors::StorageError>::into)?
-                            .get_hash_field_and_deserialize(
-                                &lookup.pk_id,
-                                &lookup.sk_id,
-                                "PaymentAttempt",
-                            ),
-                        database_call,
-                    )
-                    .await
-                }
-            }
-        }
-
->>>>>>> 82344fc4
         async fn find_payment_attempt_by_connector_transaction_id_payment_id_merchant_id(
             &self,
             connector_transaction_id: &str,
@@ -651,7 +580,7 @@
         updated_attempt_attempt_id: &str,
         connector_transaction_id: &str,
     ) -> CustomResult<ReverseLookup, errors::StorageError> {
-        let conn = pg_connection(&store.master_pool).await?;
+        let conn = connection::pg_connection_write(store).await?;
         let field = format!("pa_{}", updated_attempt_attempt_id);
         ReverseLookupNew {
             lookup_id: format!("{}_{}", merchant_id, connector_transaction_id),
