use std::{collections::HashMap, env};

use masking::Secret;
use serde::{Deserialize, Serialize};

#[derive(Debug, Serialize, Deserialize, Clone)]
pub struct ConnectorAuthentication {
    pub aci: Option<BodyKey>,
    #[cfg(not(feature = "payouts"))]
    pub adyen: Option<BodyKey>,
    #[cfg(feature = "payouts")]
    pub adyenplatform: Option<HeaderKey>,
    #[cfg(feature = "payouts")]
    pub adyen: Option<SignatureKey>,
    #[cfg(not(feature = "payouts"))]
    pub adyen_uk: Option<BodyKey>,
    #[cfg(feature = "payouts")]
    pub adyen_uk: Option<SignatureKey>,
    pub airwallex: Option<BodyKey>,
    pub amazonpay: Option<HeaderKey>,
    pub archipel: Option<NoKey>,
    pub authorizedotnet: Option<BodyKey>,
    pub bambora: Option<BodyKey>,
    pub bamboraapac: Option<HeaderKey>,
    pub bankofamerica: Option<SignatureKey>,
    pub barclaycard: Option<SignatureKey>,
    pub billwerk: Option<HeaderKey>,
    pub bitpay: Option<HeaderKey>,
    pub bluesnap: Option<BodyKey>,
    pub boku: Option<BodyKey>,
    pub cashtocode: Option<BodyKey>,
    pub chargebee: Option<HeaderKey>,
    pub checkout: Option<SignatureKey>,
    pub coinbase: Option<HeaderKey>,
    pub coingate: Option<HeaderKey>,
    pub cryptopay: Option<BodyKey>,
    pub cybersource: Option<SignatureKey>,
    pub datatrans: Option<HeaderKey>,
    pub deutschebank: Option<SignatureKey>,
    pub digitalvirgo: Option<HeaderKey>,
    pub dlocal: Option<SignatureKey>,
    #[cfg(feature = "dummy_connector")]
    pub dummyconnector: Option<HeaderKey>,
    pub ebanx: Option<HeaderKey>,
    pub elavon: Option<HeaderKey>,
    pub facilitapay: Option<BodyKey>,
    pub fiserv: Option<SignatureKey>,
    pub fiservemea: Option<HeaderKey>,
    pub fiuu: Option<HeaderKey>,
    pub forte: Option<MultiAuthKey>,
    pub getnet: Option<HeaderKey>,
    pub globalpay: Option<BodyKey>,
    pub globepay: Option<BodyKey>,
    pub gocardless: Option<HeaderKey>,
    pub gpayments: Option<HeaderKey>,
    pub helcim: Option<HeaderKey>,
    pub hipay: Option<HeaderKey>,
    pub hyperswitch_vault: Option<SignatureKey>,
    pub iatapay: Option<SignatureKey>,
    pub inespay: Option<HeaderKey>,
    pub itaubank: Option<MultiAuthKey>,
    pub jpmorgan: Option<BodyKey>,
    pub juspaythreedsserver: Option<HeaderKey>,
    pub mifinity: Option<HeaderKey>,
    pub mollie: Option<BodyKey>,
    pub moneris: Option<SignatureKey>,
    pub multisafepay: Option<HeaderKey>,
    pub netcetera: Option<HeaderKey>,
    pub nexinets: Option<BodyKey>,
    pub nexixpay: Option<HeaderKey>,
    pub nomupay: Option<BodyKey>,
    pub noon: Option<SignatureKey>,
    pub nordea: Option<BodyKey>,
    pub novalnet: Option<HeaderKey>,
    pub nmi: Option<HeaderKey>,
    pub nuvei: Option<SignatureKey>,
    pub opayo: Option<HeaderKey>,
    pub opennode: Option<HeaderKey>,
    pub paybox: Option<HeaderKey>,
    pub payeezy: Option<SignatureKey>,
    pub payme: Option<BodyKey>,
    pub payone: Option<HeaderKey>,
    pub paypal: Option<BodyKey>,
    pub paystack: Option<HeaderKey>,
    pub payu: Option<BodyKey>,
    pub placetopay: Option<BodyKey>,
    pub plaid: Option<BodyKey>,
    pub powertranz: Option<BodyKey>,
    pub prophetpay: Option<HeaderKey>,
    pub rapyd: Option<BodyKey>,
    pub razorpay: Option<BodyKey>,
    pub recurly: Option<HeaderKey>,
    pub redsys: Option<HeaderKey>,
    pub shift4: Option<HeaderKey>,
    pub square: Option<BodyKey>,
    pub stax: Option<HeaderKey>,
    pub stripe: Option<HeaderKey>,
    pub stripebilling: Option<HeaderKey>,
    pub taxjar: Option<HeaderKey>,
    pub threedsecureio: Option<HeaderKey>,
    pub thunes: Option<HeaderKey>,
    pub tokenio: Option<HeaderKey>,
    pub stripe_au: Option<HeaderKey>,
    pub stripe_uk: Option<HeaderKey>,
    pub trustpay: Option<SignatureKey>,
    pub tsys: Option<SignatureKey>,
    pub unified_authentication_service: Option<HeaderKey>,
<<<<<<< HEAD
    pub vgs: Option<HeaderKey>,
=======
    pub vgs: Option<SignatureKey>,
>>>>>>> e3233c67
    pub volt: Option<HeaderKey>,
    pub wellsfargo: Option<HeaderKey>,
    // pub wellsfargopayout: Option<HeaderKey>,
    pub wise: Option<BodyKey>,
    pub worldpay: Option<BodyKey>,
    pub worldpayvantiv: Option<HeaderKey>,
    pub worldpayxml: Option<HeaderKey>,
    pub xendit: Option<HeaderKey>,
    pub worldline: Option<SignatureKey>,
    pub zen: Option<HeaderKey>,
    pub zsl: Option<BodyKey>,
    pub automation_configs: Option<AutomationConfigs>,
    pub users: Option<UsersConfigs>,
}

impl Default for ConnectorAuthentication {
    fn default() -> Self {
        Self::new()
    }
}

#[allow(dead_code)]
impl ConnectorAuthentication {
    /// # Panics
    ///
    /// Will panic if `CONNECTOR_AUTH_FILE_PATH` env is not set
    #[allow(clippy::expect_used)]
    pub fn new() -> Self {
        // Do `export CONNECTOR_AUTH_FILE_PATH="/hyperswitch/crates/router/tests/connectors/sample_auth.toml"`
        // before running tests in shell
        let path = env::var("CONNECTOR_AUTH_FILE_PATH")
            .expect("Connector authentication file path not set");
        toml::from_str(
            &std::fs::read_to_string(path).expect("connector authentication config file not found"),
        )
        .expect("Failed to read connector authentication config file")
    }
}

#[derive(Clone, Debug, Deserialize)]
pub struct ConnectorAuthenticationMap(HashMap<String, ConnectorAuthType>);

impl Default for ConnectorAuthenticationMap {
    fn default() -> Self {
        Self::new()
    }
}

// This is a temporary solution to avoid rust compiler from complaining about unused function
#[allow(dead_code)]
impl ConnectorAuthenticationMap {
    pub fn inner(&self) -> &HashMap<String, ConnectorAuthType> {
        &self.0
    }

    /// # Panics
    ///
    /// Will panic if `CONNECTOR_AUTH_FILE_PATH` env  is not set
    #[allow(clippy::expect_used)]
    pub fn new() -> Self {
        // Do `export CONNECTOR_AUTH_FILE_PATH="/hyperswitch/crates/router/tests/connectors/sample_auth.toml"`
        // before running tests in shell
        let path = env::var("CONNECTOR_AUTH_FILE_PATH")
            .expect("connector authentication file path not set");

        // Read the file contents to a JsonString
        let contents =
            &std::fs::read_to_string(path).expect("Failed to read connector authentication file");

        // Deserialize the JsonString to a HashMap
        let auth_config: HashMap<String, toml::Value> =
            toml::from_str(contents).expect("Failed to deserialize TOML file");

        // auth_config contains the data in below given format:
        // {
        //  "connector_name": Table(
        //      {
        //          "api_key": String(
        //                 "API_Key",
        //          ),
        //          "api_secret": String(
        //              "Secret key",
        //          ),
        //          "key1": String(
        //                  "key1",
        //          ),
        //          "key2": String(
        //              "key2",
        //          ),
        //      },
        //  ),
        // "connector_name": Table(
        //  ...
        // }

        // auth_map refines and extracts required information
        let auth_map = auth_config
            .into_iter()
            .map(|(connector_name, config)| {
                let auth_type = match config {
                    toml::Value::Table(table) => {
                        match (
                            table.get("api_key"),
                            table.get("key1"),
                            table.get("api_secret"),
                            table.get("key2"),
                        ) {
                            (Some(api_key), None, None, None) => ConnectorAuthType::HeaderKey {
                                api_key: Secret::new(
                                    api_key.as_str().unwrap_or_default().to_string(),
                                ),
                            },
                            (Some(api_key), Some(key1), None, None) => ConnectorAuthType::BodyKey {
                                api_key: Secret::new(
                                    api_key.as_str().unwrap_or_default().to_string(),
                                ),
                                key1: Secret::new(key1.as_str().unwrap_or_default().to_string()),
                            },
                            (Some(api_key), Some(key1), Some(api_secret), None) => {
                                ConnectorAuthType::SignatureKey {
                                    api_key: Secret::new(
                                        api_key.as_str().unwrap_or_default().to_string(),
                                    ),
                                    key1: Secret::new(
                                        key1.as_str().unwrap_or_default().to_string(),
                                    ),
                                    api_secret: Secret::new(
                                        api_secret.as_str().unwrap_or_default().to_string(),
                                    ),
                                }
                            }
                            (Some(api_key), Some(key1), Some(api_secret), Some(key2)) => {
                                ConnectorAuthType::MultiAuthKey {
                                    api_key: Secret::new(
                                        api_key.as_str().unwrap_or_default().to_string(),
                                    ),
                                    key1: Secret::new(
                                        key1.as_str().unwrap_or_default().to_string(),
                                    ),
                                    api_secret: Secret::new(
                                        api_secret.as_str().unwrap_or_default().to_string(),
                                    ),
                                    key2: Secret::new(
                                        key2.as_str().unwrap_or_default().to_string(),
                                    ),
                                }
                            }
                            _ => ConnectorAuthType::NoKey,
                        }
                    }
                    _ => ConnectorAuthType::NoKey,
                };
                (connector_name, auth_type)
            })
            .collect();

        Self(auth_map)
    }
}

#[derive(Debug, Serialize, Deserialize, Clone)]
pub struct HeaderKey {
    pub api_key: Secret<String>,
}

impl From<HeaderKey> for ConnectorAuthType {
    fn from(key: HeaderKey) -> Self {
        Self::HeaderKey {
            api_key: key.api_key,
        }
    }
}

#[derive(Debug, Serialize, Deserialize, Clone)]
pub struct BodyKey {
    pub api_key: Secret<String>,
    pub key1: Secret<String>,
}

impl From<BodyKey> for ConnectorAuthType {
    fn from(key: BodyKey) -> Self {
        Self::BodyKey {
            api_key: key.api_key,
            key1: key.key1,
        }
    }
}

#[derive(Debug, Serialize, Deserialize, Clone)]
pub struct SignatureKey {
    pub api_key: Secret<String>,
    pub key1: Secret<String>,
    pub api_secret: Secret<String>,
}

impl From<SignatureKey> for ConnectorAuthType {
    fn from(key: SignatureKey) -> Self {
        Self::SignatureKey {
            api_key: key.api_key,
            key1: key.key1,
            api_secret: key.api_secret,
        }
    }
}

#[derive(Debug, Serialize, Deserialize, Clone)]
pub struct MultiAuthKey {
    pub api_key: Secret<String>,
    pub key1: Secret<String>,
    pub api_secret: Secret<String>,
    pub key2: Secret<String>,
}

impl From<MultiAuthKey> for ConnectorAuthType {
    fn from(key: MultiAuthKey) -> Self {
        Self::MultiAuthKey {
            api_key: key.api_key,
            key1: key.key1,
            api_secret: key.api_secret,
            key2: key.key2,
        }
    }
}

#[derive(Debug, Serialize, Deserialize, Clone)]
pub struct NoKey {}

#[derive(Debug, Serialize, Deserialize, Clone)]
pub struct AutomationConfigs {
    pub hs_base_url: Option<String>,
    pub hs_api_key: Option<String>,
    pub hs_api_keys: Option<String>,
    pub hs_webhook_url: Option<String>,
    pub hs_test_env: Option<String>,
    pub hs_test_browser: Option<String>,
    pub chrome_profile_path: Option<String>,
    pub firefox_profile_path: Option<String>,
    pub pypl_email: Option<String>,
    pub pypl_pass: Option<String>,
    pub gmail_email: Option<String>,
    pub gmail_pass: Option<String>,
    pub clearpay_email: Option<String>,
    pub clearpay_pass: Option<String>,
    pub configs_url: Option<String>,
    pub stripe_pub_key: Option<String>,
    pub testcases_path: Option<String>,
    pub bluesnap_gateway_merchant_id: Option<String>,
    pub globalpay_gateway_merchant_id: Option<String>,
    pub authorizedotnet_gateway_merchant_id: Option<String>,
    pub run_minimum_steps: Option<bool>,
    pub airwallex_merchant_name: Option<String>,
    pub adyen_bancontact_username: Option<String>,
    pub adyen_bancontact_pass: Option<String>,
}

#[derive(Default, Debug, Clone, serde::Deserialize)]
#[serde(tag = "auth_type")]
pub enum ConnectorAuthType {
    HeaderKey {
        api_key: Secret<String>,
    },
    BodyKey {
        api_key: Secret<String>,
        key1: Secret<String>,
    },
    SignatureKey {
        api_key: Secret<String>,
        key1: Secret<String>,
        api_secret: Secret<String>,
    },
    MultiAuthKey {
        api_key: Secret<String>,
        key1: Secret<String>,
        api_secret: Secret<String>,
        key2: Secret<String>,
    },
    #[default]
    NoKey,
}

#[derive(Debug, Serialize, Deserialize, Clone)]
pub struct UsersConfigs {
    pub user_email: String,
    pub user_password: String,
    pub wrong_password: String,
    pub user_base_email_for_signup: String,
    pub user_domain_for_signup: String,
}<|MERGE_RESOLUTION|>--- conflicted
+++ resolved
@@ -105,11 +105,7 @@
     pub trustpay: Option<SignatureKey>,
     pub tsys: Option<SignatureKey>,
     pub unified_authentication_service: Option<HeaderKey>,
-<<<<<<< HEAD
-    pub vgs: Option<HeaderKey>,
-=======
     pub vgs: Option<SignatureKey>,
->>>>>>> e3233c67
     pub volt: Option<HeaderKey>,
     pub wellsfargo: Option<HeaderKey>,
     // pub wellsfargopayout: Option<HeaderKey>,
