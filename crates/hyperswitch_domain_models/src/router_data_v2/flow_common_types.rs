use common_utils::{pii, types::MinorUnit};

use crate::{
    payment_address::PaymentAddress,
    payment_method_data::ApplePayFlow,
    router_data::{
        AccessToken, ConnectorResponseData, PaymentMethodBalance, PaymentMethodToken,
        RecurringMandatePaymentData,
    },
};

#[derive(Debug, Clone)]
pub struct PaymentFlowData {
    pub merchant_id: common_utils::id_type::MerchantId,
    pub customer_id: Option<common_utils::id_type::CustomerId>,
    pub connector_customer: Option<String>,
    pub payment_id: String,
    pub attempt_id: String,
    pub status: common_enums::AttemptStatus,
    pub payment_method: common_enums::PaymentMethod,
    pub description: Option<String>,
    pub address: PaymentAddress,
    pub auth_type: common_enums::AuthenticationType,
    pub connector_meta_data: Option<pii::SecretSerdeValue>,
    pub amount_captured: Option<i64>,
    // minor amount for amount framework
    pub minor_amount_captured: Option<MinorUnit>,
    pub access_token: Option<AccessToken>,
    pub session_token: Option<String>,
    pub reference_id: Option<String>,
    pub payment_method_token: Option<PaymentMethodToken>,
    pub recurring_mandate_payment_data: Option<RecurringMandatePaymentData>,
    pub preprocessing_id: Option<String>,
    /// This is the balance amount for gift cards or voucher
    pub payment_method_balance: Option<PaymentMethodBalance>,

    ///for switching between two different versions of the same connector
    pub connector_api_version: Option<String>,
    /// Contains a reference ID that should be sent in the connector request
    pub connector_request_reference_id: String,

    pub test_mode: Option<bool>,
    pub connector_http_status_code: Option<u16>,
    pub external_latency: Option<u128>,
    /// Contains apple pay flow type simplified or manual
    pub apple_pay_flow: Option<ApplePayFlow>,

    /// This field is used to store various data regarding the response from connector
    pub connector_response: Option<ConnectorResponseData>,
    pub payment_method_status: Option<common_enums::PaymentMethodStatus>,
}

#[derive(Debug, Clone)]
pub struct RefundFlowData {
    pub merchant_id: common_utils::id_type::MerchantId,
    pub customer_id: Option<common_utils::id_type::CustomerId>,
    pub payment_id: String,
    pub attempt_id: String,
    pub status: common_enums::AttemptStatus,
    pub payment_method: common_enums::PaymentMethod,
    pub connector_meta_data: Option<pii::SecretSerdeValue>,
    pub amount_captured: Option<i64>,
    // minor amount for amount framework
    pub minor_amount_captured: Option<MinorUnit>,
    /// Contains a reference ID that should be sent in the connector request
    pub connector_request_reference_id: String,
    pub refund_id: String,
}

#[cfg(feature = "payouts")]
#[derive(Debug, Clone)]
pub struct PayoutFlowData {
    pub merchant_id: common_utils::id_type::MerchantId,
    pub customer_id: Option<common_utils::id_type::CustomerId>,
    pub connector_customer: Option<String>,
    pub address: PaymentAddress,
    pub connector_meta_data: Option<pii::SecretSerdeValue>,
    pub connector_wallets_details: Option<pii::SecretSerdeValue>,
    /// Contains a reference ID that should be sent in the connector request
    pub connector_request_reference_id: String,
    pub payout_method_data: Option<api_models::payouts::PayoutMethodData>,
    pub quote_id: Option<String>,
}

#[cfg(feature = "frm")]
#[derive(Debug, Clone)]
pub struct FrmFlowData {
    pub merchant_id: common_utils::id_type::MerchantId,
    pub payment_id: String,
    pub attempt_id: String,
    pub payment_method: common_enums::enums::PaymentMethod,
    pub connector_request_reference_id: String,
    pub auth_type: common_enums::enums::AuthenticationType,
    pub connector_wallets_details: Option<pii::SecretSerdeValue>,
    pub connector_meta_data: Option<pii::SecretSerdeValue>,
    pub amount_captured: Option<i64>,
    // minor amount for amount framework
    pub minor_amount_captured: Option<MinorUnit>,
}

#[derive(Debug, Clone)]
pub struct ExternalAuthenticationFlowData {
    pub merchant_id: common_utils::id_type::MerchantId,
    pub connector_meta_data: Option<pii::SecretSerdeValue>,
    pub address: PaymentAddress,
}

#[derive(Debug, Clone)]
pub struct DisputesFlowData {
    pub merchant_id: common_utils::id_type::MerchantId,
    pub payment_id: String,
    pub attempt_id: String,
    pub payment_method: common_enums::enums::PaymentMethod,
    pub connector_meta_data: Option<pii::SecretSerdeValue>,
    pub amount_captured: Option<i64>,
    // minor amount for amount framework
    pub minor_amount_captured: Option<MinorUnit>,
    /// Contains a reference ID that should be sent in the connector request
    pub connector_request_reference_id: String,
    pub dispute_id: String,
}

#[derive(Debug, Clone)]
pub struct MandateRevokeFlowData {
    pub merchant_id: common_utils::id_type::MerchantId,
    pub customer_id: common_utils::id_type::CustomerId,
    pub payment_id: Option<String>,
}

#[derive(Debug, Clone)]
pub struct WebhookSourceVerifyData {
    pub merchant_id: common_utils::id_type::MerchantId,
}

#[derive(Debug, Clone)]
pub struct AccessTokenFlowData {}

#[derive(Debug, Clone)]
pub struct FilesFlowData {
    pub merchant_id: common_utils::id_type::MerchantId,
    pub payment_id: String,
    pub attempt_id: String,
    pub connector_meta_data: Option<pii::SecretSerdeValue>,
    pub connector_request_reference_id: String,
}

#[derive(Debug, Clone)]
pub struct RevenueRecoveryRecordBackData;

#[derive(Debug, Clone)]
pub struct UasFlowData {
    pub authenticate_by: String,
    pub source_authentication_id: String,
}

#[derive(Debug, Clone)]
pub struct BillingConnectorPaymentsSyncFlowData;

#[derive(Debug, Clone)]
<<<<<<< HEAD
=======
pub struct BillingConnectorInvoiceSyncFlowData;

#[derive(Debug, Clone)]
>>>>>>> e3233c67
pub struct VaultConnectorFlowData {
    pub merchant_id: common_utils::id_type::MerchantId,
}<|MERGE_RESOLUTION|>--- conflicted
+++ resolved
@@ -157,12 +157,9 @@
 pub struct BillingConnectorPaymentsSyncFlowData;
 
 #[derive(Debug, Clone)]
-<<<<<<< HEAD
-=======
 pub struct BillingConnectorInvoiceSyncFlowData;
 
 #[derive(Debug, Clone)]
->>>>>>> e3233c67
 pub struct VaultConnectorFlowData {
     pub merchant_id: common_utils::id_type::MerchantId,
 }