--- conflicted
+++ resolved
@@ -490,11 +490,7 @@
     Default, Debug, Clone, serde::Serialize, serde::Deserialize, Copy, ToSchema, PartialEq,
 )]
 pub struct RequestSurchargeDetails {
-<<<<<<< HEAD
-    #[schema(value_type = MinorUnit, example = 6540)]
-=======
     #[schema(value_type = i64, example = 6540)]
->>>>>>> ae77373b
     pub surcharge_amount: MinorUnit,
     pub tax_amount: Option<MinorUnit>,
 }
@@ -574,11 +570,7 @@
     #[schema(value_type = AttemptStatus, example = "charged")]
     pub status: enums::AttemptStatus,
     /// The payment attempt amount. Amount for the payment in lowest denomination of the currency. (i.e) in cents for USD denomination, in paisa for INR denomination etc.,
-<<<<<<< HEAD
-    #[schema(value_type = MinorUnit, example = 6540)]
-=======
     #[schema(value_type = i64, example = 6540)]
->>>>>>> ae77373b
     pub amount: MinorUnit,
     /// The currency of the amount of the payment attempt
     #[schema(value_type = Option<Currency>, example = "USD")]
@@ -633,11 +625,7 @@
     #[schema(value_type = CaptureStatus, example = "charged")]
     pub status: enums::CaptureStatus,
     /// The capture amount. Amount for the payment in lowest denomination of the currency. (i.e) in cents for USD denomination, in paisa for INR denomination etc.,
-<<<<<<< HEAD
-    #[schema(value_type = MinorUnit, example = 6540)]
-=======
     #[schema(value_type = i64, example = 6540)]
->>>>>>> ae77373b
     pub amount: MinorUnit,
     /// The currency of the amount of the capture
     #[schema(value_type = Option<Currency>, example = "USD")]
@@ -832,11 +820,7 @@
 #[derive(Clone, Eq, PartialEq, Debug, Default, ToSchema, serde::Serialize, serde::Deserialize)]
 pub struct MandateAmountData {
     /// The maximum amount to be debited for the mandate transaction
-<<<<<<< HEAD
-    #[schema(value_type = MinorUnit, example = 6540)]
-=======
     #[schema(value_type = i64, example = 6540)]
->>>>>>> ae77373b
     pub amount: MinorUnit,
     /// The currency for the transaction
     #[schema(value_type = Currency, example = "USD")]
@@ -2901,11 +2885,7 @@
     /// The unique identifier for the merchant
     pub merchant_id: Option<String>,
     /// The Amount to be captured/ debited from the user's payment method.
-<<<<<<< HEAD
-    #[schema(value_type = MinorUnit, example = 6540)]
-=======
     #[schema(value_type = i64, example = 6540)]
->>>>>>> ae77373b
     pub amount_to_capture: Option<MinorUnit>,
     /// Decider to refund the uncaptured amount
     pub refund_uncaptured_amount: Option<bool>,
@@ -3163,26 +3143,11 @@
     pub status: api_enums::IntentStatus,
 
     /// The payment amount. Amount for the payment in lowest denomination of the currency. (i.e) in cents for USD denomination, in paisa for INR denomination etc.,
-<<<<<<< HEAD
-    #[schema(value_type = MinorUnit, example = 6540)]
-=======
     #[schema(value_type = i64, example = 6540)]
->>>>>>> ae77373b
     pub amount: MinorUnit,
 
     /// The payment net amount. net_amount = amount + surcharge_details.surcharge_amount + surcharge_details.tax_amount,
     /// If no surcharge_details, net_amount = amount
-<<<<<<< HEAD
-    #[schema(value_type = MinorUnit, example = 6540)]
-    pub net_amount: MinorUnit,
-
-    /// The maximum amount that could be captured from the payment
-    #[schema(value_type = MinorUnit, minimum = 100, example = 6540)]
-    pub amount_capturable: Option<MinorUnit>,
-
-    /// The amount which is already captured from the payment
-    #[schema(value_type = MinorUnit, example = 6540)]
-=======
     #[schema(value_type = i64, example = 6540)]
     pub net_amount: MinorUnit,
 
@@ -3192,7 +3157,6 @@
 
     /// The amount which is already captured from the payment
     #[schema(value_type = i64, example = 6540)]
->>>>>>> ae77373b
     pub amount_received: Option<MinorUnit>,
 
     /// The connector used for the payment
@@ -3559,11 +3523,7 @@
     /// The unique identifier of authorization
     pub authorization_id: String,
     /// Amount the authorization has been made for
-<<<<<<< HEAD
-    #[schema(value_type = MinorUnit, example = 6540)]
-=======
     #[schema(value_type = i64, example = 6540)]
->>>>>>> ae77373b
     pub amount: MinorUnit,
     #[schema(value_type= AuthorizationStatus)]
     /// The status of the authorization
@@ -4426,11 +4386,7 @@
     #[serde(skip)]
     pub payment_id: String,
     /// The total amount including previously authorized amount and additional amount
-<<<<<<< HEAD
-    #[schema(value_type = MinorUnit, example = 6540)]
-=======
     #[schema(value_type = i64, example = 6540)]
->>>>>>> ae77373b
     pub amount: MinorUnit,
     /// Reason for incremental authorization
     pub reason: Option<String>,
@@ -4739,11 +4695,7 @@
     pub payment_link_id: String,
     pub merchant_id: String,
     pub link_to_pay: String,
-<<<<<<< HEAD
-    #[schema(value_type = MinorUnit, example = 6540)]
-=======
     #[schema(value_type = i64, example = 6540)]
->>>>>>> ae77373b
     pub amount: MinorUnit,
     #[serde(with = "common_utils::custom_serde::iso8601")]
     pub created_at: PrimitiveDateTime,
