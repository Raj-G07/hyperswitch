--- conflicted
+++ resolved
@@ -18,11 +18,7 @@
         DbRefundStatus as RefundStatus, DbRefundType as RefundType,
         DbRequestIncrementalAuthorization as RequestIncrementalAuthorization,
         DbRoleScope as RoleScope, DbRoutingAlgorithmKind as RoutingAlgorithmKind,
-<<<<<<< HEAD
-        DbUserStatus as UserStatus,
-=======
         DbTransactionType as TransactionType, DbUserStatus as UserStatus,
->>>>>>> b74435b6
     };
 }
 pub use common_enums::*;
