--- conflicted
+++ resolved
@@ -1470,12 +1470,7 @@
     use diesel::sql_types::*;
     use crate::enums::diesel_exports::*;
 
-<<<<<<< HEAD
-    subscription (id) {
-        id -> Int4,
-=======
     subscription (subscription_id, merchant_id) {
->>>>>>> 9c11a6e6
         #[max_length = 128]
         subscription_id -> Varchar,
         #[max_length = 128]
@@ -1485,11 +1480,7 @@
         #[max_length = 128]
         payment_method_id -> Nullable<Varchar>,
         #[max_length = 128]
-<<<<<<< HEAD
-        mca_id -> Nullable<Varchar>,
-=======
         merchant_connector_id -> Nullable<Varchar>,
->>>>>>> 9c11a6e6
         #[max_length = 128]
         client_secret -> Nullable<Varchar>,
         #[max_length = 128]
@@ -1501,11 +1492,8 @@
         metadata -> Nullable<Jsonb>,
         created_at -> Timestamp,
         modified_at -> Timestamp,
-<<<<<<< HEAD
-=======
         #[max_length = 64]
         profile_id -> Varchar,
->>>>>>> 9c11a6e6
     }
 }
 
