pub mod access_token;
pub mod conditional_configs;
pub mod customers;
pub mod flows;
pub mod helpers;
pub mod operations;
#[cfg(feature = "retry")]
pub mod retry;
pub mod routing;
pub mod tokenization;
pub mod transformers;
pub mod types;

use std::{fmt::Debug, marker::PhantomData, ops::Deref, time::Instant, vec::IntoIter};

use api_models::{self, enums, payments::HeaderPayload};
use common_utils::{
    ext_traits::{AsyncExt, StringExt},
    pii,
    types::Surcharge,
};
use data_models::mandates::MandateData;
use diesel_models::{ephemeral_key, fraud_check::FraudCheck};
use error_stack::{IntoReport, ResultExt};
use futures::future::join_all;
use helpers::ApplePayData;
use masking::Secret;
use redis_interface::errors::RedisError;
use router_env::{instrument, tracing};
#[cfg(feature = "olap")]
use router_types::transformers::ForeignFrom;
use scheduler::{db::process_tracker::ProcessTrackerExt, errors as sch_errors, utils as pt_utils};
use time;

pub use self::operations::{
    PaymentApprove, PaymentCancel, PaymentCapture, PaymentConfirm, PaymentCreate,
    PaymentIncrementalAuthorization, PaymentReject, PaymentResponse, PaymentSession, PaymentStatus,
    PaymentUpdate,
};
use self::{
    conditional_configs::perform_decision_management,
    flows::{ConstructFlowSpecificData, Feature},
    helpers::get_key_params_for_surcharge_details,
    operations::{payment_complete_authorize, BoxedOperation, Operation},
    routing::{self as self_routing, SessionFlowRoutingInput},
};
use super::{
    authentication::types::AuthenticationData, errors::StorageErrorExt,
    payment_methods::surcharge_decision_configs,
};
#[cfg(feature = "frm")]
use crate::core::fraud_check as frm_core;
use crate::{
    configs::settings::{ApplePayPreDecryptFlow, PaymentMethodTypeTokenFilter},
    core::{
        authentication as authentication_core,
        errors::{self, CustomResult, RouterResponse, RouterResult},
        payment_methods::PaymentMethodRetrieve,
        utils,
    },
    db::StorageInterface,
    logger,
    routes::{metrics, payment_methods::ParentPaymentMethodToken, AppState},
    services::{self, api::Authenticate},
    types::{
        self as router_types,
        api::{self, authentication, ConnectorCallType},
        domain,
        storage::{self, enums as storage_enums, payment_attempt::PaymentAttemptExt},
        transformers::{ForeignInto, ForeignTryInto},
        BrowserInformation,
    },
    utils::{
        add_apple_pay_flow_metrics, add_connector_http_status_code_metrics, Encode, OptionExt,
        ValueExt,
    },
    workflows::payment_sync,
};

#[allow(clippy::too_many_arguments)]
#[instrument(skip_all, fields(payment_id, merchant_id))]
pub async fn payments_operation_core<F, Req, Op, FData, Ctx>(
    state: &AppState,
    merchant_account: domain::MerchantAccount,
    key_store: domain::MerchantKeyStore,
    operation: Op,
    req: Req,
    call_connector_action: CallConnectorAction,
    auth_flow: services::AuthFlow,
    eligible_connectors: Option<Vec<common_enums::RoutableConnectors>>,
    header_payload: HeaderPayload,
) -> RouterResult<(
    PaymentData<F>,
    Req,
    Option<domain::Customer>,
    Option<u16>,
    Option<u128>,
)>
where
    F: Send + Clone + Sync,
    Req: Authenticate + Clone,
    Op: Operation<F, Req, Ctx> + Send + Sync,

    // To create connector flow specific interface data
    PaymentData<F>: ConstructFlowSpecificData<F, FData, router_types::PaymentsResponseData>,
    router_types::RouterData<F, FData, router_types::PaymentsResponseData>: Feature<F, FData>,

    // To construct connector flow specific api
    dyn router_types::api::Connector:
        services::api::ConnectorIntegration<F, FData, router_types::PaymentsResponseData>,

    // To perform router related operation for PaymentResponse
    PaymentResponse: Operation<F, FData, Ctx>,
    FData: Send + Sync,
    Ctx: PaymentMethodRetrieve,
{
    let operation: BoxedOperation<'_, F, Req, Ctx> = Box::new(operation);

    tracing::Span::current().record("merchant_id", merchant_account.merchant_id.as_str());
    let (operation, validate_result) = operation
        .to_validate_request()?
        .validate_request(&req, &merchant_account)?;

    tracing::Span::current().record("payment_id", &format!("{}", validate_result.payment_id));

    let operations::GetTrackerResponse {
        operation,
        customer_details,
        mut payment_data,
        business_profile,
    } = operation
        .to_get_tracker()?
        .get_trackers(
            state,
            &validate_result.payment_id,
            &req,
            validate_result.mandate_type.to_owned(),
            &merchant_account,
            &key_store,
            auth_flow,
        )
        .await?;

    let (operation, customer) = operation
        .to_domain()?
        .get_or_create_customer_details(
            &*state.store,
            &mut payment_data,
            customer_details,
            &key_store,
        )
        .await
        .to_not_found_response(errors::ApiErrorResponse::CustomerNotFound)
        .attach_printable("Failed while fetching/creating customer")?;

    call_decision_manager(state, &merchant_account, &mut payment_data).await?;

    let connector = get_connector_choice(
        &operation,
        state,
        &req,
        &merchant_account,
        &business_profile,
        &key_store,
        &mut payment_data,
        eligible_connectors,
    )
    .await?;

    let should_add_task_to_process_tracker = should_add_task_to_process_tracker(&payment_data);
    let separate_authentication = payment_data
        .payment_attempt
        .external_3ds_authentication_requested;
    payment_data = tokenize_in_router_when_confirm_false(
        state,
        &operation,
        &mut payment_data,
        &validate_result,
        &key_store,
        &customer,
        separate_authentication,
    )
    .await?;

    let mut connector_http_status_code = None;
    let mut external_latency = None;
    if let Some(connector_details) = connector {
        // Fetch and check FRM configs
        #[cfg(feature = "frm")]
        let mut frm_info = None;
        #[cfg(feature = "frm")]
        let db = &*state.store;
        #[allow(unused_variables, unused_mut)]
        let mut should_continue_transaction: bool = true;
        #[cfg(feature = "frm")]
        let mut should_continue_capture: bool = true;
        #[cfg(feature = "frm")]
        let frm_configs = if state.conf.frm.enabled {
            frm_core::call_frm_before_connector_call(
                db,
                &operation,
                &merchant_account,
                &mut payment_data,
                state,
                &mut frm_info,
                &customer,
                &mut should_continue_transaction,
                &mut should_continue_capture,
                key_store.clone(),
            )
            .await?
        } else {
            None
        };
        #[cfg(feature = "frm")]
        logger::debug!(
            "frm_configs: {:?}\nshould_cancel_transaction: {:?}\nshould_continue_capture: {:?}",
            frm_configs,
            should_continue_transaction,
            should_continue_capture,
        );

        operation
            .to_domain()?
            .call_authentication_if_needed(
                state,
                &mut payment_data,
                &mut should_continue_transaction,
                &connector_details,
                &merchant_account,
                &key_store,
            )
            .await?;

        if should_continue_transaction {
            #[cfg(feature = "frm")]
            match (
                should_continue_capture,
                payment_data.payment_attempt.capture_method,
            ) {
                (false, Some(storage_enums::CaptureMethod::Automatic))
                | (false, Some(storage_enums::CaptureMethod::Scheduled)) => {
                    payment_data.payment_attempt.capture_method =
                        Some(storage_enums::CaptureMethod::Manual);
                }
                _ => (),
            };
            payment_data = match connector_details {
                api::ConnectorCallType::PreDetermined(connector) => {
                    let schedule_time = if should_add_task_to_process_tracker {
                        payment_sync::get_sync_process_schedule_time(
                            &*state.store,
                            connector.connector.id(),
                            &merchant_account.merchant_id,
                            0,
                        )
                        .await
                        .into_report()
                        .change_context(errors::ApiErrorResponse::InternalServerError)
                        .attach_printable("Failed while getting process schedule time")?
                    } else {
                        None
                    };
                    let router_data = call_connector_service(
                        state,
                        &merchant_account,
                        &key_store,
                        connector,
                        &operation,
                        &mut payment_data,
                        &customer,
                        call_connector_action,
                        &validate_result,
                        schedule_time,
                        header_payload,
                        #[cfg(feature = "frm")]
                        frm_info.as_ref().and_then(|fi| fi.suggested_action),
                        #[cfg(not(feature = "frm"))]
                        None,
                    )
                    .await?;
                    let operation = Box::new(PaymentResponse);

                    connector_http_status_code = router_data.connector_http_status_code;
                    external_latency = router_data.external_latency;
                    //add connector http status code metrics
                    add_connector_http_status_code_metrics(connector_http_status_code);
                    operation
                        .to_post_update_tracker()?
                        .update_tracker(
                            state,
                            &validate_result.payment_id,
                            payment_data,
                            router_data,
                            merchant_account.storage_scheme,
                        )
                        .await?
                }

                api::ConnectorCallType::Retryable(connectors) => {
                    let mut connectors = connectors.into_iter();

                    let connector_data = get_connector_data(&mut connectors)?;

                    let schedule_time = if should_add_task_to_process_tracker {
                        payment_sync::get_sync_process_schedule_time(
                            &*state.store,
                            connector_data.connector.id(),
                            &merchant_account.merchant_id,
                            0,
                        )
                        .await
                        .into_report()
                        .change_context(errors::ApiErrorResponse::InternalServerError)
                        .attach_printable("Failed while getting process schedule time")?
                    } else {
                        None
                    };
                    let router_data = call_connector_service(
                        state,
                        &merchant_account,
                        &key_store,
                        connector_data.clone(),
                        &operation,
                        &mut payment_data,
                        &customer,
                        call_connector_action,
                        &validate_result,
                        schedule_time,
                        header_payload,
                        #[cfg(feature = "frm")]
                        frm_info.as_ref().and_then(|fi| fi.suggested_action),
                        #[cfg(not(feature = "frm"))]
                        None,
                    )
                    .await?;

                    #[cfg(feature = "retry")]
                    let mut router_data = router_data;
                    #[cfg(feature = "retry")]
                    {
                        use crate::core::payments::retry::{self, GsmValidation};
                        let config_bool = retry::config_should_call_gsm(
                            &*state.store,
                            &merchant_account.merchant_id,
                        )
                        .await;

                        if config_bool && router_data.should_call_gsm() {
                            router_data = retry::do_gsm_actions(
                                state,
                                &mut payment_data,
                                connectors,
                                connector_data,
                                router_data,
                                &merchant_account,
                                &key_store,
                                &operation,
                                &customer,
                                &validate_result,
                                schedule_time,
                                #[cfg(feature = "frm")]
                                frm_info.as_ref().and_then(|fi| fi.suggested_action),
                                #[cfg(not(feature = "frm"))]
                                None,
                            )
                            .await?;
                        };
                    }

                    let operation = Box::new(PaymentResponse);
                    connector_http_status_code = router_data.connector_http_status_code;
                    external_latency = router_data.external_latency;
                    //add connector http status code metrics
                    add_connector_http_status_code_metrics(connector_http_status_code);
                    operation
                        .to_post_update_tracker()?
                        .update_tracker(
                            state,
                            &validate_result.payment_id,
                            payment_data,
                            router_data,
                            merchant_account.storage_scheme,
                        )
                        .await?
                }

                api::ConnectorCallType::SessionMultiple(connectors) => {
                    let session_surcharge_details =
                        call_surcharge_decision_management_for_session_flow(
                            state,
                            &merchant_account,
                            &business_profile,
                            &mut payment_data,
                            &connectors,
                        )
                        .await?;
                    call_multiple_connectors_service(
                        state,
                        &merchant_account,
                        &key_store,
                        connectors,
                        &operation,
                        payment_data,
                        &customer,
                        session_surcharge_details,
                    )
                    .await?
                }
            };

            #[cfg(feature = "frm")]
            if let Some(fraud_info) = &mut frm_info {
                Box::pin(frm_core::post_payment_frm_core(
                    state,
                    &merchant_account,
                    &mut payment_data,
                    fraud_info,
                    frm_configs
                        .clone()
                        .ok_or(errors::ApiErrorResponse::MissingRequiredField {
                            field_name: "frm_configs",
                        })
                        .into_report()
                        .attach_printable("Frm configs label not found")?,
                    &customer,
                    key_store,
                ))
                .await?;
            }
        } else {
            (_, payment_data) = operation
                .to_update_tracker()?
                .update_trackers(
                    state,
                    payment_data.clone(),
                    customer.clone(),
                    validate_result.storage_scheme,
                    None,
                    &key_store,
                    #[cfg(feature = "frm")]
                    frm_info.and_then(|info| info.suggested_action),
                    #[cfg(not(feature = "frm"))]
                    None,
                    header_payload,
                )
                .await?;
        }

        payment_data
            .payment_attempt
            .payment_token
            .as_ref()
            .zip(payment_data.payment_attempt.payment_method)
            .map(ParentPaymentMethodToken::create_key_for_token)
            .async_map(|key_for_hyperswitch_token| async move {
                if key_for_hyperswitch_token
                    .should_delete_payment_method_token(payment_data.payment_intent.status)
                {
                    let _ = key_for_hyperswitch_token.delete(state).await;
                }
            })
            .await;
    } else {
        (_, payment_data) = operation
            .to_update_tracker()?
            .update_trackers(
                state,
                payment_data.clone(),
                customer.clone(),
                validate_result.storage_scheme,
                None,
                &key_store,
                None,
                header_payload,
            )
            .await?;
    }

    let cloned_payment_data = payment_data.clone();
    let cloned_customer = customer.clone();
    let cloned_request = req.clone();

    crate::utils::trigger_payments_webhook(
        merchant_account,
        business_profile,
        cloned_payment_data,
        Some(cloned_request),
        cloned_customer,
        state,
        operation,
    )
    .await
    .map_err(|error| logger::warn!(payments_outgoing_webhook_error=?error))
    .ok();

    Ok((
        payment_data,
        req,
        customer,
        connector_http_status_code,
        external_latency,
    ))
}

#[instrument(skip_all)]
pub async fn call_decision_manager<O>(
    state: &AppState,
    merchant_account: &domain::MerchantAccount,
    payment_data: &mut PaymentData<O>,
) -> RouterResult<()>
where
    O: Send + Clone,
{
    let algorithm_ref: api::routing::RoutingAlgorithmRef = merchant_account
        .routing_algorithm
        .clone()
        .map(|val| val.parse_value("routing algorithm"))
        .transpose()
        .change_context(errors::ApiErrorResponse::InternalServerError)
        .attach_printable("Could not decode the routing algorithm")?
        .unwrap_or_default();

    let output = perform_decision_management(
        state,
        algorithm_ref,
        merchant_account.merchant_id.as_str(),
        payment_data,
    )
    .await
    .change_context(errors::ApiErrorResponse::InternalServerError)
    .attach_printable("Could not decode the conditional config")?;
    payment_data.payment_attempt.authentication_type = payment_data
        .payment_attempt
        .authentication_type
        .or(output.override_3ds.map(ForeignInto::foreign_into))
        .or(Some(storage_enums::AuthenticationType::NoThreeDs));
    Ok(())
}

#[instrument(skip_all)]
async fn populate_surcharge_details<F>(
    state: &AppState,
    payment_data: &mut PaymentData<F>,
) -> RouterResult<()>
where
    F: Send + Clone,
{
    if payment_data
        .payment_intent
        .surcharge_applicable
        .unwrap_or(false)
    {
        if let Some(surcharge_details) = payment_data.payment_attempt.get_surcharge_details() {
            // if retry payment, surcharge would have been populated from the previous attempt. Use the same surcharge
            let surcharge_details =
                types::SurchargeDetails::from((&surcharge_details, &payment_data.payment_attempt));
            payment_data.surcharge_details = Some(surcharge_details);
            return Ok(());
        }
        let raw_card_key = payment_data
            .payment_method_data
            .as_ref()
            .and_then(get_key_params_for_surcharge_details)
            .map(|(payment_method, payment_method_type, card_network)| {
                types::SurchargeKey::PaymentMethodData(
                    payment_method,
                    payment_method_type,
                    card_network,
                )
            });
        let saved_card_key = payment_data.token.clone().map(types::SurchargeKey::Token);

        let surcharge_key = raw_card_key
            .or(saved_card_key)
            .get_required_value("payment_method_data or payment_token")?;
        logger::debug!(surcharge_key_confirm =? surcharge_key);

        let calculated_surcharge_details =
            match types::SurchargeMetadata::get_individual_surcharge_detail_from_redis(
                state,
                surcharge_key,
                &payment_data.payment_attempt.attempt_id,
            )
            .await
            {
                Ok(surcharge_details) => Some(surcharge_details),
                Err(err) if err.current_context() == &RedisError::NotFound => None,
                Err(err) => {
                    Err(err).change_context(errors::ApiErrorResponse::InternalServerError)?
                }
            };

        payment_data.surcharge_details = calculated_surcharge_details;
    } else {
        let surcharge_details =
            payment_data
                .payment_attempt
                .get_surcharge_details()
                .map(|surcharge_details| {
                    types::SurchargeDetails::from((
                        &surcharge_details,
                        &payment_data.payment_attempt,
                    ))
                });
        payment_data.surcharge_details = surcharge_details;
    }
    Ok(())
}

#[inline]
pub fn get_connector_data(
    connectors: &mut IntoIter<api::ConnectorData>,
) -> RouterResult<api::ConnectorData> {
    connectors
        .next()
        .ok_or(errors::ApiErrorResponse::InternalServerError)
        .into_report()
        .attach_printable("Connector not found in connectors iterator")
}

#[instrument(skip_all)]
pub async fn call_surcharge_decision_management_for_session_flow<O>(
    state: &AppState,
    merchant_account: &domain::MerchantAccount,
    business_profile: &diesel_models::business_profile::BusinessProfile,
    payment_data: &mut PaymentData<O>,
    session_connector_data: &[api::SessionConnectorData],
) -> RouterResult<Option<api::SessionSurchargeDetails>>
where
    O: Send + Clone + Sync,
{
    if let Some(surcharge_amount) = payment_data.payment_attempt.surcharge_amount {
        let tax_on_surcharge_amount = payment_data.payment_attempt.tax_amount.unwrap_or(0);
        let final_amount =
            payment_data.payment_attempt.amount + surcharge_amount + tax_on_surcharge_amount;
        Ok(Some(api::SessionSurchargeDetails::PreDetermined(
            types::SurchargeDetails {
                original_amount: payment_data.payment_attempt.amount,
                surcharge: Surcharge::Fixed(surcharge_amount),
                tax_on_surcharge: None,
                surcharge_amount,
                tax_on_surcharge_amount,
                final_amount,
            },
        )))
    } else {
        let payment_method_type_list = session_connector_data
            .iter()
            .map(|session_connector_data| session_connector_data.payment_method_type)
            .collect();
        let algorithm_ref: api::routing::RoutingAlgorithmRef = merchant_account
            .routing_algorithm
            .clone()
            .map(|val| val.parse_value("routing algorithm"))
            .transpose()
            .change_context(errors::ApiErrorResponse::InternalServerError)
            .attach_printable("Could not decode the routing algorithm")?
            .unwrap_or_default();
        let surcharge_results =
            surcharge_decision_configs::perform_surcharge_decision_management_for_session_flow(
                state,
                algorithm_ref,
                payment_data,
                &payment_method_type_list,
            )
            .await
            .change_context(errors::ApiErrorResponse::InternalServerError)
            .attach_printable("error performing surcharge decision operation")?;

        surcharge_results
            .persist_individual_surcharge_details_in_redis(state, business_profile)
            .await?;

        Ok(if surcharge_results.is_empty_result() {
            None
        } else {
            Some(api::SessionSurchargeDetails::Calculated(surcharge_results))
        })
    }
}
#[allow(clippy::too_many_arguments)]
pub async fn payments_core<F, Res, Req, Op, FData, Ctx>(
    state: AppState,
    merchant_account: domain::MerchantAccount,
    key_store: domain::MerchantKeyStore,
    operation: Op,
    req: Req,
    auth_flow: services::AuthFlow,
    call_connector_action: CallConnectorAction,
    eligible_connectors: Option<Vec<api_models::enums::Connector>>,
    header_payload: HeaderPayload,
) -> RouterResponse<Res>
where
    F: Send + Clone + Sync,
    FData: Send + Sync,
    Op: Operation<F, Req, Ctx> + Send + Sync + Clone,
    Req: Debug + Authenticate + Clone,
    Res: transformers::ToResponse<Req, PaymentData<F>, Op>,
    // To create connector flow specific interface data
    PaymentData<F>: ConstructFlowSpecificData<F, FData, router_types::PaymentsResponseData>,
    router_types::RouterData<F, FData, router_types::PaymentsResponseData>: Feature<F, FData>,
    Ctx: PaymentMethodRetrieve,

    // To construct connector flow specific api
    dyn router_types::api::Connector:
        services::api::ConnectorIntegration<F, FData, router_types::PaymentsResponseData>,

    // To perform router related operation for PaymentResponse
    PaymentResponse: Operation<F, FData, Ctx>,
{
    let eligible_routable_connectors = eligible_connectors.map(|connectors| {
        connectors
            .into_iter()
            .flat_map(|c| c.foreign_try_into())
            .collect()
    });
    let (payment_data, req, customer, connector_http_status_code, external_latency) =
        payments_operation_core::<_, _, _, _, Ctx>(
            &state,
            merchant_account,
            key_store,
            operation.clone(),
            req,
            call_connector_action,
            auth_flow,
            eligible_routable_connectors,
            header_payload,
        )
        .await?;

    Res::generate_response(
        Some(req),
        payment_data,
        customer,
        auth_flow,
        &state.conf.server,
        operation,
        &state.conf.connector_request_reference_id_config,
        connector_http_status_code,
        external_latency,
        header_payload.x_hs_latency,
    )
}

fn is_start_pay<Op: Debug>(operation: &Op) -> bool {
    format!("{operation:?}").eq("PaymentStart")
}

#[derive(Clone, Debug, serde::Serialize)]
pub struct PaymentsRedirectResponseData {
    pub connector: Option<String>,
    pub param: Option<String>,
    pub merchant_id: Option<String>,
    pub json_payload: Option<serde_json::Value>,
    pub resource_id: api::PaymentIdType,
    pub force_sync: bool,
    pub creds_identifier: Option<String>,
}

#[async_trait::async_trait]
pub trait PaymentRedirectFlow<Ctx: PaymentMethodRetrieve>: Sync {
    async fn call_payment_flow(
        &self,
        state: &AppState,
        merchant_account: domain::MerchantAccount,
        merchant_key_store: domain::MerchantKeyStore,
        req: PaymentsRedirectResponseData,
        connector_action: CallConnectorAction,
    ) -> RouterResponse<api::PaymentsResponse>;

    fn get_payment_action(&self) -> services::PaymentAction;

    fn generate_response(
        &self,
        payments_response: api_models::payments::PaymentsResponse,
        business_profile: diesel_models::business_profile::BusinessProfile,
        payment_id: String,
        connector: String,
    ) -> RouterResult<api::RedirectionResponse>;

    #[allow(clippy::too_many_arguments)]
    async fn handle_payments_redirect_response(
        &self,
        state: AppState,
        merchant_account: domain::MerchantAccount,
        key_store: domain::MerchantKeyStore,
        req: PaymentsRedirectResponseData,
    ) -> RouterResponse<api::RedirectionResponse> {
        metrics::REDIRECTION_TRIGGERED.add(
            &metrics::CONTEXT,
            1,
            &[
                metrics::request::add_attributes(
                    "connector",
                    req.connector.to_owned().unwrap_or("null".to_string()),
                ),
                metrics::request::add_attributes(
                    "merchant_id",
                    merchant_account.merchant_id.to_owned(),
                ),
            ],
        );
        let connector = req.connector.clone().get_required_value("connector")?;

        let query_params = req.param.clone().get_required_value("param")?;

        let resource_id = api::PaymentIdTypeExt::get_payment_intent_id(&req.resource_id)
            .change_context(errors::ApiErrorResponse::MissingRequiredField {
                field_name: "payment_id",
            })?;

        // This connector data is ephemeral, the call payment flow will get new connector data
        // with merchant account details, so the connector_id can be safely set to None here
        let connector_data = api::ConnectorData::get_connector_by_name(
            &state.conf.connectors,
            &connector,
            api::GetToken::Connector,
            None,
        )?;

        let flow_type = connector_data
            .connector
            .get_flow_type(
                &query_params,
                req.json_payload.clone(),
                self.get_payment_action(),
            )
            .change_context(errors::ApiErrorResponse::InternalServerError)
            .attach_printable("Failed to decide the response flow")?;

        let response = self
            .call_payment_flow(
                &state,
                merchant_account.clone(),
                key_store,
                req.clone(),
                flow_type,
            )
            .await;

        let payments_response = match response? {
            services::ApplicationResponse::Json(response) => Ok(response),
            services::ApplicationResponse::JsonWithHeaders((response, _)) => Ok(response),
            _ => Err(errors::ApiErrorResponse::InternalServerError)
                .into_report()
                .attach_printable("Failed to get the response in json"),
        }?;

        let profile_id = payments_response
            .profile_id
            .as_ref()
            .get_required_value("profile_id")?;

        let business_profile = state
            .store
            .find_business_profile_by_profile_id(profile_id)
            .await
            .to_not_found_response(errors::ApiErrorResponse::BusinessProfileNotFound {
                id: profile_id.to_string(),
            })?;

        let result =
            self.generate_response(payments_response, business_profile, resource_id, connector)?;

        Ok(services::ApplicationResponse::JsonForRedirection(result))
    }
}

#[derive(Clone, Debug)]
pub struct PaymentRedirectCompleteAuthorize;

#[async_trait::async_trait]
impl<Ctx: PaymentMethodRetrieve> PaymentRedirectFlow<Ctx> for PaymentRedirectCompleteAuthorize {
    async fn call_payment_flow(
        &self,
        state: &AppState,
        merchant_account: domain::MerchantAccount,
        merchant_key_store: domain::MerchantKeyStore,
        req: PaymentsRedirectResponseData,
        connector_action: CallConnectorAction,
    ) -> RouterResponse<api::PaymentsResponse> {
        let payment_confirm_req = api::PaymentsRequest {
            payment_id: Some(req.resource_id.clone()),
            merchant_id: req.merchant_id.clone(),
            feature_metadata: Some(api_models::payments::FeatureMetadata {
                redirect_response: Some(api_models::payments::RedirectResponse {
                    param: req.param.map(Secret::new),
                    json_payload: Some(req.json_payload.unwrap_or(serde_json::json!({})).into()),
                }),
            }),
            ..Default::default()
        };
        Box::pin(payments_core::<
            api::CompleteAuthorize,
            api::PaymentsResponse,
            _,
            _,
            _,
            Ctx,
        >(
            state.clone(),
            merchant_account,
            merchant_key_store,
            payment_complete_authorize::CompleteAuthorize,
            payment_confirm_req,
            services::api::AuthFlow::Merchant,
            connector_action,
            None,
            HeaderPayload::default(),
        ))
        .await
    }

    fn get_payment_action(&self) -> services::PaymentAction {
        services::PaymentAction::CompleteAuthorize
    }

    fn generate_response(
        &self,
        payments_response: api_models::payments::PaymentsResponse,
        business_profile: diesel_models::business_profile::BusinessProfile,
        payment_id: String,
        connector: String,
    ) -> RouterResult<api::RedirectionResponse> {
        // There might be multiple redirections needed for some flows
        // If the status is requires customer action, then send the startpay url again
        // The redirection data must have been provided and updated by the connector
        match payments_response.status {
            api_models::enums::IntentStatus::RequiresCustomerAction => {
                let startpay_url = payments_response
                    .next_action
                    .and_then(|next_action_data| match next_action_data {
                        api_models::payments::NextActionData::RedirectToUrl { redirect_to_url } => Some(redirect_to_url),
                        api_models::payments::NextActionData::DisplayBankTransferInformation { .. } => None,
                        api_models::payments::NextActionData::ThirdPartySdkSessionToken { .. } => None,
                        api_models::payments::NextActionData::QrCodeInformation{..} => None,
                        api_models::payments::NextActionData::DisplayVoucherInformation{ .. } => None,
                        api_models::payments::NextActionData::WaitScreenInformation{..} => None,
                        api_models::payments::NextActionData::ThreeDsInvoke { .. } => None,
                    })
                    .ok_or(errors::ApiErrorResponse::InternalServerError)
                    .into_report()
                    .attach_printable(
                        "did not receive redirect to url when status is requires customer action",
                    )?;
                Ok(api::RedirectionResponse {
                    return_url: String::new(),
                    params: vec![],
                    return_url_with_query_params: startpay_url,
                    http_method: "GET".to_string(),
                    headers: vec![],
                })
            }
            // If the status is terminal status, then redirect to merchant return url to provide status
            api_models::enums::IntentStatus::Succeeded
            | api_models::enums::IntentStatus::Failed
            | api_models::enums::IntentStatus::Cancelled | api_models::enums::IntentStatus::RequiresCapture| api_models::enums::IntentStatus::Processing=> helpers::get_handle_response_url(
                payment_id,
                &business_profile,
                payments_response,
                connector,
            ),
            _ => Err(errors::ApiErrorResponse::InternalServerError).into_report().attach_printable_lazy(|| format!("Could not proceed with payment as payment status {} cannot be handled during redirection",payments_response.status))?
        }
    }
}

#[derive(Clone, Debug)]
pub struct PaymentRedirectSync;

#[async_trait::async_trait]
impl<Ctx: PaymentMethodRetrieve> PaymentRedirectFlow<Ctx> for PaymentRedirectSync {
    async fn call_payment_flow(
        &self,
        state: &AppState,
        merchant_account: domain::MerchantAccount,
        merchant_key_store: domain::MerchantKeyStore,
        req: PaymentsRedirectResponseData,
        connector_action: CallConnectorAction,
    ) -> RouterResponse<api::PaymentsResponse> {
        let payment_attempt = match req.resource_id.clone() {
            api_models::payments::PaymentIdType::PaymentIntentId(payment_id) => {
                let payment_intent = state
                    .store
                    .find_payment_intent_by_payment_id_merchant_id(
                        &payment_id,
                        &merchant_account.merchant_id,
                        merchant_account.storage_scheme,
                    )
                    .await
                    .to_not_found_response(errors::ApiErrorResponse::PaymentNotFound)?;
                state
                    .store
                    .find_payment_attempt_by_payment_id_merchant_id_attempt_id(
                        &payment_id,
                        &merchant_account.merchant_id,
                        &payment_intent.active_attempt.get_id(),
                        merchant_account.storage_scheme,
                    )
                    .await
                    .to_not_found_response(errors::ApiErrorResponse::PaymentNotFound)?
            }
            _ => {
                super::webhooks::get_payment_attempt_from_object_reference_id(
                    &state,
                    api_models::webhooks::ObjectReferenceId::PaymentId(
                        api_models::payments::PaymentIdType::PaymentIntentId(
                            req.resource_id.to_string(),
                        ),
                    ),
                    &merchant_account,
                )
                .await?
            }
        };
        if payment_attempt.external_3ds_authentication_requested == Some(true) {
            let payment_id = payment_attempt.payment_id;
            let request = api::PaymentsRequest {
                payment_id: Some(api_models::payments::PaymentIdType::PaymentIntentId(
                    payment_id,
                )),
                payment_token: payment_attempt.payment_token,
                ..Default::default()
            };
            Box::pin(payments_core::<
                api::Authorize,
                api::PaymentsResponse,
                _,
                _,
                _,
                Ctx,
            >(
                state.clone(),
                merchant_account.to_owned(),
                merchant_key_store,
                PaymentConfirm,
                request,
                services::api::AuthFlow::Merchant,
                CallConnectorAction::Trigger,
                None,
                HeaderPayload::default(),
            ))
            .await
        } else {
            let payment_sync_req = api::PaymentsRetrieveRequest {
                resource_id: req.resource_id,
                merchant_id: req.merchant_id,
                param: req.param,
                force_sync: req.force_sync,
                connector: req.connector,
                merchant_connector_details: req.creds_identifier.map(|creds_id| {
                    api::MerchantConnectorDetailsWrap {
                        creds_identifier: creds_id,
                        encoded_data: None,
                    }
                }),
                client_secret: None,
                expand_attempts: None,
                expand_captures: None,
            };
            Box::pin(payments_core::<
                api::PSync,
                api::PaymentsResponse,
                _,
                _,
                _,
                Ctx,
            >(
                state.clone(),
                merchant_account,
                merchant_key_store,
                PaymentStatus,
                payment_sync_req,
                services::api::AuthFlow::Merchant,
                connector_action,
                None,
                HeaderPayload::default(),
            ))
            .await
        }
    }
    fn generate_response(
        &self,
        payments_response: api_models::payments::PaymentsResponse,
        business_profile: diesel_models::business_profile::BusinessProfile,
        payment_id: String,
        connector: String,
    ) -> RouterResult<api::RedirectionResponse> {
        helpers::get_handle_response_url(
            payment_id,
            &business_profile,
            payments_response,
            connector,
        )
    }

    fn get_payment_action(&self) -> services::PaymentAction {
        services::PaymentAction::PSync
    }
}

#[allow(clippy::too_many_arguments)]
#[instrument(skip_all)]
pub async fn call_connector_service<F, RouterDReq, ApiRequest, Ctx>(
    state: &AppState,
    merchant_account: &domain::MerchantAccount,
    key_store: &domain::MerchantKeyStore,
    connector: api::ConnectorData,
    operation: &BoxedOperation<'_, F, ApiRequest, Ctx>,
    payment_data: &mut PaymentData<F>,
    customer: &Option<domain::Customer>,
    call_connector_action: CallConnectorAction,
    validate_result: &operations::ValidateResult<'_>,
    schedule_time: Option<time::PrimitiveDateTime>,
    header_payload: HeaderPayload,
    frm_suggestion: Option<storage_enums::FrmSuggestion>,
) -> RouterResult<router_types::RouterData<F, RouterDReq, router_types::PaymentsResponseData>>
where
    F: Send + Clone + Sync,
    RouterDReq: Send + Sync,

    // To create connector flow specific interface data
    PaymentData<F>: ConstructFlowSpecificData<F, RouterDReq, router_types::PaymentsResponseData>,
    router_types::RouterData<F, RouterDReq, router_types::PaymentsResponseData>:
        Feature<F, RouterDReq> + Send,
    Ctx: PaymentMethodRetrieve,

    // To construct connector flow specific api
    dyn api::Connector:
        services::api::ConnectorIntegration<F, RouterDReq, router_types::PaymentsResponseData>,
{
    let stime_connector = Instant::now();

    let merchant_connector_account = construct_profile_id_and_get_mca(
        state,
        merchant_account,
        payment_data,
        &connector.connector_name.to_string(),
        connector.merchant_connector_id.as_ref(),
        key_store,
        false,
    )
    .await?;

    if payment_data.payment_attempt.merchant_connector_id.is_none() {
        payment_data.payment_attempt.merchant_connector_id =
            merchant_connector_account.get_mca_id();
    }

    operation
        .to_domain()?
        .populate_payment_data(state, payment_data, merchant_account)
        .await?;

    let (pd, tokenization_action) = get_connector_tokenization_action_when_confirm_true(
        state,
        operation,
        payment_data,
        validate_result,
        &merchant_connector_account,
        key_store,
        customer,
    )
    .await?;

    *payment_data = pd;

    let updated_customer = call_create_connector_customer_if_required(
        state,
        customer,
        merchant_account,
        key_store,
        &merchant_connector_account,
        payment_data,
    )
    .await?;

    let mut router_data = payment_data
        .construct_router_data(
            state,
            connector.connector.id(),
            merchant_account,
            key_store,
            customer,
            &merchant_connector_account,
        )
        .await?;

    let add_access_token_result = router_data
        .add_access_token(state, &connector, merchant_account)
        .await?;

    let mut should_continue_further = access_token::update_router_data_with_access_token_result(
        &add_access_token_result,
        &mut router_data,
        &call_connector_action,
    );

    // Tokenization Action will be DecryptApplePayToken, only when payment method type is Apple Pay
    // and the connector supports Apple Pay predecrypt
    if matches!(
        tokenization_action,
        TokenizationAction::DecryptApplePayToken
            | TokenizationAction::TokenizeInConnectorAndApplepayPreDecrypt
    ) {
        let apple_pay_data = match payment_data.payment_method_data.clone() {
            Some(api_models::payments::PaymentMethodData::Wallet(
                api_models::payments::WalletData::ApplePay(wallet_data),
            )) => Some(
                ApplePayData::token_json(api_models::payments::WalletData::ApplePay(wallet_data))
                    .change_context(errors::ApiErrorResponse::InternalServerError)?
                    .decrypt(state)
                    .await
                    .change_context(errors::ApiErrorResponse::InternalServerError)?,
            ),
            _ => None,
        };

        let apple_pay_predecrypt = apple_pay_data
            .parse_value::<router_types::ApplePayPredecryptData>("ApplePayPredecryptData")
            .change_context(errors::ApiErrorResponse::InternalServerError)?;

        router_data.payment_method_token = Some(router_types::PaymentMethodToken::ApplePayDecrypt(
            Box::new(apple_pay_predecrypt),
        ));
    }

    let pm_token = router_data
        .add_payment_method_token(state, &connector, &tokenization_action)
        .await?;

    if let Some(payment_method_token) = pm_token.clone() {
        router_data.payment_method_token = Some(router_types::PaymentMethodToken::Token(
            payment_method_token,
        ));
    };

    (router_data, should_continue_further) = complete_preprocessing_steps_if_required(
        state,
        &connector,
        payment_data,
        router_data,
        operation,
        should_continue_further,
    )
    .await?;

    if let Ok(router_types::PaymentsResponseData::PreProcessingResponse {
        session_token: Some(session_token),
        ..
    }) = router_data.response.to_owned()
    {
        payment_data.sessions_token.push(session_token);
    };

    // In case of authorize flow, pre-task and post-tasks are being called in build request
    // if we do not want to proceed further, then the function will return Ok(None, false)
    let (connector_request, should_continue_further) = if should_continue_further {
        // Check if the actual flow specific request can be built with available data
        router_data
            .build_flow_specific_connector_request(state, &connector, call_connector_action.clone())
            .await?
    } else {
        (None, false)
    };

    if should_add_task_to_process_tracker(payment_data) {
        operation
            .to_domain()?
            .add_task_to_process_tracker(
                state,
                &payment_data.payment_attempt,
                validate_result.requeue,
                schedule_time,
            )
            .await
            .map_err(|error| logger::error!(process_tracker_error=?error))
            .ok();
    }

    // Update the payment trackers just before calling the connector
    // Since the request is already built in the previous step,
    // there should be no error in request construction from hyperswitch end
    (_, *payment_data) = operation
        .to_update_tracker()?
        .update_trackers(
            state,
            payment_data.clone(),
            customer.clone(),
            merchant_account.storage_scheme,
            updated_customer,
            key_store,
            frm_suggestion,
            header_payload,
        )
        .await?;

    let router_data_res = if should_continue_further {
        // The status of payment_attempt and intent will be updated in the previous step
        // update this in router_data.
        // This is added because few connector integrations do not update the status,
        // and rely on previous status set in router_data
        router_data.status = payment_data.payment_attempt.status;
        router_data
            .decide_flows(
                state,
                &connector,
                customer,
                call_connector_action,
                merchant_account,
                connector_request,
                key_store,
            )
            .await
    } else {
        Ok(router_data)
    };

    let etime_connector = Instant::now();
    let duration_connector = etime_connector.saturating_duration_since(stime_connector);
    tracing::info!(duration = format!("Duration taken: {}", duration_connector.as_millis()));

    router_data_res
}

#[allow(clippy::too_many_arguments)]
pub async fn call_multiple_connectors_service<F, Op, Req, Ctx>(
    state: &AppState,
    merchant_account: &domain::MerchantAccount,
    key_store: &domain::MerchantKeyStore,
    connectors: Vec<api::SessionConnectorData>,
    _operation: &Op,
    mut payment_data: PaymentData<F>,
    customer: &Option<domain::Customer>,
    session_surcharge_details: Option<api::SessionSurchargeDetails>,
) -> RouterResult<PaymentData<F>>
where
    Op: Debug,
    F: Send + Clone,

    // To create connector flow specific interface data
    PaymentData<F>: ConstructFlowSpecificData<F, Req, router_types::PaymentsResponseData>,
    router_types::RouterData<F, Req, router_types::PaymentsResponseData>: Feature<F, Req>,

    // To construct connector flow specific api
    dyn api::Connector:
        services::api::ConnectorIntegration<F, Req, router_types::PaymentsResponseData>,
    Ctx: PaymentMethodRetrieve,

    // To perform router related operation for PaymentResponse
    PaymentResponse: Operation<F, Req, Ctx>,
{
    let call_connectors_start_time = Instant::now();
    let mut join_handlers = Vec::with_capacity(connectors.len());
    for session_connector_data in connectors.iter() {
        let connector_id = session_connector_data.connector.connector.id();

        let merchant_connector_account = construct_profile_id_and_get_mca(
            state,
            merchant_account,
            &mut payment_data,
            &session_connector_data.connector.connector_name.to_string(),
            session_connector_data
                .connector
                .merchant_connector_id
                .as_ref(),
            key_store,
            false,
        )
        .await?;

        payment_data.surcharge_details =
            session_surcharge_details
                .as_ref()
                .and_then(|session_surcharge_details| {
                    session_surcharge_details.fetch_surcharge_details(
                        &session_connector_data.payment_method_type.into(),
                        &session_connector_data.payment_method_type,
                        None,
                    )
                });

        let router_data = payment_data
            .construct_router_data(
                state,
                connector_id,
                merchant_account,
                key_store,
                customer,
                &merchant_connector_account,
            )
            .await?;

        let res = router_data.decide_flows(
            state,
            &session_connector_data.connector,
            customer,
            CallConnectorAction::Trigger,
            merchant_account,
            None,
            key_store,
        );

        join_handlers.push(res);
    }

    let result = join_all(join_handlers).await;

    for (connector_res, session_connector) in result.into_iter().zip(connectors) {
        let connector_name = session_connector.connector.connector_name.to_string();
        match connector_res {
            Ok(connector_response) => {
                if let Ok(router_types::PaymentsResponseData::SessionResponse {
                    session_token,
                    ..
                }) = connector_response.response
                {
                    // If session token is NoSessionTokenReceived, it is not pushed into the sessions_token as there is no response or there can be some error
                    // In case of error, that error is already logged
                    if !matches!(
                        session_token,
                        api_models::payments::SessionToken::NoSessionTokenReceived,
                    ) {
                        payment_data.sessions_token.push(session_token);
                    }
                }
            }
            Err(connector_error) => {
                logger::error!(
                    "sessions_connector_error {} {:?}",
                    connector_name,
                    connector_error
                );
            }
        }
    }

    let call_connectors_end_time = Instant::now();
    let call_connectors_duration =
        call_connectors_end_time.saturating_duration_since(call_connectors_start_time);
    tracing::info!(duration = format!("Duration taken: {}", call_connectors_duration.as_millis()));

    Ok(payment_data)
}

pub async fn call_create_connector_customer_if_required<F, Req>(
    state: &AppState,
    customer: &Option<domain::Customer>,
    merchant_account: &domain::MerchantAccount,
    key_store: &domain::MerchantKeyStore,
    merchant_connector_account: &helpers::MerchantConnectorAccountType,
    payment_data: &mut PaymentData<F>,
) -> RouterResult<Option<storage::CustomerUpdate>>
where
    F: Send + Clone + Sync,
    Req: Send + Sync,

    // To create connector flow specific interface data
    PaymentData<F>: ConstructFlowSpecificData<F, Req, router_types::PaymentsResponseData>,
    router_types::RouterData<F, Req, router_types::PaymentsResponseData>: Feature<F, Req> + Send,

    // To construct connector flow specific api
    dyn api::Connector:
        services::api::ConnectorIntegration<F, Req, router_types::PaymentsResponseData>,
{
    let connector_name = payment_data.payment_attempt.connector.clone();

    match connector_name {
        Some(connector_name) => {
            let connector = api::ConnectorData::get_connector_by_name(
                &state.conf.connectors,
                &connector_name,
                api::GetToken::Connector,
                merchant_connector_account.get_mca_id(),
            )?;

            let connector_label = super::utils::get_connector_label(
                payment_data.payment_intent.business_country,
                payment_data.payment_intent.business_label.as_ref(),
                payment_data.payment_attempt.business_sub_label.as_ref(),
                &connector_name,
            );

            let connector_label = if let Some(connector_label) =
                merchant_connector_account.get_mca_id().or(connector_label)
            {
                connector_label
            } else {
                let profile_id = utils::get_profile_id_from_business_details(
                    payment_data.payment_intent.business_country,
                    payment_data.payment_intent.business_label.as_ref(),
                    merchant_account,
                    payment_data.payment_intent.profile_id.as_ref(),
                    &*state.store,
                    false,
                )
                .await
                .attach_printable("Could not find profile id from business details")?;

                format!("{connector_name}_{profile_id}")
            };

            let (should_call_connector, existing_connector_customer_id) =
                customers::should_call_connector_create_customer(
                    state,
                    &connector,
                    customer,
                    &connector_label,
                );

            if should_call_connector {
                // Create customer at connector and update the customer table to store this data
                let router_data = payment_data
                    .construct_router_data(
                        state,
                        connector.connector.id(),
                        merchant_account,
                        key_store,
                        customer,
                        merchant_connector_account,
                    )
                    .await?;

                let connector_customer_id = router_data
                    .create_connector_customer(state, &connector)
                    .await?;

                let customer_update = customers::update_connector_customer_in_customers(
                    &connector_label,
                    customer.as_ref(),
                    &connector_customer_id,
                )
                .await;

                payment_data.connector_customer_id = connector_customer_id;
                Ok(customer_update)
            } else {
                // Customer already created in previous calls use the same value, no need to update
                payment_data.connector_customer_id =
                    existing_connector_customer_id.map(ToOwned::to_owned);
                Ok(None)
            }
        }
        None => Ok(None),
    }
}

async fn complete_preprocessing_steps_if_required<F, Req, Q, Ctx>(
    state: &AppState,
    connector: &api::ConnectorData,
    payment_data: &PaymentData<F>,
    mut router_data: router_types::RouterData<F, Req, router_types::PaymentsResponseData>,
    operation: &BoxedOperation<'_, F, Q, Ctx>,
    should_continue_payment: bool,
) -> RouterResult<(
    router_types::RouterData<F, Req, router_types::PaymentsResponseData>,
    bool,
)>
where
    F: Send + Clone + Sync,
    Req: Send + Sync,
    router_types::RouterData<F, Req, router_types::PaymentsResponseData>: Feature<F, Req> + Send,
    dyn api::Connector:
        services::api::ConnectorIntegration<F, Req, router_types::PaymentsResponseData>,
{
    //TODO: For ACH transfers, if preprocessing_step is not required for connectors encountered in future, add the check
    let router_data_and_should_continue_payment = match payment_data.payment_method_data.clone() {
        Some(api_models::payments::PaymentMethodData::BankTransfer(data)) => match data.deref() {
            api_models::payments::BankTransferData::AchBankTransfer { .. }
            | api_models::payments::BankTransferData::MultibancoBankTransfer { .. }
                if connector.connector_name == router_types::Connector::Stripe =>
            {
                if payment_data.payment_attempt.preprocessing_step_id.is_none() {
                    (
                        router_data.preprocessing_steps(state, connector).await?,
                        false,
                    )
                } else {
                    (router_data, should_continue_payment)
                }
            }
            _ => (router_data, should_continue_payment),
        },
        Some(api_models::payments::PaymentMethodData::Wallet(_)) => {
            if is_preprocessing_required_for_wallets(connector.connector_name.to_string()) {
                (
                    router_data.preprocessing_steps(state, connector).await?,
                    false,
                )
            } else {
                (router_data, should_continue_payment)
            }
        }
        Some(api_models::payments::PaymentMethodData::Card(_)) => {
            if connector.connector_name == router_types::Connector::Payme
                && !matches!(format!("{operation:?}").as_str(), "CompleteAuthorize")
            {
                router_data = router_data.preprocessing_steps(state, connector).await?;

                let is_error_in_response = router_data.response.is_err();
                // If is_error_in_response is true, should_continue_payment should be false, we should throw the error
                (router_data, !is_error_in_response)
            } else if connector.connector_name == router_types::Connector::Nmi
                && !matches!(format!("{operation:?}").as_str(), "CompleteAuthorize")
                && router_data.auth_type == storage_enums::AuthenticationType::ThreeDs
            {
                router_data = router_data.preprocessing_steps(state, connector).await?;

                (router_data, false)
            } else if (connector.connector_name == router_types::Connector::Cybersource
                || connector.connector_name == router_types::Connector::Bankofamerica)
                && is_operation_complete_authorize(&operation)
                && router_data.auth_type == storage_enums::AuthenticationType::ThreeDs
            {
                router_data = router_data.preprocessing_steps(state, connector).await?;

                // Should continue the flow only if no redirection_data is returned else a response with redirection form shall be returned
                let should_continue = matches!(
                    router_data.response,
                    Ok(router_types::PaymentsResponseData::TransactionResponse {
                        redirection_data: None,
                        ..
                    })
                ) && router_data.status
                    != common_enums::AttemptStatus::AuthenticationFailed;
                (router_data, should_continue)
            } else {
                (router_data, should_continue_payment)
            }
        }
        Some(api_models::payments::PaymentMethodData::GiftCard(_)) => {
            if connector.connector_name == router_types::Connector::Adyen {
                router_data = router_data.preprocessing_steps(state, connector).await?;

                let is_error_in_response = router_data.response.is_err();
                // If is_error_in_response is true, should_continue_payment should be false, we should throw the error
                (router_data, !is_error_in_response)
            } else {
                (router_data, should_continue_payment)
            }
        }
        Some(api_models::payments::PaymentMethodData::BankDebit(_)) => {
            if connector.connector_name == router_types::Connector::Gocardless {
                router_data = router_data.preprocessing_steps(state, connector).await?;
                let is_error_in_response = router_data.response.is_err();
                // If is_error_in_response is true, should_continue_payment should be false, we should throw the error
                (router_data, !is_error_in_response)
            } else {
                (router_data, should_continue_payment)
            }
        }
        _ => {
            // 3DS validation for paypal cards after verification (authorize call)
            if connector.connector_name == router_types::Connector::Paypal
                && payment_data.payment_attempt.payment_method
                    == Some(storage_enums::PaymentMethod::Card)
                && matches!(format!("{operation:?}").as_str(), "CompleteAuthorize")
            {
                router_data = router_data.preprocessing_steps(state, connector).await?;
                let is_error_in_response = router_data.response.is_err();
                // If is_error_in_response is true, should_continue_payment should be false, we should throw the error
                (router_data, !is_error_in_response)
            } else {
                (router_data, should_continue_payment)
            }
        }
    };

    Ok(router_data_and_should_continue_payment)
}

pub fn is_preprocessing_required_for_wallets(connector_name: String) -> bool {
    connector_name == *"trustpay" || connector_name == *"payme"
}

#[instrument(skip_all)]
pub async fn construct_profile_id_and_get_mca<'a, F>(
    state: &'a AppState,
    merchant_account: &domain::MerchantAccount,
    payment_data: &mut PaymentData<F>,
    connector_name: &str,
    merchant_connector_id: Option<&String>,
    key_store: &domain::MerchantKeyStore,
    should_validate: bool,
) -> RouterResult<helpers::MerchantConnectorAccountType>
where
    F: Clone,
{
    let profile_id = utils::get_profile_id_from_business_details(
        payment_data.payment_intent.business_country,
        payment_data.payment_intent.business_label.as_ref(),
        merchant_account,
        payment_data.payment_intent.profile_id.as_ref(),
        &*state.store,
        should_validate,
    )
    .await
    .change_context(errors::ApiErrorResponse::InternalServerError)
    .attach_printable("profile_id is not set in payment_intent")?;

    let merchant_connector_account = helpers::get_merchant_connector_account(
        state,
        merchant_account.merchant_id.as_str(),
        payment_data.creds_identifier.to_owned(),
        key_store,
        &profile_id,
        connector_name,
        merchant_connector_id,
    )
    .await?;

    Ok(merchant_connector_account)
}

fn is_payment_method_tokenization_enabled_for_connector(
    state: &AppState,
    connector_name: &str,
    payment_method: &storage::enums::PaymentMethod,
    payment_method_type: &Option<storage::enums::PaymentMethodType>,
    apple_pay_flow: &Option<enums::ApplePayFlow>,
) -> RouterResult<bool> {
    let connector_tokenization_filter = state.conf.tokenization.0.get(connector_name);

    Ok(connector_tokenization_filter
        .map(|connector_filter| {
            connector_filter
                .payment_method
                .clone()
                .contains(payment_method)
                && is_payment_method_type_allowed_for_connector(
                    payment_method_type,
                    connector_filter.payment_method_type.clone(),
                )
                && is_apple_pay_pre_decrypt_type_connector_tokenization(
                    payment_method_type,
                    apple_pay_flow,
                    connector_filter.apple_pay_pre_decrypt_flow.clone(),
                )
        })
        .unwrap_or(false))
}

fn is_apple_pay_pre_decrypt_type_connector_tokenization(
    payment_method_type: &Option<storage::enums::PaymentMethodType>,
    apple_pay_flow: &Option<enums::ApplePayFlow>,
    apple_pay_pre_decrypt_flow_filter: Option<ApplePayPreDecryptFlow>,
) -> bool {
    match (payment_method_type, apple_pay_flow) {
        (
            Some(storage::enums::PaymentMethodType::ApplePay),
            Some(enums::ApplePayFlow::Simplified),
        ) => !matches!(
            apple_pay_pre_decrypt_flow_filter,
            Some(ApplePayPreDecryptFlow::NetworkTokenization)
        ),
        _ => true,
    }
}

fn decide_apple_pay_flow(
    payment_method_type: &Option<api_models::enums::PaymentMethodType>,
    merchant_connector_account: Option<&helpers::MerchantConnectorAccountType>,
) -> Option<enums::ApplePayFlow> {
    payment_method_type.and_then(|pmt| match pmt {
        api_models::enums::PaymentMethodType::ApplePay => {
            check_apple_pay_metadata(merchant_connector_account)
        }
        _ => None,
    })
}

fn check_apple_pay_metadata(
    merchant_connector_account: Option<&helpers::MerchantConnectorAccountType>,
) -> Option<enums::ApplePayFlow> {
    merchant_connector_account.and_then(|mca| {
        let metadata = mca.get_metadata();
        metadata.and_then(|apple_pay_metadata| {
            let parsed_metadata = apple_pay_metadata
                .clone()
                .parse_value::<api_models::payments::ApplepayCombinedSessionTokenData>(
                    "ApplepayCombinedSessionTokenData",
                )
                .map(|combined_metadata| {
                    api_models::payments::ApplepaySessionTokenMetadata::ApplePayCombined(
                        combined_metadata.apple_pay_combined,
                    )
                })
                .or_else(|_| {
                    apple_pay_metadata
                        .parse_value::<api_models::payments::ApplepaySessionTokenData>(
                            "ApplepaySessionTokenData",
                        )
                        .map(|old_metadata| {
                            api_models::payments::ApplepaySessionTokenMetadata::ApplePay(
                                old_metadata.apple_pay,
                            )
                        })
                })
                .map_err(
                    |error| logger::warn!(%error, "Failed to Parse Value to ApplepaySessionTokenData"),
                );

            parsed_metadata.ok().map(|metadata| match metadata {
                api_models::payments::ApplepaySessionTokenMetadata::ApplePayCombined(
                    apple_pay_combined,
                ) => match apple_pay_combined {
                    api_models::payments::ApplePayCombinedMetadata::Simplified { .. } => {
                        enums::ApplePayFlow::Simplified
                    }
                    api_models::payments::ApplePayCombinedMetadata::Manual { .. } => {
                        enums::ApplePayFlow::Manual
                    }
                },
                api_models::payments::ApplepaySessionTokenMetadata::ApplePay(_) => {
                    enums::ApplePayFlow::Manual
                }
            })
        })
    })
}

fn is_payment_method_type_allowed_for_connector(
    current_pm_type: &Option<storage::enums::PaymentMethodType>,
    pm_type_filter: Option<PaymentMethodTypeTokenFilter>,
) -> bool {
    match (*current_pm_type).zip(pm_type_filter) {
        Some((pm_type, type_filter)) => match type_filter {
            PaymentMethodTypeTokenFilter::AllAccepted => true,
            PaymentMethodTypeTokenFilter::EnableOnly(enabled) => enabled.contains(&pm_type),
            PaymentMethodTypeTokenFilter::DisableOnly(disabled) => !disabled.contains(&pm_type),
        },
        None => true, // Allow all types if payment_method_type is not present
    }
}

async fn decide_payment_method_tokenize_action(
    state: &AppState,
    connector_name: &str,
    payment_method: &storage::enums::PaymentMethod,
    pm_parent_token: Option<&String>,
    is_connector_tokenization_enabled: bool,
    apple_pay_flow: Option<enums::ApplePayFlow>,
) -> RouterResult<TokenizationAction> {
    let is_apple_pay_predecrypt_supported =
        matches!(apple_pay_flow, Some(enums::ApplePayFlow::Simplified));

    match pm_parent_token {
        None => {
            if is_connector_tokenization_enabled && is_apple_pay_predecrypt_supported {
                Ok(TokenizationAction::TokenizeInConnectorAndApplepayPreDecrypt)
            } else if is_connector_tokenization_enabled {
                Ok(TokenizationAction::TokenizeInConnectorAndRouter)
            } else if is_apple_pay_predecrypt_supported {
                Ok(TokenizationAction::DecryptApplePayToken)
            } else {
                Ok(TokenizationAction::TokenizeInRouter)
            }
        }
        Some(token) => {
            let redis_conn = state
                .store
                .get_redis_conn()
                .change_context(errors::ApiErrorResponse::InternalServerError)
                .attach_printable("Failed to get redis connection")?;

            let key = format!(
                "pm_token_{}_{}_{}",
                token.to_owned(),
                payment_method,
                connector_name
            );

            let connector_token_option = redis_conn
                .get_key::<Option<String>>(&key)
                .await
                .change_context(errors::ApiErrorResponse::InternalServerError)
                .attach_printable("Failed to fetch the token from redis")?;

            match connector_token_option {
                Some(connector_token) => Ok(TokenizationAction::ConnectorToken(connector_token)),
                None => {
                    if is_connector_tokenization_enabled && is_apple_pay_predecrypt_supported {
                        Ok(TokenizationAction::TokenizeInConnectorAndApplepayPreDecrypt)
                    } else if is_connector_tokenization_enabled {
                        Ok(TokenizationAction::TokenizeInConnectorAndRouter)
                    } else if is_apple_pay_predecrypt_supported {
                        Ok(TokenizationAction::DecryptApplePayToken)
                    } else {
                        Ok(TokenizationAction::TokenizeInRouter)
                    }
                }
            }
        }
    }
}

#[derive(Debug, Clone)]
pub enum TokenizationAction {
    TokenizeInRouter,
    TokenizeInConnector,
    TokenizeInConnectorAndRouter,
    ConnectorToken(String),
    SkipConnectorTokenization,
    DecryptApplePayToken,
    TokenizeInConnectorAndApplepayPreDecrypt,
}

#[allow(clippy::too_many_arguments)]
pub async fn get_connector_tokenization_action_when_confirm_true<F, Req, Ctx>(
    state: &AppState,
    operation: &BoxedOperation<'_, F, Req, Ctx>,
    payment_data: &mut PaymentData<F>,
    validate_result: &operations::ValidateResult<'_>,
    merchant_connector_account: &helpers::MerchantConnectorAccountType,
    merchant_key_store: &domain::MerchantKeyStore,
    customer: &Option<domain::Customer>,
) -> RouterResult<(PaymentData<F>, TokenizationAction)>
where
    F: Send + Clone,
    Ctx: PaymentMethodRetrieve,
{
    let connector = payment_data.payment_attempt.connector.to_owned();

    let is_mandate = payment_data
        .mandate_id
        .as_ref()
        .and_then(|inner| inner.mandate_reference_id.as_ref())
        .map(|mandate_reference| match mandate_reference {
            api_models::payments::MandateReferenceId::ConnectorMandateId(_) => true,
            api_models::payments::MandateReferenceId::NetworkMandateId(_) => false,
        })
        .unwrap_or(false);

    let payment_data_and_tokenization_action = match connector {
        Some(_) if is_mandate => (
            payment_data.to_owned(),
            TokenizationAction::SkipConnectorTokenization,
        ),
        Some(connector) if is_operation_confirm(&operation) => {
            let payment_method = &payment_data
                .payment_attempt
                .payment_method
                .get_required_value("payment_method")?;
            let payment_method_type = &payment_data.payment_attempt.payment_method_type;

            let apple_pay_flow =
                decide_apple_pay_flow(payment_method_type, Some(merchant_connector_account));

            let is_connector_tokenization_enabled =
                is_payment_method_tokenization_enabled_for_connector(
                    state,
                    &connector,
                    payment_method,
                    payment_method_type,
                    &apple_pay_flow,
                )?;

            add_apple_pay_flow_metrics(
                &apple_pay_flow,
                payment_data.payment_attempt.connector.clone(),
                payment_data.payment_attempt.merchant_id.clone(),
            );

            let payment_method_action = decide_payment_method_tokenize_action(
                state,
                &connector,
                payment_method,
                payment_data.token.as_ref(),
                is_connector_tokenization_enabled,
                apple_pay_flow,
            )
            .await?;

            let connector_tokenization_action = match payment_method_action {
                TokenizationAction::TokenizeInRouter => {
                    let (_operation, payment_method_data) = operation
                        .to_domain()?
                        .make_pm_data(
                            state,
                            payment_data,
                            validate_result.storage_scheme,
                            merchant_key_store,
                            customer,
                        )
                        .await?;
                    payment_data.payment_method_data = payment_method_data;
                    TokenizationAction::SkipConnectorTokenization
                }

                TokenizationAction::TokenizeInConnector => TokenizationAction::TokenizeInConnector,
                TokenizationAction::TokenizeInConnectorAndRouter => {
                    let (_operation, payment_method_data) = operation
                        .to_domain()?
                        .make_pm_data(
                            state,
                            payment_data,
                            validate_result.storage_scheme,
                            merchant_key_store,
                            customer,
                        )
                        .await?;

                    payment_data.payment_method_data = payment_method_data;
                    TokenizationAction::TokenizeInConnector
                }
                TokenizationAction::ConnectorToken(token) => {
                    payment_data.pm_token = Some(token);
                    TokenizationAction::SkipConnectorTokenization
                }
                TokenizationAction::SkipConnectorTokenization => {
                    TokenizationAction::SkipConnectorTokenization
                }
                TokenizationAction::DecryptApplePayToken => {
                    TokenizationAction::DecryptApplePayToken
                }
                TokenizationAction::TokenizeInConnectorAndApplepayPreDecrypt => {
                    TokenizationAction::TokenizeInConnectorAndApplepayPreDecrypt
                }
            };
            (payment_data.to_owned(), connector_tokenization_action)
        }
        _ => (
            payment_data.to_owned(),
            TokenizationAction::SkipConnectorTokenization,
        ),
    };

    Ok(payment_data_and_tokenization_action)
}

pub async fn tokenize_in_router_when_confirm_false<F, Req, Ctx>(
    state: &AppState,
    operation: &BoxedOperation<'_, F, Req, Ctx>,
    payment_data: &mut PaymentData<F>,
    validate_result: &operations::ValidateResult<'_>,
    merchant_key_store: &domain::MerchantKeyStore,
    customer: &Option<domain::Customer>,
    separate_authentication: Option<bool>,
) -> RouterResult<PaymentData<F>>
where
    F: Send + Clone,
    Ctx: PaymentMethodRetrieve,
{
    // On confirm is false and only router related
    let payment_data = if !is_operation_confirm(operation) || separate_authentication == Some(true)
    {
        let (_operation, payment_method_data) = operation
            .to_domain()?
            .make_pm_data(
                state,
                payment_data,
                validate_result.storage_scheme,
                merchant_key_store,
                customer,
            )
            .await?;
        payment_data.payment_method_data = payment_method_data;
        payment_data
    } else {
        payment_data
    };
    Ok(payment_data.to_owned())
}

#[derive(Clone, PartialEq)]
pub enum CallConnectorAction {
    Trigger,
    Avoid,
    StatusUpdate {
        status: storage_enums::AttemptStatus,
        error_code: Option<String>,
        error_message: Option<String>,
    },
    HandleResponse(Vec<u8>),
}

#[derive(Clone, Default, Debug)]
pub struct PaymentAddress {
    pub shipping: Option<api::Address>,
    pub billing: Option<api::Address>,
}

#[derive(Clone)]
pub struct MandateConnectorDetails {
    pub connector: String,
    pub merchant_connector_id: Option<String>,
}

#[derive(Clone)]
pub struct PaymentData<F>
where
    F: Clone,
{
    pub flow: PhantomData<F>,
    pub payment_intent: storage::PaymentIntent,
    pub payment_attempt: storage::PaymentAttempt,
    pub multiple_capture_data: Option<types::MultipleCaptureData>,
    pub amount: api::Amount,
    pub mandate_id: Option<api_models::payments::MandateIds>,
    pub mandate_connector: Option<MandateConnectorDetails>,
    pub currency: storage_enums::Currency,
    pub setup_mandate: Option<MandateData>,
    pub address: PaymentAddress,
    pub token: Option<String>,
    pub confirm: Option<bool>,
    pub force_sync: Option<bool>,
    pub payment_method_data: Option<api::PaymentMethodData>,
    pub refunds: Vec<storage::Refund>,
    pub disputes: Vec<storage::Dispute>,
    pub attempts: Option<Vec<storage::PaymentAttempt>>,
    pub sessions_token: Vec<api::SessionToken>,
    pub card_cvc: Option<Secret<String>>,
    pub email: Option<pii::Email>,
    pub creds_identifier: Option<String>,
    pub pm_token: Option<String>,
    pub connector_customer_id: Option<String>,
    pub recurring_mandate_payment_data: Option<RecurringMandatePaymentData>,
    pub ephemeral_key: Option<ephemeral_key::EphemeralKey>,
    pub redirect_response: Option<api_models::payments::RedirectResponse>,
    pub surcharge_details: Option<types::SurchargeDetails>,
    pub frm_message: Option<FraudCheck>,
    pub payment_link_data: Option<api_models::payments::PaymentLinkResponse>,
    pub incremental_authorization_details: Option<IncrementalAuthorizationDetails>,
    pub authorizations: Vec<diesel_models::authorization::Authorization>,
    pub authentication: Option<(storage::Authentication, AuthenticationData)>,
    pub frm_metadata: Option<serde_json::Value>,
}

#[derive(Debug, Default, Clone)]
pub struct IncrementalAuthorizationDetails {
    pub additional_amount: i64,
    pub total_amount: i64,
    pub reason: Option<String>,
    pub authorization_id: Option<String>,
}

#[derive(Debug, Default, Clone)]
pub struct RecurringMandatePaymentData {
    pub payment_method_type: Option<storage_enums::PaymentMethodType>, //required for making recurring payment using saved payment method through stripe
}

#[derive(Debug, Default, Clone)]
pub struct CustomerDetails {
    pub customer_id: Option<String>,
    pub name: Option<Secret<String, masking::WithType>>,
    pub email: Option<pii::Email>,
    pub phone: Option<Secret<String, masking::WithType>>,
    pub phone_country_code: Option<String>,
}

pub fn if_not_create_change_operation<'a, Op, F, Ctx>(
    status: storage_enums::IntentStatus,
    confirm: Option<bool>,
    current: &'a Op,
) -> BoxedOperation<'_, F, api::PaymentsRequest, Ctx>
where
    F: Send + Clone,
    Op: Operation<F, api::PaymentsRequest, Ctx> + Send + Sync,
    &'a Op: Operation<F, api::PaymentsRequest, Ctx>,
    Ctx: PaymentMethodRetrieve,
{
    if confirm.unwrap_or(false) {
        Box::new(PaymentConfirm)
    } else {
        match status {
            storage_enums::IntentStatus::RequiresConfirmation
            | storage_enums::IntentStatus::RequiresCustomerAction
            | storage_enums::IntentStatus::RequiresPaymentMethod => Box::new(current),
            _ => Box::new(&PaymentStatus),
        }
    }
}

pub fn is_confirm<'a, F: Clone + Send, R, Op, Ctx>(
    operation: &'a Op,
    confirm: Option<bool>,
) -> BoxedOperation<'_, F, R, Ctx>
where
    PaymentConfirm: Operation<F, R, Ctx>,
    &'a PaymentConfirm: Operation<F, R, Ctx>,
    Op: Operation<F, R, Ctx> + Send + Sync,
    &'a Op: Operation<F, R, Ctx>,
    Ctx: PaymentMethodRetrieve,
{
    if confirm.unwrap_or(false) {
        Box::new(&PaymentConfirm)
    } else {
        Box::new(operation)
    }
}

pub fn should_call_connector<Op: Debug, F: Clone>(
    operation: &Op,
    payment_data: &PaymentData<F>,
) -> bool {
    match format!("{operation:?}").as_str() {
        "PaymentConfirm" => true,
        "PaymentStart" => {
            !matches!(
                payment_data.payment_intent.status,
                storage_enums::IntentStatus::Failed | storage_enums::IntentStatus::Succeeded
            ) && payment_data.payment_attempt.authentication_data.is_none()
        }
        "PaymentStatus" => {
            matches!(
                payment_data.payment_intent.status,
                storage_enums::IntentStatus::Processing
                    | storage_enums::IntentStatus::RequiresCustomerAction
                    | storage_enums::IntentStatus::RequiresMerchantAction
                    | storage_enums::IntentStatus::RequiresCapture
                    | storage_enums::IntentStatus::PartiallyCapturedAndCapturable
            ) && payment_data.force_sync.unwrap_or(false)
        }
        "PaymentCancel" => matches!(
            payment_data.payment_intent.status,
            storage_enums::IntentStatus::RequiresCapture
                | storage_enums::IntentStatus::PartiallyCapturedAndCapturable
        ),
        "PaymentCapture" => {
            matches!(
                payment_data.payment_intent.status,
                storage_enums::IntentStatus::RequiresCapture
                    | storage_enums::IntentStatus::PartiallyCapturedAndCapturable
            ) || (matches!(
                payment_data.payment_intent.status,
                storage_enums::IntentStatus::Processing
            ) && matches!(
                payment_data.payment_attempt.capture_method,
                Some(storage_enums::CaptureMethod::ManualMultiple)
            ))
        }
        "CompleteAuthorize" => true,
        "PaymentApprove" => true,
        "PaymentReject" => true,
        "PaymentSession" => true,
        "PaymentIncrementalAuthorization" => matches!(
            payment_data.payment_intent.status,
            storage_enums::IntentStatus::RequiresCapture
        ),
        _ => false,
    }
}

pub fn is_operation_confirm<Op: Debug>(operation: &Op) -> bool {
    matches!(format!("{operation:?}").as_str(), "PaymentConfirm")
}

pub fn is_operation_complete_authorize<Op: Debug>(operation: &Op) -> bool {
    matches!(format!("{operation:?}").as_str(), "CompleteAuthorize")
}

#[cfg(feature = "olap")]
pub async fn list_payments(
    state: AppState,
    merchant: domain::MerchantAccount,
    constraints: api::PaymentListConstraints,
) -> RouterResponse<api::PaymentListResponse> {
    use data_models::errors::StorageError;
    helpers::validate_payment_list_request(&constraints)?;
    let merchant_id = &merchant.merchant_id;
    let db = state.store.as_ref();
    let payment_intents =
        helpers::filter_by_constraints(db, &constraints, merchant_id, merchant.storage_scheme)
            .await
            .to_not_found_response(errors::ApiErrorResponse::PaymentNotFound)?;

    let collected_futures = payment_intents.into_iter().map(|pi| {
        async {
            match db
                .find_payment_attempt_by_payment_id_merchant_id_attempt_id(
                    &pi.payment_id,
                    merchant_id,
                    &pi.active_attempt.get_id(),
                    // since OLAP doesn't have KV. Force to get the data from PSQL.
                    storage_enums::MerchantStorageScheme::PostgresOnly,
                )
                .await
            {
                Ok(pa) => Some(Ok((pi, pa))),
                Err(error) => {
                    if matches!(error.current_context(), StorageError::ValueNotFound(_)) {
                        logger::warn!(
                            ?error,
                            "payment_attempts missing for payment_id : {}",
                            pi.payment_id,
                        );
                        return None;
                    }
                    Some(Err(error))
                }
            }
        }
    });

    //If any of the response are Err, we will get Result<Err(_)>
    let pi_pa_tuple_vec: Result<Vec<(storage::PaymentIntent, storage::PaymentAttempt)>, _> =
        join_all(collected_futures)
            .await
            .into_iter()
            .flatten() //Will ignore `None`, will only flatten 1 level
            .collect::<Result<Vec<(storage::PaymentIntent, storage::PaymentAttempt)>, _>>();
    //Will collect responses in same order async, leading to sorted responses

    //Converting Intent-Attempt array to Response if no error
    let data: Vec<api::PaymentsResponse> = pi_pa_tuple_vec
        .change_context(errors::ApiErrorResponse::InternalServerError)?
        .into_iter()
        .map(ForeignFrom::foreign_from)
        .collect();

    Ok(services::ApplicationResponse::Json(
        api::PaymentListResponse {
            size: data.len(),
            data,
        },
    ))
}
#[cfg(feature = "olap")]
pub async fn apply_filters_on_payments(
    state: AppState,
    merchant: domain::MerchantAccount,
    constraints: api::PaymentListFilterConstraints,
) -> RouterResponse<api::PaymentListResponseV2> {
    let limit = &constraints.limit;
    helpers::validate_payment_list_request_for_joins(*limit)?;
    let db = state.store.as_ref();
    let list: Vec<(storage::PaymentIntent, storage::PaymentAttempt)> = db
        .get_filtered_payment_intents_attempt(
            &merchant.merchant_id,
            &constraints.clone().into(),
            merchant.storage_scheme,
        )
        .await
        .to_not_found_response(errors::ApiErrorResponse::PaymentNotFound)?;

    let data: Vec<api::PaymentsResponse> =
        list.into_iter().map(ForeignFrom::foreign_from).collect();

    let active_attempt_ids = db
        .get_filtered_active_attempt_ids_for_total_count(
            &merchant.merchant_id,
            &constraints.clone().into(),
            merchant.storage_scheme,
        )
        .await
        .to_not_found_response(errors::ApiErrorResponse::InternalServerError)?;

    let total_count = db
        .get_total_count_of_filtered_payment_attempts(
            &merchant.merchant_id,
            &active_attempt_ids,
            constraints.connector,
            constraints.payment_method,
            constraints.payment_method_type,
            constraints.authentication_type,
            merchant.storage_scheme,
        )
        .await
        .change_context(errors::ApiErrorResponse::InternalServerError)?;

    Ok(services::ApplicationResponse::Json(
        api::PaymentListResponseV2 {
            count: data.len(),
            total_count,
            data,
        },
    ))
}

#[cfg(feature = "olap")]
pub async fn get_filters_for_payments(
    state: AppState,
    merchant: domain::MerchantAccount,
    time_range: api::TimeRange,
) -> RouterResponse<api::PaymentListFilters> {
    let db = state.store.as_ref();
    let pi = db
        .filter_payment_intents_by_time_range_constraints(
            &merchant.merchant_id,
            &time_range,
            merchant.storage_scheme,
        )
        .await
        .to_not_found_response(errors::ApiErrorResponse::PaymentNotFound)?;

    let filters = db
        .get_filters_for_payments(
            pi.as_slice(),
            &merchant.merchant_id,
            // since OLAP doesn't have KV. Force to get the data from PSQL.
            storage_enums::MerchantStorageScheme::PostgresOnly,
        )
        .await
        .to_not_found_response(errors::ApiErrorResponse::PaymentNotFound)?;

    Ok(services::ApplicationResponse::Json(
        api::PaymentListFilters {
            connector: filters.connector,
            currency: filters.currency,
            status: filters.status,
            payment_method: filters.payment_method,
            payment_method_type: filters.payment_method_type,
            authentication_type: filters.authentication_type,
        },
    ))
}

pub async fn add_process_sync_task(
    db: &dyn StorageInterface,
    payment_attempt: &storage::PaymentAttempt,
    schedule_time: time::PrimitiveDateTime,
) -> Result<(), sch_errors::ProcessTrackerError> {
    let tracking_data = api::PaymentsRetrieveRequest {
        force_sync: true,
        merchant_id: Some(payment_attempt.merchant_id.clone()),
        resource_id: api::PaymentIdType::PaymentAttemptId(payment_attempt.attempt_id.clone()),
        ..Default::default()
    };
    let runner = "PAYMENTS_SYNC_WORKFLOW";
    let task = "PAYMENTS_SYNC";
    let process_tracker_id = pt_utils::get_process_tracker_id(
        runner,
        task,
        &payment_attempt.attempt_id,
        &payment_attempt.merchant_id,
    );
    let process_tracker_entry = <storage::ProcessTracker>::make_process_tracker_new(
        process_tracker_id,
        task,
        runner,
        tracking_data,
        schedule_time,
    )?;

    db.insert_process(process_tracker_entry).await?;
    Ok(())
}

pub async fn reset_process_sync_task(
    db: &dyn StorageInterface,
    payment_attempt: &storage::PaymentAttempt,
    schedule_time: time::PrimitiveDateTime,
) -> Result<(), errors::ProcessTrackerError> {
    let runner = "PAYMENTS_SYNC_WORKFLOW";
    let task = "PAYMENTS_SYNC";
    let process_tracker_id = pt_utils::get_process_tracker_id(
        runner,
        task,
        &payment_attempt.attempt_id,
        &payment_attempt.merchant_id,
    );
    let psync_process = db
        .find_process_by_id(&process_tracker_id)
        .await?
        .ok_or(errors::ProcessTrackerError::ProcessFetchingFailed)?;
    psync_process
        .reset(db.as_scheduler(), schedule_time)
        .await?;
    Ok(())
}

pub fn update_straight_through_routing<F>(
    payment_data: &mut PaymentData<F>,
    request_straight_through: serde_json::Value,
) -> CustomResult<(), errors::ParsingError>
where
    F: Send + Clone,
{
    let _: api_models::routing::RoutingAlgorithm = request_straight_through
        .clone()
        .parse_value("RoutingAlgorithm")
        .attach_printable("Invalid straight through routing rules format")?;

    payment_data.payment_attempt.straight_through_algorithm = Some(request_straight_through);

    Ok(())
}

#[allow(clippy::too_many_arguments)]
pub async fn get_connector_choice<F, Req, Ctx>(
    operation: &BoxedOperation<'_, F, Req, Ctx>,
    state: &AppState,
    req: &Req,
    merchant_account: &domain::MerchantAccount,
    business_profile: &storage::business_profile::BusinessProfile,
    key_store: &domain::MerchantKeyStore,
    payment_data: &mut PaymentData<F>,
    eligible_connectors: Option<Vec<api_models::enums::RoutableConnectors>>,
) -> RouterResult<Option<ConnectorCallType>>
where
    F: Send + Clone,
    Ctx: PaymentMethodRetrieve,
{
    let connector_choice = operation
        .to_domain()?
        .get_connector(
            merchant_account,
            &state.clone(),
            req,
            &payment_data.payment_intent,
            key_store,
        )
        .await?;

    let connector = if should_call_connector(operation, payment_data) {
        Some(match connector_choice {
            api::ConnectorChoice::SessionMultiple(connectors) => {
                let routing_output = perform_session_token_routing(
                    state.clone(),
                    merchant_account,
                    key_store,
                    payment_data,
                    connectors,
                )
                .await?;
                api::ConnectorCallType::SessionMultiple(routing_output)
            }

            api::ConnectorChoice::StraightThrough(straight_through) => {
                connector_selection(
                    state,
                    merchant_account,
                    business_profile,
                    key_store,
                    payment_data,
                    Some(straight_through),
                    eligible_connectors,
                )
                .await?
            }

            api::ConnectorChoice::Decide => {
                connector_selection(
                    state,
                    merchant_account,
                    business_profile,
                    key_store,
                    payment_data,
                    None,
                    eligible_connectors,
                )
                .await?
            }
        })
    } else if let api::ConnectorChoice::StraightThrough(algorithm) = connector_choice {
        update_straight_through_routing(payment_data, algorithm)
            .change_context(errors::ApiErrorResponse::InternalServerError)
            .attach_printable("Failed to update straight through routing algorithm")?;

        None
    } else {
        None
    };
    Ok(connector)
}

pub async fn connector_selection<F>(
    state: &AppState,
    merchant_account: &domain::MerchantAccount,
    business_profile: &storage::business_profile::BusinessProfile,
    key_store: &domain::MerchantKeyStore,
    payment_data: &mut PaymentData<F>,
    request_straight_through: Option<serde_json::Value>,
    eligible_connectors: Option<Vec<api_models::enums::RoutableConnectors>>,
) -> RouterResult<ConnectorCallType>
where
    F: Send + Clone,
{
    let request_straight_through: Option<api::routing::StraightThroughAlgorithm> =
        request_straight_through
            .map(|val| val.parse_value("RoutingAlgorithm"))
            .transpose()
            .change_context(errors::ApiErrorResponse::InternalServerError)
            .attach_printable("Invalid straight through routing rules format")?;

    let mut routing_data = storage::RoutingData {
        routed_through: payment_data.payment_attempt.connector.clone(),
        #[cfg(feature = "connector_choice_mca_id")]
        merchant_connector_id: payment_data.payment_attempt.merchant_connector_id.clone(),
        #[cfg(not(feature = "connector_choice_mca_id"))]
        business_sub_label: payment_data.payment_attempt.business_sub_label.clone(),
        algorithm: request_straight_through.clone(),
        routing_info: payment_data
            .payment_attempt
            .straight_through_algorithm
            .clone()
            .map(|val| val.parse_value("PaymentRoutingInfo"))
            .transpose()
            .change_context(errors::ApiErrorResponse::InternalServerError)
            .attach_printable("Invalid straight through algorithm format found in payment attempt")?
            .unwrap_or_else(|| storage::PaymentRoutingInfo {
                algorithm: None,
                pre_routing_results: None,
            }),
    };

    let decided_connector = decide_connector(
        state.clone(),
        merchant_account,
        business_profile,
        key_store,
        payment_data,
        request_straight_through,
        &mut routing_data,
        eligible_connectors,
    )
    .await?;

    let encoded_info =
        Encode::<storage::PaymentRoutingInfo>::encode_to_value(&routing_data.routing_info)
            .change_context(errors::ApiErrorResponse::InternalServerError)
            .attach_printable("error serializing payment routing info to serde value")?;

    payment_data.payment_attempt.connector = routing_data.routed_through;
    #[cfg(feature = "connector_choice_mca_id")]
    {
        payment_data.payment_attempt.merchant_connector_id = routing_data.merchant_connector_id;
    }
    #[cfg(not(feature = "connector_choice_mca_id"))]
    {
        payment_data.payment_attempt.business_sub_label = routing_data.business_sub_label;
    }
    payment_data.payment_attempt.straight_through_algorithm = Some(encoded_info);

    Ok(decided_connector)
}

#[allow(clippy::too_many_arguments)]
pub async fn decide_connector<F>(
    state: AppState,
    merchant_account: &domain::MerchantAccount,
    business_profile: &storage::business_profile::BusinessProfile,
    key_store: &domain::MerchantKeyStore,
    payment_data: &mut PaymentData<F>,
    request_straight_through: Option<api::routing::StraightThroughAlgorithm>,
    routing_data: &mut storage::RoutingData,
    eligible_connectors: Option<Vec<api_models::enums::RoutableConnectors>>,
) -> RouterResult<ConnectorCallType>
where
    F: Send + Clone,
{
    // If the connector was already decided previously, use the same connector
    // This is in case of flows like payments_sync, payments_cancel where the successive operations
    // with the connector have to be made using the same connector account.
    if let Some(ref connector_name) = payment_data.payment_attempt.connector {
        // Connector was already decided previously, use the same connector
        let connector_data = api::ConnectorData::get_connector_by_name(
            &state.conf.connectors,
            connector_name,
            api::GetToken::Connector,
            payment_data.payment_attempt.merchant_connector_id.clone(),
        )
        .change_context(errors::ApiErrorResponse::InternalServerError)
        .attach_printable("Invalid connector name received in 'routed_through'")?;

        routing_data.routed_through = Some(connector_name.clone());
        return Ok(api::ConnectorCallType::PreDetermined(connector_data));
    }

    if let Some(mandate_connector_details) = payment_data.mandate_connector.as_ref() {
        let connector_data = api::ConnectorData::get_connector_by_name(
            &state.conf.connectors,
            &mandate_connector_details.connector,
            api::GetToken::Connector,
            #[cfg(feature = "connector_choice_mca_id")]
            mandate_connector_details.merchant_connector_id.clone(),
            #[cfg(not(feature = "connector_choice_mca_id"))]
            None,
        )
        .change_context(errors::ApiErrorResponse::InternalServerError)
        .attach_printable("Invalid connector name received in 'routed_through'")?;

        routing_data.routed_through = Some(mandate_connector_details.connector.clone());
        #[cfg(feature = "connector_choice_mca_id")]
        {
            routing_data.merchant_connector_id =
                mandate_connector_details.merchant_connector_id.clone();
        }
        return Ok(api::ConnectorCallType::PreDetermined(connector_data));
    }

    if let Some((pre_routing_results, storage_pm_type)) = routing_data
        .routing_info
        .pre_routing_results
        .as_ref()
        .zip(payment_data.payment_attempt.payment_method_type.as_ref())
    {
        if let Some(choice) = pre_routing_results.get(storage_pm_type) {
            let connector_data = api::ConnectorData::get_connector_by_name(
                &state.conf.connectors,
                &choice.connector.to_string(),
                api::GetToken::Connector,
                #[cfg(feature = "connector_choice_mca_id")]
                choice.merchant_connector_id.clone(),
                #[cfg(not(feature = "connector_choice_mca_id"))]
                None,
            )
            .change_context(errors::ApiErrorResponse::InternalServerError)
            .attach_printable("Invalid connector name received")?;

            routing_data.routed_through = Some(choice.connector.to_string());
            #[cfg(feature = "connector_choice_mca_id")]
            {
                routing_data.merchant_connector_id = choice.merchant_connector_id.clone();
            }
            #[cfg(not(feature = "connector_choice_mca_id"))]
            {
                routing_data.business_sub_label = choice.sub_label.clone();
            }
            return Ok(api::ConnectorCallType::PreDetermined(connector_data));
        }
    }

    if let Some(routing_algorithm) = request_straight_through {
        let (mut connectors, check_eligibility) =
            routing::perform_straight_through_routing(&routing_algorithm, payment_data)
                .change_context(errors::ApiErrorResponse::InternalServerError)
                .attach_printable("Failed execution of straight through routing")?;

        if check_eligibility {
            connectors = routing::perform_eligibility_analysis_with_fallback(
                &state.clone(),
                key_store,
                merchant_account.modified_at.assume_utc().unix_timestamp(),
                connectors,
                payment_data,
                eligible_connectors,
                #[cfg(feature = "business_profile_routing")]
                payment_data.payment_intent.profile_id.clone(),
            )
            .await
            .change_context(errors::ApiErrorResponse::InternalServerError)
            .attach_printable("failed eligibility analysis and fallback")?;
        }

        let first_connector_choice = connectors
            .first()
            .ok_or(errors::ApiErrorResponse::IncorrectPaymentMethodConfiguration)
            .into_report()
            .attach_printable("Empty connector list returned")?
            .clone();

        let connector_data = connectors
            .into_iter()
            .map(|conn| {
                api::ConnectorData::get_connector_by_name(
                    &state.conf.connectors,
                    &conn.connector.to_string(),
                    api::GetToken::Connector,
                    #[cfg(feature = "connector_choice_mca_id")]
                    conn.merchant_connector_id.clone(),
                    #[cfg(not(feature = "connector_choice_mca_id"))]
                    None,
                )
            })
            .collect::<CustomResult<Vec<_>, _>>()
            .change_context(errors::ApiErrorResponse::InternalServerError)
            .attach_printable("Invalid connector name received")?;

        routing_data.routed_through = Some(first_connector_choice.connector.to_string());
        #[cfg(feature = "connector_choice_mca_id")]
        {
            routing_data.merchant_connector_id = first_connector_choice.merchant_connector_id;
        }
        #[cfg(not(feature = "connector_choice_mca_id"))]
        {
            routing_data.business_sub_label = first_connector_choice.sub_label.clone();
        }
        routing_data.routing_info.algorithm = Some(routing_algorithm);
        return Ok(api::ConnectorCallType::Retryable(connector_data));
    }

    if let Some(ref routing_algorithm) = routing_data.routing_info.algorithm {
        let (mut connectors, check_eligibility) =
            routing::perform_straight_through_routing(routing_algorithm, payment_data)
                .change_context(errors::ApiErrorResponse::InternalServerError)
                .attach_printable("Failed execution of straight through routing")?;

        if check_eligibility {
            connectors = routing::perform_eligibility_analysis_with_fallback(
                &state,
                key_store,
                merchant_account.modified_at.assume_utc().unix_timestamp(),
                connectors,
                payment_data,
                eligible_connectors,
                #[cfg(feature = "business_profile_routing")]
                payment_data.payment_intent.profile_id.clone(),
            )
            .await
            .change_context(errors::ApiErrorResponse::InternalServerError)
            .attach_printable("failed eligibility analysis and fallback")?;
        }

        let first_connector_choice = connectors
            .first()
            .ok_or(errors::ApiErrorResponse::IncorrectPaymentMethodConfiguration)
            .into_report()
            .attach_printable("Empty connector list returned")?
            .clone();

        let connector_data = connectors
            .into_iter()
            .map(|conn| {
                api::ConnectorData::get_connector_by_name(
                    &state.conf.connectors,
                    &conn.connector.to_string(),
                    api::GetToken::Connector,
                    #[cfg(feature = "connector_choice_mca_id")]
                    conn.merchant_connector_id,
                    #[cfg(not(feature = "connector_choice_mca_id"))]
                    None,
                )
            })
            .collect::<CustomResult<Vec<_>, _>>()
            .change_context(errors::ApiErrorResponse::InternalServerError)
            .attach_printable("Invalid connector name received")?;

        routing_data.routed_through = Some(first_connector_choice.connector.to_string());
        #[cfg(feature = "connector_choice_mca_id")]
        {
            routing_data.merchant_connector_id = first_connector_choice.merchant_connector_id;
        }
        #[cfg(not(feature = "connector_choice_mca_id"))]
        {
            routing_data.business_sub_label = first_connector_choice.sub_label;
        }
        return Ok(api::ConnectorCallType::Retryable(connector_data));
    }

    route_connector_v1(
        &state,
        merchant_account,
        business_profile,
        key_store,
        payment_data,
        routing_data,
        eligible_connectors,
    )
    .await
}

pub fn should_add_task_to_process_tracker<F: Clone>(payment_data: &PaymentData<F>) -> bool {
    let connector = payment_data.payment_attempt.connector.as_deref();

    !matches!(
        (payment_data.payment_attempt.payment_method, connector),
        (
            Some(storage_enums::PaymentMethod::BankTransfer),
            Some("stripe")
        )
    )
}

pub async fn perform_session_token_routing<F>(
    state: AppState,
    merchant_account: &domain::MerchantAccount,
    key_store: &domain::MerchantKeyStore,
    payment_data: &mut PaymentData<F>,
    connectors: Vec<api::SessionConnectorData>,
) -> RouterResult<Vec<api::SessionConnectorData>>
where
    F: Clone,
{
    let routing_info: Option<storage::PaymentRoutingInfo> = payment_data
        .payment_attempt
        .straight_through_algorithm
        .clone()
        .map(|val| val.parse_value("PaymentRoutingInfo"))
        .transpose()
        .change_context(errors::ApiErrorResponse::InternalServerError)
        .attach_printable("invalid payment routing info format found in payment attempt")?;

    if let Some(storage::PaymentRoutingInfo {
        pre_routing_results: Some(pre_routing_results),
        ..
    }) = routing_info
    {
        let mut payment_methods: rustc_hash::FxHashMap<
            (String, enums::PaymentMethodType),
            api::SessionConnectorData,
        > = rustc_hash::FxHashMap::from_iter(connectors.iter().map(|c| {
            (
                (
                    c.connector.connector_name.to_string(),
                    c.payment_method_type,
                ),
                c.clone(),
            )
        }));

        let mut final_list: Vec<api::SessionConnectorData> = Vec::new();
        for (routed_pm_type, choice) in pre_routing_results.into_iter() {
            if let Some(session_connector_data) =
                payment_methods.remove(&(choice.to_string(), routed_pm_type))
            {
                final_list.push(session_connector_data);
            }
        }

        if !final_list.is_empty() {
            return Ok(final_list);
        }
    }

    let routing_enabled_pms = std::collections::HashSet::from([
        enums::PaymentMethodType::GooglePay,
        enums::PaymentMethodType::ApplePay,
        enums::PaymentMethodType::Klarna,
        enums::PaymentMethodType::Paypal,
    ]);

    let mut chosen = Vec::<api::SessionConnectorData>::new();
    for connector_data in &connectors {
        if routing_enabled_pms.contains(&connector_data.payment_method_type) {
            chosen.push(connector_data.clone());
        }
    }
    let sfr = SessionFlowRoutingInput {
        state: &state,
        country: payment_data
            .address
            .billing
            .as_ref()
            .and_then(|address| address.address.as_ref())
            .and_then(|details| details.country),
        key_store,
        merchant_account,
        payment_attempt: &payment_data.payment_attempt,
        payment_intent: &payment_data.payment_intent,

        chosen,
    };
    let result = self_routing::perform_session_flow_routing(sfr)
        .await
        .change_context(errors::ApiErrorResponse::InternalServerError)
        .attach_printable("error performing session flow routing")?;

    let mut final_list: Vec<api::SessionConnectorData> = Vec::new();

    #[cfg(not(feature = "connector_choice_mca_id"))]
    for mut connector_data in connectors {
        if !routing_enabled_pms.contains(&connector_data.payment_method_type) {
            final_list.push(connector_data);
        } else if let Some(choice) = result.get(&connector_data.payment_method_type) {
            if connector_data.connector.connector_name == choice.connector.connector_name {
                connector_data.business_sub_label = choice.sub_label.clone();
                final_list.push(connector_data);
            }
        }
    }

    #[cfg(feature = "connector_choice_mca_id")]
    for connector_data in connectors {
        if !routing_enabled_pms.contains(&connector_data.payment_method_type) {
            final_list.push(connector_data);
        } else if let Some(choice) = result.get(&connector_data.payment_method_type) {
            if connector_data.connector.connector_name == choice.connector.connector_name {
                final_list.push(connector_data);
            }
        }
    }

    Ok(final_list)
}

pub async fn route_connector_v1<F>(
    state: &AppState,
    merchant_account: &domain::MerchantAccount,
    business_profile: &storage::business_profile::BusinessProfile,
    key_store: &domain::MerchantKeyStore,
    payment_data: &mut PaymentData<F>,
    routing_data: &mut storage::RoutingData,
    eligible_connectors: Option<Vec<api_models::enums::RoutableConnectors>>,
) -> RouterResult<ConnectorCallType>
where
    F: Send + Clone,
{
    let routing_algorithm = if cfg!(feature = "business_profile_routing") {
        business_profile.routing_algorithm.clone()
    } else {
        merchant_account.routing_algorithm.clone()
    };

    let algorithm_ref = routing_algorithm
        .map(|ra| ra.parse_value::<api::routing::RoutingAlgorithmRef>("RoutingAlgorithmRef"))
        .transpose()
        .change_context(errors::ApiErrorResponse::InternalServerError)
        .attach_printable("Could not decode merchant routing algorithm ref")?
        .unwrap_or_default();

    let connectors = routing::perform_static_routing_v1(
        state,
        &merchant_account.merchant_id,
        algorithm_ref,
        payment_data,
    )
    .await
    .change_context(errors::ApiErrorResponse::InternalServerError)?;

    let connectors = routing::perform_eligibility_analysis_with_fallback(
        &state.clone(),
        key_store,
        merchant_account.modified_at.assume_utc().unix_timestamp(),
        connectors,
        payment_data,
        eligible_connectors,
        #[cfg(feature = "business_profile_routing")]
        payment_data.payment_intent.profile_id.clone(),
    )
    .await
    .change_context(errors::ApiErrorResponse::InternalServerError)
    .attach_printable("failed eligibility analysis and fallback")?;

    let first_connector_choice = connectors
        .first()
        .ok_or(errors::ApiErrorResponse::IncorrectPaymentMethodConfiguration)
        .into_report()
        .attach_printable("Empty connector list returned")?
        .clone();

    routing_data.routed_through = Some(first_connector_choice.connector.to_string());

    #[cfg(feature = "connector_choice_mca_id")]
    {
        routing_data.merchant_connector_id = first_connector_choice.merchant_connector_id;
    }
    #[cfg(not(feature = "connector_choice_mca_id"))]
    {
        routing_data.business_sub_label = first_connector_choice.sub_label;
    }

    let connector_data = connectors
        .into_iter()
        .map(|conn| {
            api::ConnectorData::get_connector_by_name(
                &state.conf.connectors,
                &conn.connector.to_string(),
                api::GetToken::Connector,
                #[cfg(feature = "connector_choice_mca_id")]
                conn.merchant_connector_id,
                #[cfg(not(feature = "connector_choice_mca_id"))]
                None,
            )
        })
        .collect::<CustomResult<Vec<_>, _>>()
        .change_context(errors::ApiErrorResponse::InternalServerError)
        .attach_printable("Invalid connector name received")?;

    Ok(ConnectorCallType::Retryable(connector_data))
}

#[instrument(skip_all)]
pub async fn payment_external_authentication(
    state: AppState,
    merchant_account: domain::MerchantAccount,
    key_store: domain::MerchantKeyStore,
    req: api_models::payments::PaymentsExternalAuthenticationRequest,
) -> RouterResponse<api_models::payments::PaymentsExternalAuthenticationResponse> {
    let db = &*state.store;
    let merchant_id = &merchant_account.merchant_id;
    let storage_scheme = merchant_account.storage_scheme;
    let (mut payment_intent, payment_attempt, currency, amount);

    let payment_id = req.payment_id;

    payment_intent = db
        .find_payment_intent_by_payment_id_merchant_id(&payment_id, merchant_id, storage_scheme)
        .await
        .to_not_found_response(errors::ApiErrorResponse::PaymentNotFound)?;

    helpers::validate_payment_status_against_allowed_statuses(
        &payment_intent.status,
        &[
            storage_enums::IntentStatus::RequiresCustomerAction,
            storage_enums::IntentStatus::RequiresConfirmation,
        ],
        "authenticate",
    )?;

    let profile_id = payment_intent
        .profile_id
        .as_ref()
        .get_required_value("profile_id")
        .change_context(errors::ApiErrorResponse::InternalServerError)
        .attach_printable("'profile_id' not set in payment intent")?;

    // let business_profile = state
    //     .store
    //     .find_business_profile_by_profile_id(profile_id)
    //     .await
    //     .to_not_found_response(errors::ApiErrorResponse::BusinessProfileNotFound {
    //         id: profile_id.to_string(),
    //     })?;

    let attempt_id = payment_intent.active_attempt.get_id().clone();
    payment_attempt = db
        .find_payment_attempt_by_payment_id_merchant_id_attempt_id(
            &payment_intent.payment_id,
            merchant_id,
            &attempt_id.clone(),
            storage_scheme,
        )
        .await
        .to_not_found_response(errors::ApiErrorResponse::PaymentNotFound)?;

    currency = payment_attempt.currency.get_required_value("currency")?;
    amount = payment_attempt.get_total_amount().into();

    let shipping_address = helpers::create_or_find_address_for_payment_by_request(
        db,
        None,
        payment_intent.shipping_address_id.as_deref(),
        merchant_id,
        payment_intent.customer_id.as_ref(),
        &key_store,
        &payment_intent.payment_id,
        merchant_account.storage_scheme,
    )
    .await?;
    let billing_address = helpers::create_or_find_address_for_payment_by_request(
        db,
        None,
        payment_intent.billing_address_id.as_deref(),
        merchant_id,
        payment_intent.customer_id.as_ref(),
        &key_store,
        &payment_intent.payment_id,
        merchant_account.storage_scheme,
    )
    .await?;

    let authentication_provider = payment_attempt
        .authentication_provider
        .clone()
        .ok_or(errors::ApiErrorResponse::InternalServerError)?;

    let merchant_connector_account = db
        .find_merchant_connector_account_by_profile_id_connector_name(
<<<<<<< HEAD
            profile_id, "tokenex", &key_store,
=======
            profile_id,
            &authentication_provider,
            &key_store,
>>>>>>> c0f254d5
        )
        .await
        .to_not_found_response(errors::ApiErrorResponse::MerchantConnectorAccountNotFound {
            id: format!("profile id {profile_id} and connector name {authentication_provider}"),
        })?;

    let authentication = db
        .find_authentication_by_merchant_id_authentication_id(
            merchant_id.to_string(),
            payment_attempt
                .authentication_id
                .clone()
                .ok_or(errors::ApiErrorResponse::InternalServerError)?,
        )
        .await
        .to_not_found_response(errors::ApiErrorResponse::InternalServerError)?;
    let authentication_data: AuthenticationData = authentication
        .authentication_data
        .clone()
        .parse_value("authentication data")
        .change_context(errors::ApiErrorResponse::InternalServerError)?;

    let hyperswitch_token = if let Some(token) = payment_attempt.payment_token.clone() {
        let redis_conn = state
            .store
            .get_redis_conn()
            .change_context(errors::ApiErrorResponse::InternalServerError)
            .attach_printable("Failed to get redis connection")?;
        let key = format!(
            "pm_token_{}_{}_hyperswitch",
            token,
            payment_attempt
                .payment_method
                .clone()
                .unwrap_or(storage_enums::PaymentMethod::Card),
        );
        let token_data_string = redis_conn
            .get_key::<Option<String>>(&key)
            .await
            .change_context(errors::ApiErrorResponse::InternalServerError)
            .attach_printable("Failed to fetch the token from redis")?
            .ok_or(error_stack::Report::new(
                errors::ApiErrorResponse::UnprocessableEntity {
                    message: "Token is invalid or expired".to_owned(),
                },
            ))?;
        let token_data_result = token_data_string
            .clone()
            .parse_struct("PaymentTokenData")
            .change_context(errors::ApiErrorResponse::InternalServerError)
            .attach_printable("failed to deserialize hyperswitch token data");
        let token_data = match token_data_result {
            Ok(data) => data,
            Err(e) => {
                // The purpose of this logic is backwards compatibility to support tokens
                // in redis that might be following the old format.
                if token_data_string.starts_with('{') {
                    return Err(e);
                } else {
                    storage::PaymentTokenData::temporary_generic(token_data_string)
                }
            }
        };
        Some(token_data)
    } else {
        None
    };

    let payment_method_details =
        match hyperswitch_token.ok_or(errors::ApiErrorResponse::InternalServerError)? {
            storage::PaymentTokenData::TemporaryGeneric(generic_token) => {
                helpers::retrieve_payment_method_with_temporary_token(
                    &state,
                    &generic_token.token,
                    &payment_intent,
                    &key_store,
                    None,
                )
                .await
            }

            storage::PaymentTokenData::Temporary(generic_token) => {
                helpers::retrieve_payment_method_with_temporary_token(
                    &state,
                    &generic_token.token,
                    &payment_intent,
                    &key_store,
                    None,
                )
                .await
            }

            storage::PaymentTokenData::Permanent(card_token) => {
                helpers::retrieve_card_with_permanent_token(
                    &state,
                    &card_token.token,
                    &payment_intent,
                    None,
                )
                .await
                .map(|card| Some((card, enums::PaymentMethod::Card)))
            }

            storage::PaymentTokenData::PermanentCard(card_token) => {
                helpers::retrieve_card_with_permanent_token(
                    &state,
                    &card_token.token,
                    &payment_intent,
                    None,
                )
                .await
                .map(|card| Some((card, enums::PaymentMethod::Card)))
            }

            storage::PaymentTokenData::AuthBankDebit(auth_token) => {
                super::pm_auth::retrieve_payment_method_from_auth_service(
                    &state,
                    &key_store,
                    &auth_token,
                    &payment_intent,
                    &None,
                )
                .await
            }
        }?;

    payment_intent.shipping_address_id = shipping_address.clone().map(|i| i.address_id);
    payment_intent.billing_address_id = billing_address.clone().map(|i| i.address_id);
    let browser_info: Option<BrowserInformation> = payment_attempt
        .browser_info
        .clone()
        .map(|b| b.parse_value("BrowserInformation"))
        .transpose()
        .change_context(errors::ApiErrorResponse::InvalidDataValue {
            field_name: "browser_info",
        })?;
    let return_url = Some(helpers::create_redirect_url(
        &state.conf.server.base_url,
        &payment_attempt.clone(),
<<<<<<< HEAD
        &"tokenex".to_string(),
=======
        &authentication_provider,
>>>>>>> c0f254d5
        None,
    ));
    let device_channel = if req.sdk_information.is_some() {
        "01".to_string()
    } else {
        "02".to_string()
    };
    let authentication_response = authentication_core::perform_authentication(
        &state,
<<<<<<< HEAD
        "tokenex".to_string(),
=======
        authentication_provider,
>>>>>>> c0f254d5
        payment_method_details
            .ok_or(errors::ApiErrorResponse::InternalServerError)?
            .0,
        payment_attempt
            .payment_method
            .unwrap_or(storage_enums::PaymentMethod::Card),
        billing_address
            .as_ref()
            .map(|a| a.into())
            .ok_or(errors::ApiErrorResponse::InternalServerError)?,
        shipping_address
            .as_ref()
            .map(|a| a.into())
            .ok_or(errors::ApiErrorResponse::InternalServerError)?,
        browser_info.ok_or(errors::ApiErrorResponse::InternalServerError)?,
        merchant_account,
        helpers::MerchantConnectorAccountType::DbVal(merchant_connector_account),
        amount,
        Some(currency),
        authentication::MessageCategory::Payment,
        device_channel,
        (authentication_data, authentication),
        return_url,
        req.sdk_information,
    )
    .await?;
    Ok(services::ApplicationResponse::Json(
        api_models::payments::PaymentsExternalAuthenticationResponse {
            trans_status: authentication_response.trans_status,
            acs_url: authentication_response.acs_url,
            challenge_request: authentication_response.challenge_request,
            acs_reference_number: authentication_response.acs_reference_number,
            acs_trans_id: authentication_response.acs_trans_id,
            three_dsserver_trans_id: authentication_response.three_dsserver_trans_id,
            acs_signed_content: authentication_response.acs_signed_content,
        },
    ))
}<|MERGE_RESOLUTION|>--- conflicted
+++ resolved
@@ -3138,13 +3138,9 @@
 
     let merchant_connector_account = db
         .find_merchant_connector_account_by_profile_id_connector_name(
-<<<<<<< HEAD
-            profile_id, "tokenex", &key_store,
-=======
             profile_id,
             &authentication_provider,
             &key_store,
->>>>>>> c0f254d5
         )
         .await
         .to_not_found_response(errors::ApiErrorResponse::MerchantConnectorAccountNotFound {
@@ -3284,11 +3280,7 @@
     let return_url = Some(helpers::create_redirect_url(
         &state.conf.server.base_url,
         &payment_attempt.clone(),
-<<<<<<< HEAD
-        &"tokenex".to_string(),
-=======
         &authentication_provider,
->>>>>>> c0f254d5
         None,
     ));
     let device_channel = if req.sdk_information.is_some() {
@@ -3298,11 +3290,7 @@
     };
     let authentication_response = authentication_core::perform_authentication(
         &state,
-<<<<<<< HEAD
-        "tokenex".to_string(),
-=======
         authentication_provider,
->>>>>>> c0f254d5
         payment_method_details
             .ok_or(errors::ApiErrorResponse::InternalServerError)?
             .0,
