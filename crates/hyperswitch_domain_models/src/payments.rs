#[cfg(feature = "v2")]
use std::marker::PhantomData;

#[cfg(feature = "v2")]
use api_models::payments::{SessionToken, VaultSessionDetails};
#[cfg(feature = "v1")]
use common_types::primitive_wrappers::{
    AlwaysRequestExtendedAuthorization, RequestExtendedAuthorizationBool,
};
use common_utils::{
    self,
    crypto::Encryptable,
    encryption::Encryption,
    errors::CustomResult,
    ext_traits::ValueExt,
    id_type, pii,
    types::{keymanager::ToEncryptable, CreatedBy, MinorUnit},
};
use diesel_models::payment_intent::TaxDetails;
#[cfg(feature = "v2")]
use error_stack::ResultExt;
use masking::Secret;
use router_derive::ToEncryption;
use rustc_hash::FxHashMap;
use serde_json::Value;
use time::PrimitiveDateTime;

pub mod payment_attempt;
pub mod payment_intent;

use common_enums as storage_enums;
#[cfg(feature = "v2")]
use diesel_models::types::{FeatureMetadata, OrderDetailsWithAmount};

use self::payment_attempt::PaymentAttempt;
#[cfg(feature = "v2")]
use crate::{
    address::Address, business_profile, customer, errors, merchant_connector_account,
    merchant_connector_account::MerchantConnectorAccountTypeDetails, merchant_context,
    payment_address, payment_method_data, payment_methods, revenue_recovery, routing,
    ApiModelToDieselModelConvertor,
};
#[cfg(feature = "v1")]
use crate::{payment_method_data, RemoteStorageObject};

#[cfg(feature = "v1")]
#[derive(Clone, Debug, PartialEq, serde::Serialize, ToEncryption)]
pub struct PaymentIntent {
    pub payment_id: id_type::PaymentId,
    pub merchant_id: id_type::MerchantId,
    pub status: storage_enums::IntentStatus,
    pub amount: MinorUnit,
    pub shipping_cost: Option<MinorUnit>,
    pub currency: Option<storage_enums::Currency>,
    pub amount_captured: Option<MinorUnit>,
    pub customer_id: Option<id_type::CustomerId>,
    pub description: Option<String>,
    pub return_url: Option<String>,
    pub metadata: Option<Value>,
    pub connector_id: Option<String>,
    pub shipping_address_id: Option<String>,
    pub billing_address_id: Option<String>,
    pub statement_descriptor_name: Option<String>,
    pub statement_descriptor_suffix: Option<String>,
    #[serde(with = "common_utils::custom_serde::iso8601")]
    pub created_at: PrimitiveDateTime,
    #[serde(with = "common_utils::custom_serde::iso8601")]
    pub modified_at: PrimitiveDateTime,
    #[serde(with = "common_utils::custom_serde::iso8601::option")]
    pub last_synced: Option<PrimitiveDateTime>,
    pub setup_future_usage: Option<storage_enums::FutureUsage>,
    pub off_session: Option<bool>,
    pub client_secret: Option<String>,
    pub active_attempt: RemoteStorageObject<PaymentAttempt>,
    pub business_country: Option<storage_enums::CountryAlpha2>,
    pub business_label: Option<String>,
    pub order_details: Option<Vec<pii::SecretSerdeValue>>,
    pub allowed_payment_method_types: Option<Value>,
    pub connector_metadata: Option<Value>,
    pub feature_metadata: Option<Value>,
    pub attempt_count: i16,
    pub profile_id: Option<id_type::ProfileId>,
    pub payment_link_id: Option<String>,
    // Denotes the action(approve or reject) taken by merchant in case of manual review.
    // Manual review can occur when the transaction is marked as risky by the frm_processor, payment processor or when there is underpayment/over payment incase of crypto payment
    pub merchant_decision: Option<String>,
    pub payment_confirm_source: Option<storage_enums::PaymentSource>,

    pub updated_by: String,
    pub surcharge_applicable: Option<bool>,
    pub request_incremental_authorization: Option<storage_enums::RequestIncrementalAuthorization>,
    pub incremental_authorization_allowed: Option<bool>,
    pub authorization_count: Option<i32>,
    pub fingerprint_id: Option<String>,
    #[serde(with = "common_utils::custom_serde::iso8601::option")]
    pub session_expiry: Option<PrimitiveDateTime>,
    pub request_external_three_ds_authentication: Option<bool>,
    pub split_payments: Option<common_types::payments::SplitPaymentsRequest>,
    pub frm_metadata: Option<pii::SecretSerdeValue>,
    #[encrypt]
    pub customer_details: Option<Encryptable<Secret<Value>>>,
    #[encrypt]
    pub billing_details: Option<Encryptable<Secret<Value>>>,
    pub merchant_order_reference_id: Option<String>,
    #[encrypt]
    pub shipping_details: Option<Encryptable<Secret<Value>>>,
    pub is_payment_processor_token_flow: Option<bool>,
    pub organization_id: id_type::OrganizationId,
    pub tax_details: Option<TaxDetails>,
    pub skip_external_tax_calculation: Option<bool>,
    pub request_extended_authorization: Option<RequestExtendedAuthorizationBool>,
    pub psd2_sca_exemption_type: Option<storage_enums::ScaExemptionType>,
    pub processor_merchant_id: id_type::MerchantId,
    pub created_by: Option<CreatedBy>,
    pub force_3ds_challenge: Option<bool>,
    pub force_3ds_challenge_trigger: Option<bool>,
    pub is_iframe_redirection_enabled: Option<bool>,
    pub is_payment_id_from_merchant: Option<bool>,
    pub payment_channel: Option<common_enums::PaymentChannel>,
    pub tax_status: Option<storage_enums::TaxStatus>,
    pub discount_amount: Option<MinorUnit>,
    pub order_date: Option<PrimitiveDateTime>,
    pub shipping_amount_tax: Option<MinorUnit>,
    pub duty_amount: Option<MinorUnit>,
    pub enable_partial_authorization: Option<bool>,
    pub billing_processor_details: Option<api_models::payments::BillingConnectorDetails>,
}

impl PaymentIntent {
    #[cfg(feature = "v1")]
    pub fn get_id(&self) -> &id_type::PaymentId {
        &self.payment_id
    }

    #[cfg(feature = "v2")]
    pub fn get_id(&self) -> &id_type::GlobalPaymentId {
        &self.id
    }

    #[cfg(feature = "v2")]
    /// This is the url to which the customer will be redirected to, to complete the redirection flow
    pub fn create_start_redirection_url(
        &self,
        base_url: &str,
        publishable_key: String,
    ) -> CustomResult<url::Url, errors::api_error_response::ApiErrorResponse> {
        let start_redirection_url = &format!(
            "{}/v2/payments/{}/start-redirection?publishable_key={}&profile_id={}",
            base_url,
            self.get_id().get_string_repr(),
            publishable_key,
            self.profile_id.get_string_repr()
        );
        url::Url::parse(start_redirection_url)
            .change_context(errors::api_error_response::ApiErrorResponse::InternalServerError)
            .attach_printable("Error creating start redirection url")
    }
    #[cfg(feature = "v1")]
    pub fn get_request_extended_authorization_bool_if_connector_supports(
        &self,
        connector: common_enums::connector_enums::Connector,
        always_request_extended_authorization_optional: Option<AlwaysRequestExtendedAuthorization>,
        payment_method_optional: Option<common_enums::PaymentMethod>,
        payment_method_type_optional: Option<common_enums::PaymentMethodType>,
    ) -> Option<RequestExtendedAuthorizationBool> {
        use router_env::logger;

        let is_extended_authorization_supported_by_connector = || {
            let supported_pms = connector.get_payment_methods_supporting_extended_authorization();
            let supported_pmts =
                connector.get_payment_method_types_supporting_extended_authorization();
            // check if payment method or payment method type is supported by the connector
            logger::info!(
                "Extended Authentication Connector:{:?}, Supported payment methods: {:?}, Supported payment method types: {:?}, Payment method Selected: {:?}, Payment method type Selected: {:?}",
                connector,
                supported_pms,
                supported_pmts,
                payment_method_optional,
                payment_method_type_optional
            );
            match (payment_method_optional, payment_method_type_optional) {
                (Some(payment_method), Some(payment_method_type)) => {
                    supported_pms.contains(&payment_method)
                        && supported_pmts.contains(&payment_method_type)
                }
                (Some(payment_method), None) => supported_pms.contains(&payment_method),
                (None, Some(payment_method_type)) => supported_pmts.contains(&payment_method_type),
                (None, None) => false,
            }
        };
        let intent_request_extended_authorization_optional = self.request_extended_authorization;
        if always_request_extended_authorization_optional.is_some_and(
            |always_request_extended_authorization| *always_request_extended_authorization,
        ) || intent_request_extended_authorization_optional.is_some_and(
            |intent_request_extended_authorization| *intent_request_extended_authorization,
        ) {
            Some(is_extended_authorization_supported_by_connector())
        } else {
            None
        }
        .map(RequestExtendedAuthorizationBool::from)
    }

    #[cfg(feature = "v2")]
    /// This is the url to which the customer will be redirected to, after completing the redirection flow
    pub fn create_finish_redirection_url(
        &self,
        base_url: &str,
        publishable_key: &str,
    ) -> CustomResult<url::Url, errors::api_error_response::ApiErrorResponse> {
        let finish_redirection_url = format!(
            "{base_url}/v2/payments/{}/finish-redirection/{publishable_key}/{}",
            self.id.get_string_repr(),
            self.profile_id.get_string_repr()
        );

        url::Url::parse(&finish_redirection_url)
            .change_context(errors::api_error_response::ApiErrorResponse::InternalServerError)
            .attach_printable("Error creating finish redirection url")
    }

    pub fn parse_and_get_metadata<T>(
        &self,
        type_name: &'static str,
    ) -> CustomResult<Option<T>, common_utils::errors::ParsingError>
    where
        T: for<'de> masking::Deserialize<'de>,
    {
        self.metadata
            .clone()
            .map(|metadata| metadata.parse_value(type_name))
            .transpose()
    }

    #[cfg(feature = "v1")]
    pub fn merge_metadata(
        &self,
        request_metadata: Value,
    ) -> Result<Value, common_utils::errors::ParsingError> {
        if !request_metadata.is_null() {
            match (&self.metadata, &request_metadata) {
                (Some(Value::Object(existing_map)), Value::Object(req_map)) => {
                    let mut merged = existing_map.clone();
                    merged.extend(req_map.clone());
                    Ok(Value::Object(merged))
                }
                (None, Value::Object(_)) => Ok(request_metadata),
                _ => {
                    router_env::logger::error!(
                        "Expected metadata to be an object, got: {:?}",
                        request_metadata
                    );
                    Err(common_utils::errors::ParsingError::UnknownError)
                }
            }
        } else {
            router_env::logger::error!("Metadata does not contain any key");
            Err(common_utils::errors::ParsingError::UnknownError)
        }
    }
}

#[cfg(feature = "v2")]
#[derive(Clone, Debug, PartialEq, serde::Serialize)]
pub struct AmountDetails {
    /// The amount of the order in the lowest denomination of currency
    pub order_amount: MinorUnit,
    /// The currency of the order
    pub currency: common_enums::Currency,
    /// The shipping cost of the order. This has to be collected from the merchant
    pub shipping_cost: Option<MinorUnit>,
    /// Tax details related to the order. This will be calculated by the external tax provider
    pub tax_details: Option<TaxDetails>,
    /// The action to whether calculate tax by calling external tax provider or not
    pub skip_external_tax_calculation: common_enums::TaxCalculationOverride,
    /// The action to whether calculate surcharge or not
    pub skip_surcharge_calculation: common_enums::SurchargeCalculationOverride,
    /// The surcharge amount to be added to the order, collected from the merchant
    pub surcharge_amount: Option<MinorUnit>,
    /// tax on surcharge amount
    pub tax_on_surcharge: Option<MinorUnit>,
    /// The total amount captured for the order. This is the sum of all the captured amounts for the order.
    /// For automatic captures, this will be the same as net amount for the order
    pub amount_captured: Option<MinorUnit>,
}

#[cfg(feature = "v2")]
impl AmountDetails {
    /// Get the action to whether calculate surcharge or not as a boolean value
    fn get_surcharge_action_as_bool(&self) -> bool {
        self.skip_surcharge_calculation.as_bool()
    }

    /// Get the action to whether calculate external tax or not as a boolean value
    pub fn get_external_tax_action_as_bool(&self) -> bool {
        self.skip_external_tax_calculation.as_bool()
    }

    /// Calculate the net amount for the order
    pub fn calculate_net_amount(&self) -> MinorUnit {
        self.order_amount
            + self.shipping_cost.unwrap_or(MinorUnit::zero())
            + self.surcharge_amount.unwrap_or(MinorUnit::zero())
            + self.tax_on_surcharge.unwrap_or(MinorUnit::zero())
    }

    pub fn create_attempt_amount_details(
        &self,
        confirm_intent_request: &api_models::payments::PaymentsConfirmIntentRequest,
    ) -> payment_attempt::AttemptAmountDetails {
        let net_amount = self.calculate_net_amount();

        let surcharge_amount = match self.skip_surcharge_calculation {
            common_enums::SurchargeCalculationOverride::Skip => self.surcharge_amount,
            common_enums::SurchargeCalculationOverride::Calculate => None,
        };

        let tax_on_surcharge = match self.skip_surcharge_calculation {
            common_enums::SurchargeCalculationOverride::Skip => self.tax_on_surcharge,
            common_enums::SurchargeCalculationOverride::Calculate => None,
        };

        let order_tax_amount = match self.skip_external_tax_calculation {
            common_enums::TaxCalculationOverride::Skip => {
                self.tax_details.as_ref().and_then(|tax_details| {
                    tax_details.get_tax_amount(Some(confirm_intent_request.payment_method_subtype))
                })
            }
            common_enums::TaxCalculationOverride::Calculate => None,
        };

        payment_attempt::AttemptAmountDetails::from(payment_attempt::AttemptAmountDetailsSetter {
            net_amount,
            amount_to_capture: None,
            surcharge_amount,
            tax_on_surcharge,
            // This will be updated when we receive response from the connector
            amount_capturable: MinorUnit::zero(),
            shipping_cost: self.shipping_cost,
            order_tax_amount,
        })
    }

    pub fn proxy_create_attempt_amount_details(
        &self,
        _confirm_intent_request: &api_models::payments::ProxyPaymentsRequest,
    ) -> payment_attempt::AttemptAmountDetails {
        let net_amount = self.calculate_net_amount();

        let surcharge_amount = match self.skip_surcharge_calculation {
            common_enums::SurchargeCalculationOverride::Skip => self.surcharge_amount,
            common_enums::SurchargeCalculationOverride::Calculate => None,
        };

        let tax_on_surcharge = match self.skip_surcharge_calculation {
            common_enums::SurchargeCalculationOverride::Skip => self.tax_on_surcharge,
            common_enums::SurchargeCalculationOverride::Calculate => None,
        };

        let order_tax_amount = match self.skip_external_tax_calculation {
            common_enums::TaxCalculationOverride::Skip => self
                .tax_details
                .as_ref()
                .and_then(|tax_details| tax_details.get_tax_amount(None)),
            common_enums::TaxCalculationOverride::Calculate => None,
        };

        payment_attempt::AttemptAmountDetails::from(payment_attempt::AttemptAmountDetailsSetter {
            net_amount,
            amount_to_capture: None,
            surcharge_amount,
            tax_on_surcharge,
            // This will be updated when we receive response from the connector
            amount_capturable: MinorUnit::zero(),
            shipping_cost: self.shipping_cost,
            order_tax_amount,
        })
    }

    pub fn update_from_request(self, req: &api_models::payments::AmountDetailsUpdate) -> Self {
        Self {
            order_amount: req
                .order_amount()
                .unwrap_or(self.order_amount.into())
                .into(),
            currency: req.currency().unwrap_or(self.currency),
            shipping_cost: req.shipping_cost().or(self.shipping_cost),
            tax_details: req
                .order_tax_amount()
                .map(|order_tax_amount| TaxDetails {
                    default: Some(diesel_models::DefaultTax { order_tax_amount }),
                    payment_method_type: None,
                })
                .or(self.tax_details),
            skip_external_tax_calculation: req
                .skip_external_tax_calculation()
                .unwrap_or(self.skip_external_tax_calculation),
            skip_surcharge_calculation: req
                .skip_surcharge_calculation()
                .unwrap_or(self.skip_surcharge_calculation),
            surcharge_amount: req.surcharge_amount().or(self.surcharge_amount),
            tax_on_surcharge: req.tax_on_surcharge().or(self.tax_on_surcharge),
            amount_captured: self.amount_captured,
        }
    }
}

#[cfg(feature = "v2")]
#[derive(Clone, Debug, PartialEq, serde::Serialize, ToEncryption)]
pub struct PaymentIntent {
    /// The global identifier for the payment intent. This is generated by the system.
    /// The format of the global id is `{cell_id:5}_pay_{time_ordered_uuid:32}`.
    pub id: id_type::GlobalPaymentId,
    /// The identifier for the merchant. This is automatically derived from the api key used to create the payment.
    pub merchant_id: id_type::MerchantId,
    /// The status of payment intent.
    pub status: storage_enums::IntentStatus,
    /// The amount related details of the payment
    pub amount_details: AmountDetails,
    /// The total amount captured for the order. This is the sum of all the captured amounts for the order.
    pub amount_captured: Option<MinorUnit>,
    /// The identifier for the customer. This is the identifier for the customer in the merchant's system.
    pub customer_id: Option<id_type::GlobalCustomerId>,
    /// The description of the order. This will be passed to connectors which support description.
    pub description: Option<common_utils::types::Description>,
    /// The return url for the payment. This is the url to which the user will be redirected after the payment is completed.
    pub return_url: Option<common_utils::types::Url>,
    /// The metadata for the payment intent. This is the metadata that will be passed to the connectors.
    pub metadata: Option<pii::SecretSerdeValue>,
    /// The statement descriptor for the order, this will be displayed in the user's bank statement.
    pub statement_descriptor: Option<common_utils::types::StatementDescriptor>,
    /// The time at which the order was created
    #[serde(with = "common_utils::custom_serde::iso8601")]
    pub created_at: PrimitiveDateTime,
    /// The time at which the order was last modified
    #[serde(with = "common_utils::custom_serde::iso8601")]
    pub modified_at: PrimitiveDateTime,
    #[serde(with = "common_utils::custom_serde::iso8601::option")]
    pub last_synced: Option<PrimitiveDateTime>,
    pub setup_future_usage: storage_enums::FutureUsage,
    /// The active attempt for the payment intent. This is the payment attempt that is currently active for the payment intent.
    pub active_attempt_id: Option<id_type::GlobalAttemptId>,
    /// The order details for the payment.
    pub order_details: Option<Vec<Secret<OrderDetailsWithAmount>>>,
    /// This is the list of payment method types that are allowed for the payment intent.
    /// This field allows the merchant to restrict the payment methods that can be used for the payment intent.
    pub allowed_payment_method_types: Option<Vec<common_enums::PaymentMethodType>>,
    /// This metadata contains details about
    pub connector_metadata: Option<pii::SecretSerdeValue>,
    pub feature_metadata: Option<FeatureMetadata>,
    /// Number of attempts that have been made for the order
    pub attempt_count: i16,
    /// The profile id for the payment.
    pub profile_id: id_type::ProfileId,
    /// The payment link id for the payment. This is generated only if `enable_payment_link` is set to true.
    pub payment_link_id: Option<String>,
    /// This Denotes the action(approve or reject) taken by merchant in case of manual review.
    /// Manual review can occur when the transaction is marked as risky by the frm_processor, payment processor or when there is underpayment/over payment incase of crypto payment
    pub frm_merchant_decision: Option<common_enums::MerchantDecision>,
    /// Denotes the last instance which updated the payment
    pub updated_by: String,
    /// Denotes whether merchant requested for incremental authorization to be enabled for this payment.
    pub request_incremental_authorization: storage_enums::RequestIncrementalAuthorization,
    /// Denotes whether merchant requested for split payments to be enabled for this payment
    pub split_txns_enabled: storage_enums::SplitTxnsEnabled,
    /// Denotes the number of authorizations that have been made for the payment.
    pub authorization_count: Option<i32>,
    /// Denotes the client secret expiry for the payment. This is the time at which the client secret will expire.
    #[serde(with = "common_utils::custom_serde::iso8601")]
    pub session_expiry: PrimitiveDateTime,
    /// Denotes whether merchant requested for 3ds authentication to be enabled for this payment.
    pub request_external_three_ds_authentication: common_enums::External3dsAuthenticationRequest,
    /// Metadata related to fraud and risk management
    pub frm_metadata: Option<pii::SecretSerdeValue>,
    /// The details of the customer in a denormalized form. Only a subset of fields are stored.
    #[encrypt]
    pub customer_details: Option<Encryptable<Secret<Value>>>,
    /// The reference id for the order in the merchant's system. This value can be passed by the merchant.
    pub merchant_reference_id: Option<id_type::PaymentReferenceId>,
    /// The billing address for the order in a denormalized form.
    #[encrypt(ty = Value)]
    pub billing_address: Option<Encryptable<Address>>,
    /// The shipping address for the order in a denormalized form.
    #[encrypt(ty = Value)]
    pub shipping_address: Option<Encryptable<Address>>,
    /// Capture method for the payment
    pub capture_method: storage_enums::CaptureMethod,
    /// Authentication type that is requested by the merchant for this payment.
    pub authentication_type: Option<common_enums::AuthenticationType>,
    /// This contains the pre routing results that are done when routing is done during listing the payment methods.
    pub prerouting_algorithm: Option<routing::PaymentRoutingInfo>,
    /// The organization id for the payment. This is derived from the merchant account
    pub organization_id: id_type::OrganizationId,
    /// Denotes the request by the merchant whether to enable a payment link for this payment.
    pub enable_payment_link: common_enums::EnablePaymentLinkRequest,
    /// Denotes the request by the merchant whether to apply MIT exemption for this payment
    pub apply_mit_exemption: common_enums::MitExemptionRequest,
    /// Denotes whether the customer is present during the payment flow. This information may be used for 3ds authentication
    pub customer_present: common_enums::PresenceOfCustomerDuringPayment,
    /// Denotes the override for payment link configuration
    pub payment_link_config: Option<diesel_models::PaymentLinkConfigRequestForPayments>,
    /// The straight through routing algorithm id that is used for this payment. This overrides the default routing algorithm that is configured in business profile.
    pub routing_algorithm_id: Option<id_type::RoutingId>,
    /// Split Payment Data
    pub split_payments: Option<common_types::payments::SplitPaymentsRequest>,

    pub force_3ds_challenge: Option<bool>,
    pub force_3ds_challenge_trigger: Option<bool>,
    /// merchant who owns the credentials of the processor, i.e. processor owner
    pub processor_merchant_id: id_type::MerchantId,
    /// merchantwho invoked the resource based api (identifier) and through what source (Api, Jwt(Dashboard))
    pub created_by: Option<CreatedBy>,

    /// Indicates if the redirection has to open in the iframe
    pub is_iframe_redirection_enabled: Option<bool>,

    /// Indicates whether the payment_id was provided by the merchant (true),
    /// or generated internally by Hyperswitch (false)
    pub is_payment_id_from_merchant: Option<bool>,
}

#[cfg(feature = "v2")]
impl PaymentIntent {
    /// Extract customer_id from payment intent feature metadata
    pub fn extract_connector_customer_id_from_payment_intent(
        &self,
    ) -> Result<String, common_utils::errors::ValidationError> {
        self.feature_metadata
            .as_ref()
            .and_then(|metadata| metadata.payment_revenue_recovery_metadata.as_ref())
            .map(|recovery| {
                recovery
                    .billing_connector_payment_details
                    .connector_customer_id
                    .clone()
            })
            .ok_or(
                common_utils::errors::ValidationError::MissingRequiredField {
                    field_name: "connector_customer_id".to_string(),
                },
            )
    }

    fn get_payment_method_sub_type(&self) -> Option<common_enums::PaymentMethodType> {
        self.feature_metadata
            .as_ref()
            .and_then(|metadata| metadata.get_payment_method_sub_type())
    }

    fn get_payment_method_type(&self) -> Option<common_enums::PaymentMethod> {
        self.feature_metadata
            .as_ref()
            .and_then(|metadata| metadata.get_payment_method_type())
    }

    pub fn get_connector_customer_id_from_feature_metadata(&self) -> Option<String> {
        self.feature_metadata
            .as_ref()
            .and_then(|metadata| metadata.payment_revenue_recovery_metadata.as_ref())
            .map(|recovery_metadata| {
                recovery_metadata
                    .billing_connector_payment_details
                    .connector_customer_id
                    .clone()
            })
    }

    pub fn get_billing_merchant_connector_account_id(
        &self,
    ) -> Option<id_type::MerchantConnectorAccountId> {
        self.feature_metadata.as_ref().and_then(|feature_metadata| {
            feature_metadata.get_billing_merchant_connector_account_id()
        })
    }

    fn get_request_incremental_authorization_value(
        request: &api_models::payments::PaymentsCreateIntentRequest,
    ) -> CustomResult<
        common_enums::RequestIncrementalAuthorization,
        errors::api_error_response::ApiErrorResponse,
    > {
        request.request_incremental_authorization
            .map(|request_incremental_authorization| {
                if request_incremental_authorization == common_enums::RequestIncrementalAuthorization::True {
                    if request.capture_method == Some(common_enums::CaptureMethod::Automatic) {
                        Err(errors::api_error_response::ApiErrorResponse::InvalidRequestData { message: "incremental authorization is not supported when capture_method is automatic".to_owned() })?
                    }
                    Ok(common_enums::RequestIncrementalAuthorization::True)
                } else {
                    Ok(common_enums::RequestIncrementalAuthorization::False)
                }
            })
            .unwrap_or(Ok(common_enums::RequestIncrementalAuthorization::default()))
    }

    pub async fn create_domain_model_from_request(
        payment_id: &id_type::GlobalPaymentId,
        merchant_context: &merchant_context::MerchantContext,
        profile: &business_profile::Profile,
        request: api_models::payments::PaymentsCreateIntentRequest,
        decrypted_payment_intent: DecryptedPaymentIntent,
    ) -> CustomResult<Self, errors::api_error_response::ApiErrorResponse> {
        let connector_metadata = request
            .get_connector_metadata_as_value()
            .change_context(errors::api_error_response::ApiErrorResponse::InternalServerError)
            .attach_printable("Error getting connector metadata as value")?;
        let request_incremental_authorization =
            Self::get_request_incremental_authorization_value(&request)?;
        let allowed_payment_method_types = request.allowed_payment_method_types;

        let session_expiry =
            common_utils::date_time::now().saturating_add(time::Duration::seconds(
                request.session_expiry.map(i64::from).unwrap_or(
                    profile
                        .session_expiry
                        .unwrap_or(common_utils::consts::DEFAULT_SESSION_EXPIRY),
                ),
            ));
        let order_details = request.order_details.map(|order_details| {
            order_details
                .into_iter()
                .map(|order_detail| Secret::new(OrderDetailsWithAmount::convert_from(order_detail)))
                .collect()
        });

        Ok(Self {
            id: payment_id.clone(),
            merchant_id: merchant_context.get_merchant_account().get_id().clone(),
            // Intent status would be RequiresPaymentMethod because we are creating a new payment intent
            status: common_enums::IntentStatus::RequiresPaymentMethod,
            amount_details: AmountDetails::from(request.amount_details),
            amount_captured: None,
            customer_id: request.customer_id,
            description: request.description,
            return_url: request.return_url,
            metadata: request.metadata,
            statement_descriptor: request.statement_descriptor,
            created_at: common_utils::date_time::now(),
            modified_at: common_utils::date_time::now(),
            last_synced: None,
            setup_future_usage: request.setup_future_usage.unwrap_or_default(),
            active_attempt_id: None,
            order_details,
            allowed_payment_method_types,
            connector_metadata,
            feature_metadata: request.feature_metadata.map(FeatureMetadata::convert_from),
            // Attempt count is 0 in create intent as no attempt is made yet
            attempt_count: 0,
            profile_id: profile.get_id().clone(),
            payment_link_id: None,
            frm_merchant_decision: None,
            updated_by: merchant_context
                .get_merchant_account()
                .storage_scheme
                .to_string(),
            request_incremental_authorization,
            // Authorization count is 0 in create intent as no authorization is made yet
            authorization_count: Some(0),
            session_expiry,
            request_external_three_ds_authentication: request
                .request_external_three_ds_authentication
                .unwrap_or_default(),
            split_txns_enabled: profile.split_txns_enabled,
            frm_metadata: request.frm_metadata,
            customer_details: None,
            merchant_reference_id: request.merchant_reference_id,
            billing_address: decrypted_payment_intent
                .billing_address
                .as_ref()
                .map(|data| {
                    data.clone()
                        .deserialize_inner_value(|value| value.parse_value("Address"))
                })
                .transpose()
                .change_context(errors::api_error_response::ApiErrorResponse::InternalServerError)
                .attach_printable("Unable to decode billing address")?,
            shipping_address: decrypted_payment_intent
                .shipping_address
                .as_ref()
                .map(|data| {
                    data.clone()
                        .deserialize_inner_value(|value| value.parse_value("Address"))
                })
                .transpose()
                .change_context(errors::api_error_response::ApiErrorResponse::InternalServerError)
                .attach_printable("Unable to decode shipping address")?,
            capture_method: request.capture_method.unwrap_or_default(),
            authentication_type: request.authentication_type,
            prerouting_algorithm: None,
            organization_id: merchant_context
                .get_merchant_account()
                .organization_id
                .clone(),
            enable_payment_link: request.payment_link_enabled.unwrap_or_default(),
            apply_mit_exemption: request.apply_mit_exemption.unwrap_or_default(),
            customer_present: request.customer_present.unwrap_or_default(),
            payment_link_config: request
                .payment_link_config
                .map(ApiModelToDieselModelConvertor::convert_from),
            routing_algorithm_id: request.routing_algorithm_id,
            split_payments: None,
            force_3ds_challenge: None,
            force_3ds_challenge_trigger: None,
            processor_merchant_id: merchant_context.get_merchant_account().get_id().clone(),
            created_by: None,
            is_iframe_redirection_enabled: None,
            is_payment_id_from_merchant: None,
        })
    }

    pub fn get_revenue_recovery_metadata(
        &self,
    ) -> Option<diesel_models::types::PaymentRevenueRecoveryMetadata> {
        self.feature_metadata
            .as_ref()
            .and_then(|feature_metadata| feature_metadata.payment_revenue_recovery_metadata.clone())
    }

    pub fn get_feature_metadata(&self) -> Option<FeatureMetadata> {
        self.feature_metadata.clone()
    }

    pub fn create_revenue_recovery_attempt_data(
        &self,
        revenue_recovery_metadata: api_models::payments::PaymentRevenueRecoveryMetadata,
        billing_connector_account: &merchant_connector_account::MerchantConnectorAccount,
        card_info: api_models::payments::AdditionalCardInfo,
        payment_processor_token: &str,
    ) -> CustomResult<
        revenue_recovery::RevenueRecoveryAttemptData,
        errors::api_error_response::ApiErrorResponse,
    > {
        let merchant_reference_id = self.merchant_reference_id.clone().ok_or_else(|| {
            error_stack::report!(
                errors::api_error_response::ApiErrorResponse::GenericNotFoundError {
                    message: "mandate reference id not found".to_string()
                }
            )
        })?;

        let connector_account_reference_id = billing_connector_account
            .get_account_reference_id_using_payment_merchant_connector_account_id(
                revenue_recovery_metadata.active_attempt_payment_connector_id,
            )
            .ok_or_else(|| {
                error_stack::report!(
                    errors::api_error_response::ApiErrorResponse::GenericNotFoundError {
                        message: "connector account reference id not found".to_string()
                    }
                )
            })?;

        Ok(revenue_recovery::RevenueRecoveryAttemptData {
            amount: self.amount_details.order_amount,
            currency: self.amount_details.currency,
            merchant_reference_id,
            connector_transaction_id: None, // No connector id
            error_code: None,
            error_message: None,
            processor_payment_method_token: payment_processor_token.to_string(),
            connector_customer_id: revenue_recovery_metadata
                .billing_connector_payment_details
                .connector_customer_id,
            connector_account_reference_id,
            transaction_created_at: None, // would unwrap_or as now
            status: common_enums::AttemptStatus::Started,
            payment_method_type: self
                .get_payment_method_type()
                .unwrap_or(revenue_recovery_metadata.payment_method_type),
            payment_method_sub_type: self
                .get_payment_method_sub_type()
                .unwrap_or(revenue_recovery_metadata.payment_method_subtype),
            network_advice_code: None,
            network_decline_code: None,
            network_error_message: None,
            retry_count: None,
            invoice_next_billing_time: None,
            invoice_billing_started_at_time: None,
            // No charge id is present here since it is an internal payment and we didn't call connector yet.
            charge_id: None,
<<<<<<< HEAD
            card_info: api_models::payments::AdditionalCardInfo {
                card_issuer: None,
                card_network: None,
                card_type: None,
                card_issuing_country: None,
                bank_code: None,
                last4: None,
                card_isin: None,
                card_extended_bin: None,
                card_exp_month: None,
                card_exp_year: None,
                card_holder_name: None,
                payment_checks: None,
                authentication_data: None,
                is_regulated: None,
                signature_network: None,
            },
=======
            card_info: card_info.clone(),
>>>>>>> 938028e3
        })
    }

    pub fn get_optional_customer_id(
        &self,
    ) -> CustomResult<Option<id_type::CustomerId>, common_utils::errors::ValidationError> {
        self.customer_id
            .as_ref()
            .map(|customer_id| id_type::CustomerId::try_from(customer_id.clone()))
            .transpose()
    }

    pub fn get_optional_connector_metadata(
        &self,
    ) -> CustomResult<
        Option<api_models::payments::ConnectorMetadata>,
        common_utils::errors::ParsingError,
    > {
        self.connector_metadata
            .clone()
            .map(|cm| {
                cm.parse_value::<api_models::payments::ConnectorMetadata>("ConnectorMetadata")
            })
            .transpose()
    }

    pub fn get_currency(&self) -> storage_enums::Currency {
        self.amount_details.currency
    }
}

#[cfg(feature = "v1")]
#[derive(Default, Debug, Clone)]
pub struct HeaderPayload {
    pub payment_confirm_source: Option<common_enums::PaymentSource>,
    pub client_source: Option<String>,
    pub client_version: Option<String>,
    pub x_hs_latency: Option<bool>,
    pub browser_name: Option<common_enums::BrowserName>,
    pub x_client_platform: Option<common_enums::ClientPlatform>,
    pub x_merchant_domain: Option<String>,
    pub locale: Option<String>,
    pub x_app_id: Option<String>,
    pub x_redirect_uri: Option<String>,
}

#[derive(Debug, Clone, serde::Serialize, serde::Deserialize)]
pub struct ClickToPayMetaData {
    pub dpa_id: String,
    pub dpa_name: String,
    pub locale: String,
    pub card_brands: Vec<String>,
    pub acquirer_bin: String,
    pub acquirer_merchant_id: String,
    pub merchant_category_code: String,
    pub merchant_country_code: String,
    pub dpa_client_id: Option<String>,
}

// TODO: uncomment fields as necessary
#[cfg(feature = "v2")]
#[derive(Default, Debug, Clone)]
pub struct HeaderPayload {
    /// The source with which the payment is confirmed.
    pub payment_confirm_source: Option<common_enums::PaymentSource>,
    // pub client_source: Option<String>,
    // pub client_version: Option<String>,
    pub x_hs_latency: Option<bool>,
    pub browser_name: Option<common_enums::BrowserName>,
    pub x_client_platform: Option<common_enums::ClientPlatform>,
    pub x_merchant_domain: Option<String>,
    pub locale: Option<String>,
    pub x_app_id: Option<String>,
    pub x_redirect_uri: Option<String>,
}

impl HeaderPayload {
    pub fn with_source(payment_confirm_source: common_enums::PaymentSource) -> Self {
        Self {
            payment_confirm_source: Some(payment_confirm_source),
            ..Default::default()
        }
    }
}

#[cfg(feature = "v2")]
#[derive(Clone)]
pub struct PaymentIntentData<F>
where
    F: Clone,
{
    pub flow: PhantomData<F>,
    pub payment_intent: PaymentIntent,
    pub sessions_token: Vec<SessionToken>,
    pub client_secret: Option<Secret<String>>,
    pub vault_session_details: Option<VaultSessionDetails>,
    pub connector_customer_id: Option<String>,
}

#[cfg(feature = "v2")]
#[derive(Clone)]
pub struct PaymentAttemptListData<F>
where
    F: Clone,
{
    pub flow: PhantomData<F>,
    pub payment_attempt_list: Vec<PaymentAttempt>,
}

// TODO: Check if this can be merged with existing payment data
#[cfg(feature = "v2")]
#[derive(Clone, Debug)]
pub struct PaymentConfirmData<F>
where
    F: Clone,
{
    pub flow: PhantomData<F>,
    pub payment_intent: PaymentIntent,
    pub payment_attempt: PaymentAttempt,
    pub payment_method_data: Option<payment_method_data::PaymentMethodData>,
    pub payment_address: payment_address::PaymentAddress,
    pub mandate_data: Option<api_models::payments::MandateIds>,
    pub payment_method: Option<payment_methods::PaymentMethod>,
    pub merchant_connector_details: Option<common_types::domain::MerchantConnectorAuthDetails>,
    pub external_vault_pmd: Option<payment_method_data::ExternalVaultPaymentMethodData>,
}

#[cfg(feature = "v2")]
impl<F: Clone> PaymentConfirmData<F> {
    pub fn get_connector_customer_id(
        &self,
        customer: Option<&customer::Customer>,
        merchant_connector_account: &MerchantConnectorAccountTypeDetails,
    ) -> Option<String> {
        match merchant_connector_account {
            MerchantConnectorAccountTypeDetails::MerchantConnectorAccount(_) => customer
                .and_then(|customer| customer.get_connector_customer_id(merchant_connector_account))
                .map(|id| id.to_string())
                .or_else(|| {
                    self.payment_intent
                        .get_connector_customer_id_from_feature_metadata()
                }),
            MerchantConnectorAccountTypeDetails::MerchantConnectorDetails(_) => None,
        }
    }

    pub fn update_payment_method_data(
        &mut self,
        payment_method_data: payment_method_data::PaymentMethodData,
    ) {
        self.payment_method_data = Some(payment_method_data);
    }

    pub fn update_payment_method_and_pm_id(
        &mut self,
        payment_method_id: id_type::GlobalPaymentMethodId,
        payment_method: payment_methods::PaymentMethod,
    ) {
        self.payment_attempt.payment_method_id = Some(payment_method_id);
        self.payment_method = Some(payment_method);
    }
}

#[cfg(feature = "v2")]
#[derive(Clone)]
pub struct PaymentStatusData<F>
where
    F: Clone,
{
    pub flow: PhantomData<F>,
    pub payment_intent: PaymentIntent,
    pub payment_attempt: PaymentAttempt,
    pub payment_address: payment_address::PaymentAddress,
    pub attempts: Option<Vec<PaymentAttempt>>,
    /// Should the payment status be synced with connector
    /// This will depend on the payment status and the force sync flag in the request
    pub should_sync_with_connector: bool,
    pub merchant_connector_details: Option<common_types::domain::MerchantConnectorAuthDetails>,
}

#[cfg(feature = "v2")]
#[derive(Clone)]
pub struct PaymentCaptureData<F>
where
    F: Clone,
{
    pub flow: PhantomData<F>,
    pub payment_intent: PaymentIntent,
    pub payment_attempt: PaymentAttempt,
}

#[cfg(feature = "v2")]
impl<F> PaymentStatusData<F>
where
    F: Clone,
{
    pub fn get_payment_id(&self) -> &id_type::GlobalPaymentId {
        &self.payment_intent.id
    }
}

#[cfg(feature = "v2")]
#[derive(Clone)]
pub struct PaymentAttemptRecordData<F>
where
    F: Clone,
{
    pub flow: PhantomData<F>,
    pub payment_intent: PaymentIntent,
    pub payment_attempt: PaymentAttempt,
    pub revenue_recovery_data: RevenueRecoveryData,
    pub payment_address: payment_address::PaymentAddress,
}

#[cfg(feature = "v2")]
#[derive(Clone)]
pub struct RevenueRecoveryData {
    pub billing_connector_id: id_type::MerchantConnectorAccountId,
    pub processor_payment_method_token: String,
    pub connector_customer_id: String,
    pub retry_count: Option<u16>,
    pub invoice_next_billing_time: Option<PrimitiveDateTime>,
    pub triggered_by: storage_enums::enums::TriggeredBy,
    pub card_network: Option<common_enums::CardNetwork>,
    pub card_issuer: Option<String>,
}

#[cfg(feature = "v2")]
impl<F> PaymentAttemptRecordData<F>
where
    F: Clone,
{
    pub fn get_updated_feature_metadata(
        &self,
    ) -> CustomResult<Option<FeatureMetadata>, errors::api_error_response::ApiErrorResponse> {
        let payment_intent_feature_metadata = self.payment_intent.get_feature_metadata();
        let revenue_recovery = self.payment_intent.get_revenue_recovery_metadata();
        let payment_attempt_connector = self.payment_attempt.connector.clone();

        let feature_metadata_first_pg_error_code = revenue_recovery
            .as_ref()
            .and_then(|data| data.first_payment_attempt_pg_error_code.clone());

        let (first_pg_error_code, first_network_advice_code, first_network_decline_code) =
            feature_metadata_first_pg_error_code.map_or_else(
                || {
                    let first_pg_error_code = self
                        .payment_attempt
                        .error
                        .as_ref()
                        .map(|error| error.code.clone());
                    let first_network_advice_code = self
                        .payment_attempt
                        .error
                        .as_ref()
                        .and_then(|error| error.network_advice_code.clone());
                    let first_network_decline_code = self
                        .payment_attempt
                        .error
                        .as_ref()
                        .and_then(|error| error.network_decline_code.clone());
                    (
                        first_pg_error_code,
                        first_network_advice_code,
                        first_network_decline_code,
                    )
                },
                |pg_code| {
                    let advice_code = revenue_recovery
                        .as_ref()
                        .and_then(|data| data.first_payment_attempt_network_advice_code.clone());
                    let decline_code = revenue_recovery
                        .as_ref()
                        .and_then(|data| data.first_payment_attempt_network_decline_code.clone());
                    (Some(pg_code), advice_code, decline_code)
                },
            );

        let billing_connector_payment_method_details = Some(
            diesel_models::types::BillingConnectorPaymentMethodDetails::Card(
                diesel_models::types::BillingConnectorAdditionalCardInfo {
                    card_network: self.revenue_recovery_data.card_network.clone(),
                    card_issuer: self.revenue_recovery_data.card_issuer.clone(),
                },
            ),
        );

        let payment_revenue_recovery_metadata = match payment_attempt_connector {
            Some(connector) => Some(diesel_models::types::PaymentRevenueRecoveryMetadata {
                // Update retry count by one.
                total_retry_count: revenue_recovery.as_ref().map_or(
                    self.revenue_recovery_data
                        .retry_count
                        .map_or_else(|| 1, |retry_count| retry_count),
                    |data| (data.total_retry_count + 1),
                ),
                // Since this is an external system call, marking this payment_connector_transmission to ConnectorCallSucceeded.
                payment_connector_transmission:
                    common_enums::PaymentConnectorTransmission::ConnectorCallUnsuccessful,
                billing_connector_id: self.revenue_recovery_data.billing_connector_id.clone(),
                active_attempt_payment_connector_id: self
                    .payment_attempt
                    .get_attempt_merchant_connector_account_id()?,
                billing_connector_payment_details:
                    diesel_models::types::BillingConnectorPaymentDetails {
                        payment_processor_token: self
                            .revenue_recovery_data
                            .processor_payment_method_token
                            .clone(),
                        connector_customer_id: self
                            .revenue_recovery_data
                            .connector_customer_id
                            .clone(),
                    },
                payment_method_type: self.payment_attempt.payment_method_type,
                payment_method_subtype: self.payment_attempt.payment_method_subtype,
                connector: connector.parse().map_err(|err| {
                    router_env::logger::error!(?err, "Failed to parse connector string to enum");
                    errors::api_error_response::ApiErrorResponse::InternalServerError
                })?,
                invoice_next_billing_time: self.revenue_recovery_data.invoice_next_billing_time,
                invoice_billing_started_at_time: self
                    .revenue_recovery_data
                    .invoice_next_billing_time,
                billing_connector_payment_method_details,
                first_payment_attempt_network_advice_code: first_network_advice_code,
                first_payment_attempt_network_decline_code: first_network_decline_code,
                first_payment_attempt_pg_error_code: first_pg_error_code,
            }),
            None => Err(errors::api_error_response::ApiErrorResponse::InternalServerError)
                .attach_printable("Connector not found in payment attempt")?,
        };
        Ok(Some(FeatureMetadata {
            redirect_response: payment_intent_feature_metadata
                .as_ref()
                .and_then(|data| data.redirect_response.clone()),
            search_tags: payment_intent_feature_metadata
                .as_ref()
                .and_then(|data| data.search_tags.clone()),
            apple_pay_recurring_details: payment_intent_feature_metadata
                .as_ref()
                .and_then(|data| data.apple_pay_recurring_details.clone()),
            payment_revenue_recovery_metadata,
        }))
    }
}

#[derive(Default, Clone, serde::Serialize, Debug)]
pub struct CardAndNetworkTokenDataForVault {
    pub card_data: payment_method_data::Card,
    pub network_token: NetworkTokenDataForVault,
}

#[derive(Default, Clone, serde::Serialize, Debug)]
pub struct NetworkTokenDataForVault {
    pub network_token_data: payment_method_data::NetworkTokenData,
    pub network_token_req_ref_id: String,
}

#[derive(Default, Clone, serde::Serialize, Debug)]
pub struct CardDataForVault {
    pub card_data: payment_method_data::Card,
    pub network_token_req_ref_id: Option<String>,
}

#[derive(Clone, serde::Serialize, Debug)]
pub enum VaultOperation {
    ExistingVaultData(VaultData),
    SaveCardData(CardDataForVault),
    SaveCardAndNetworkTokenData(Box<CardAndNetworkTokenDataForVault>),
}

impl VaultOperation {
    pub fn get_updated_vault_data(
        existing_vault_data: Option<&Self>,
        payment_method_data: &payment_method_data::PaymentMethodData,
    ) -> Option<Self> {
        match (existing_vault_data, payment_method_data) {
            (None, payment_method_data::PaymentMethodData::Card(card)) => {
                Some(Self::ExistingVaultData(VaultData::Card(card.clone())))
            }
            (None, payment_method_data::PaymentMethodData::NetworkToken(nt_data)) => Some(
                Self::ExistingVaultData(VaultData::NetworkToken(nt_data.clone())),
            ),
            (Some(Self::ExistingVaultData(vault_data)), payment_method_data) => {
                match (vault_data, payment_method_data) {
                    (
                        VaultData::Card(card),
                        payment_method_data::PaymentMethodData::NetworkToken(nt_data),
                    ) => Some(Self::ExistingVaultData(VaultData::CardAndNetworkToken(
                        Box::new(CardAndNetworkTokenData {
                            card_data: card.clone(),
                            network_token_data: nt_data.clone(),
                        }),
                    ))),
                    (
                        VaultData::NetworkToken(nt_data),
                        payment_method_data::PaymentMethodData::Card(card),
                    ) => Some(Self::ExistingVaultData(VaultData::CardAndNetworkToken(
                        Box::new(CardAndNetworkTokenData {
                            card_data: card.clone(),
                            network_token_data: nt_data.clone(),
                        }),
                    ))),
                    _ => Some(Self::ExistingVaultData(vault_data.clone())),
                }
            }
            //payment_method_data is not card or network token
            _ => None,
        }
    }
}

#[derive(Clone, serde::Serialize, Debug)]
pub enum VaultData {
    Card(payment_method_data::Card),
    NetworkToken(payment_method_data::NetworkTokenData),
    CardAndNetworkToken(Box<CardAndNetworkTokenData>),
}

#[derive(Default, Clone, serde::Serialize, Debug)]
pub struct CardAndNetworkTokenData {
    pub card_data: payment_method_data::Card,
    pub network_token_data: payment_method_data::NetworkTokenData,
}

impl VaultData {
    pub fn get_card_vault_data(&self) -> Option<payment_method_data::Card> {
        match self {
            Self::Card(card_data) => Some(card_data.clone()),
            Self::NetworkToken(_network_token_data) => None,
            Self::CardAndNetworkToken(vault_data) => Some(vault_data.card_data.clone()),
        }
    }

    pub fn get_network_token_data(&self) -> Option<payment_method_data::NetworkTokenData> {
        match self {
            Self::Card(_card_data) => None,
            Self::NetworkToken(network_token_data) => Some(network_token_data.clone()),
            Self::CardAndNetworkToken(vault_data) => Some(vault_data.network_token_data.clone()),
        }
    }
}<|MERGE_RESOLUTION|>--- conflicted
+++ resolved
@@ -778,27 +778,7 @@
             invoice_billing_started_at_time: None,
             // No charge id is present here since it is an internal payment and we didn't call connector yet.
             charge_id: None,
-<<<<<<< HEAD
-            card_info: api_models::payments::AdditionalCardInfo {
-                card_issuer: None,
-                card_network: None,
-                card_type: None,
-                card_issuing_country: None,
-                bank_code: None,
-                last4: None,
-                card_isin: None,
-                card_extended_bin: None,
-                card_exp_month: None,
-                card_exp_year: None,
-                card_holder_name: None,
-                payment_checks: None,
-                authentication_data: None,
-                is_regulated: None,
-                signature_network: None,
-            },
-=======
             card_info: card_info.clone(),
->>>>>>> 938028e3
         })
     }
 
