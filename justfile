--- conflicted
+++ resolved
@@ -34,8 +34,6 @@
     set -x
     cargo clippy {{ check_flags }} --features "${FEATURES}"  {{ FLAGS }}
     set +x
-<<<<<<< HEAD
-=======
 
 clippy_v2 *FLAGS:
     #! /usr/bin/env bash
@@ -68,7 +66,6 @@
     set -x
     cargo clippy {{ check_flags }} --features "${FEATURES}"  {{ FLAGS }}
     set +x
->>>>>>> b2ea69d2
 
 alias cl := clippy
 
@@ -111,11 +108,7 @@
 precommit: fmt clippy
 
 # Check compilation of v2 feature on base dependencies
-<<<<<<< HEAD
 v2_intermediate_features := "merchant_account_v2,payment_v2,customer_v2"
-=======
-v2_intermediate_features := "merchant_account_v2,payment_v2"
->>>>>>> b2ea69d2
 hack_v2:
     cargo hack check  --feature-powerset --ignore-unknown-features --at-least-one-of "v2 " --include-features "v2" --include-features {{ v2_intermediate_features }} --package "hyperswitch_domain_models" --package "diesel_models" --package "api_models"
     cargo hack check --features "v2,payment_v2" -p storage_impl
