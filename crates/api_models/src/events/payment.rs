--- conflicted
+++ resolved
@@ -420,17 +420,18 @@
 }
 
 #[cfg(feature = "v2")]
-<<<<<<< HEAD
 impl ApiEventMetric for payments::PaymentMethodListResponseForPayments {
     // Payment id would be populated by the request
     fn get_api_event_type(&self) -> Option<ApiEventsType> {
         None
-=======
-impl ApiEventMetric for events::PaymentsCaptureResponse {
-    fn get_api_event_type(&self) -> Option<ApiEventsType> {
-        Some(ApiEventsType::Payment {
-            payment_id: self.id.clone(),
-        })
->>>>>>> 977cb704
+    }
+}
+
+#[cfg(feature = "v2")]
+impl ApiEventMetric for payments::PaymentsCaptureResponse {
+    fn get_api_event_type(&self) -> Option<ApiEventsType> {
+        Some(ApiEventsType::Payment {
+            payment_id: self.id.clone(),
+        })
     }
 }