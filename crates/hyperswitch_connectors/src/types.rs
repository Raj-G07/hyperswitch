--- conflicted
+++ resolved
@@ -28,16 +28,12 @@
 };
 #[cfg(feature = "frm")]
 use hyperswitch_domain_models::{
-<<<<<<< HEAD
-    router_flow_types::{RecordReturn, Sale},
-    router_request_types::fraud_check::{FraudCheckRecordReturnData, FraudCheckSaleData},
-=======
-    router_flow_types::{Checkout, Fulfillment, Transaction},
+    router_flow_types::{Checkout, Fulfillment, RecordReturn, Sale, Transaction},
     router_request_types::fraud_check::{
-        FraudCheckCheckoutData, FraudCheckFulfillmentData, FraudCheckTransactionData,
+        FraudCheckCheckoutData, FraudCheckFulfillmentData, FraudCheckRecordReturnData,
+        FraudCheckSaleData, FraudCheckTransactionData,
     },
     router_response_types::fraud_check::FraudCheckResponseData,
->>>>>>> a1015d6c
 };
 use hyperswitch_interfaces::api::ConnectorIntegration;
 
@@ -132,8 +128,7 @@
     AuthenticationResponseData,
 >;
 
-<<<<<<< HEAD
-pub type PaymentsPostProcessingRouterData =
+pub(crate) type PaymentsPostProcessingRouterData =
     RouterData<PostProcessing, PaymentsPostProcessingData, PaymentsResponseData>;
 #[cfg(feature = "frm")]
 pub(crate) type FrmSaleRouterData = RouterData<Sale, FraudCheckSaleData, FraudCheckResponseData>;
@@ -145,8 +140,4 @@
     dyn ConnectorIntegration<RecordReturn, FraudCheckRecordReturnData, FraudCheckResponseData>;
 #[cfg(feature = "frm")]
 pub(crate) type FrmSaleType =
-    dyn ConnectorIntegration<Sale, FraudCheckSaleData, FraudCheckResponseData>;
-=======
-pub(crate) type PaymentsPostProcessingRouterData =
-    RouterData<PostProcessing, PaymentsPostProcessingData, PaymentsResponseData>;
->>>>>>> a1015d6c
+    dyn ConnectorIntegration<Sale, FraudCheckSaleData, FraudCheckResponseData>;