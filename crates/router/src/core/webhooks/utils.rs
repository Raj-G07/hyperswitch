use std::marker::PhantomData;

use common_utils::{errors::CustomResult, ext_traits::ValueExt};
<<<<<<< HEAD
use error_stack::{Report, ResultExt};
=======
use error_stack::ResultExt;
use redis_interface as redis;
use router_env::tracing;
>>>>>>> 3d0dd5bd

use super::MERCHANT_ID;
use crate::{
    core::{
        errors::{self},
        metrics,
        payments::helpers,
    },
    db::{get_and_deserialize_key, StorageInterface},
    errors::RouterResult,
    routes::app::SessionStateInfo,
    services::logger,
    types::{self, api, domain, PaymentAddress},
    SessionState,
};

const IRRELEVANT_ATTEMPT_ID_IN_SOURCE_VERIFICATION_FLOW: &str =
    "irrelevant_attempt_id_in_source_verification_flow";
const IRRELEVANT_CONNECTOR_REQUEST_REFERENCE_ID_IN_SOURCE_VERIFICATION_FLOW: &str =
    "irrelevant_connector_request_reference_id_in_source_verification_flow";

/// Check whether the merchant has configured to disable the webhook `event` for the `connector`
/// First check for the key "whconf_{merchant_id}_{connector_id}" in redis,
/// if not found, fetch from configs table in database
pub async fn is_webhook_event_disabled(
    db: &dyn StorageInterface,
    connector_id: &str,
    merchant_id: &common_utils::id_type::MerchantId,
    event: &api::IncomingWebhookEvent,
) -> bool {
    let redis_key = merchant_id.get_webhook_config_disabled_events_key(connector_id);
    let merchant_webhook_disable_config_result: CustomResult<
        api::MerchantWebhookConfig,
        redis_interface::errors::RedisError,
    > = get_and_deserialize_key(db, &redis_key, "MerchantWebhookConfig").await;

    match merchant_webhook_disable_config_result {
        Ok(merchant_webhook_config) => merchant_webhook_config.contains(event),
        Err(..) => {
            //if failed to fetch from redis. fetch from db and populate redis
            db.find_config_by_key(&redis_key)
                .await
                .map(|config| {
                    match serde_json::from_str::<api::MerchantWebhookConfig>(&config.config) {
                        Ok(set) => set.contains(event),
                        Err(err) => {
                            logger::warn!(?err, "error while parsing merchant webhook config");
                            false
                        }
                    }
                })
                .unwrap_or_else(|err| {
                    logger::warn!(?err, "error while fetching merchant webhook config");
                    false
                })
        }
    }
}

pub async fn construct_webhook_router_data(
    state: &SessionState,
    connector_name: &str,
    merchant_connector_account: domain::MerchantConnectorAccount,
    merchant_account: &domain::MerchantAccount,
    connector_wh_secrets: &api_models::webhooks::ConnectorWebhookSecrets,
    request_details: &api::IncomingWebhookRequestDetails<'_>,
) -> CustomResult<types::VerifyWebhookSourceRouterData, errors::ApiErrorResponse> {
    let auth_type: types::ConnectorAuthType =
        helpers::MerchantConnectorAccountType::DbVal(Box::new(merchant_connector_account.clone()))
            .get_connector_account_details()
            .parse_value("ConnectorAuthType")
            .change_context(errors::ApiErrorResponse::InternalServerError)?;

    let router_data = types::RouterData {
        flow: PhantomData,
        merchant_id: merchant_account.get_id().clone(),
        connector: connector_name.to_string(),
        customer_id: None,
        tenant_id: state.tenant.tenant_id.clone(),
        payment_id: common_utils::id_type::PaymentId::get_irrelevant_id("source_verification_flow")
            .get_string_repr()
            .to_owned(),
        attempt_id: IRRELEVANT_ATTEMPT_ID_IN_SOURCE_VERIFICATION_FLOW.to_string(),
        status: diesel_models::enums::AttemptStatus::default(),
        payment_method: diesel_models::enums::PaymentMethod::default(),
        connector_auth_type: auth_type,
        description: None,
        address: PaymentAddress::default(),
        auth_type: diesel_models::enums::AuthenticationType::default(),
        connector_meta_data: None,
        connector_wallets_details: None,
        amount_captured: None,
        minor_amount_captured: None,
        request: types::VerifyWebhookSourceRequestData {
            webhook_headers: request_details.headers.clone(),
            webhook_body: request_details.body.to_vec().clone(),
            merchant_secret: connector_wh_secrets.to_owned(),
        },
        response: Err(types::ErrorResponse::default()),
        access_token: None,
        session_token: None,
        reference_id: None,
        payment_method_token: None,
        connector_customer: None,
        recurring_mandate_payment_data: None,
        preprocessing_id: None,
        connector_request_reference_id:
            IRRELEVANT_CONNECTOR_REQUEST_REFERENCE_ID_IN_SOURCE_VERIFICATION_FLOW.to_string(),
        #[cfg(feature = "payouts")]
        payout_method_data: None,
        #[cfg(feature = "payouts")]
        quote_id: None,
        test_mode: None,
        payment_method_balance: None,
        payment_method_status: None,
        connector_api_version: None,
        connector_http_status_code: None,
        external_latency: None,
        apple_pay_flow: None,
        frm_metadata: None,
        refund_id: None,
        dispute_id: None,
        connector_response: None,
        integrity_check: Ok(()),
        additional_merchant_data: None,
        header_payload: None,
        connector_mandate_request_reference_id: None,
        authentication_id: None,
        psd2_sca_exemption_type: None,
    };
    Ok(router_data)
}

#[inline]
pub(crate) fn get_idempotent_event_id(
    primary_object_id: &str,
    event_type: types::storage::enums::EventType,
    delivery_attempt: types::storage::enums::WebhookDeliveryAttempt,
) -> String {
    use crate::types::storage::enums::WebhookDeliveryAttempt;

    const EVENT_ID_SUFFIX_LENGTH: usize = 8;

    let common_prefix = format!("{primary_object_id}_{event_type}");
    match delivery_attempt {
        WebhookDeliveryAttempt::InitialAttempt => common_prefix,
        WebhookDeliveryAttempt::AutomaticRetry | WebhookDeliveryAttempt::ManualRetry => {
            common_utils::generate_id(EVENT_ID_SUFFIX_LENGTH, &common_prefix)
        }
    }
}

#[inline]
pub(crate) fn generate_event_id() -> String {
    common_utils::generate_time_ordered_id("evt")
}

<<<<<<< HEAD
pub fn increment_webhook_outgoing_received_count(merchant_id: &common_utils::id_type::MerchantId) {
    metrics::WEBHOOK_OUTGOING_RECEIVED_COUNT.add(
        1,
        router_env::metric_attributes!((MERCHANT_ID, merchant_id.clone())),
    )
}

pub fn increment_webhook_outgoing_not_received_count(
    merchant_id: &common_utils::id_type::MerchantId,
) {
    metrics::WEBHOOK_OUTGOING_NOT_RECEIVED_COUNT.add(
        1,
        router_env::metric_attributes!((MERCHANT_ID, merchant_id.clone())),
    );
}

pub fn is_outgoing_webhook_disabled(
    state: &SessionState,
    webhook_url_result: &Result<String, Report<errors::WebhooksFlowError>>,
    business_profile: &domain::Profile,
    idempotent_event_id: &str,
) -> bool {
    if !state.conf.webhooks.outgoing_enabled
        || webhook_url_result.is_err()
        || webhook_url_result.as_ref().is_ok_and(String::is_empty)
    {
        logger::debug!(
            business_profile_id=?business_profile.get_id(),
            %idempotent_event_id,
            "Outgoing webhooks are disabled in application configuration, or merchant webhook URL \
             could not be obtained; skipping outgoing webhooks for event"
        );
        return true;
    }
    false
=======
const WEBHOOK_LOCK_PREFIX: &str = "WEBHOOK_LOCK";

pub(super) async fn perform_redis_lock<A>(
    state: &A,
    unique_locking_key: &str,
    merchant_id: common_utils::id_type::MerchantId,
) -> RouterResult<Option<String>>
where
    A: SessionStateInfo,
{
    let lock_value: String = uuid::Uuid::new_v4().to_string();
    let redis_conn = state
        .store()
        .get_redis_conn()
        .change_context(errors::ApiErrorResponse::InternalServerError)
        .attach_printable("Error connecting to redis")?;

    let redis_locking_key = format!(
        "{}_{}_{}",
        WEBHOOK_LOCK_PREFIX,
        merchant_id.get_string_repr(),
        unique_locking_key
    );
    let redis_lock_expiry_seconds = state.conf().webhooks.redis_lock_expiry_seconds;

    let redis_lock_result = redis_conn
        .set_key_if_not_exists_with_expiry(
            &redis_locking_key.as_str().into(),
            lock_value.clone(),
            Some(i64::from(redis_lock_expiry_seconds)),
        )
        .await;

    match redis_lock_result {
        Ok(redis::SetnxReply::KeySet) => {
            logger::info!("Lock acquired for for {redis_locking_key}");
            Ok(Some(lock_value))
        }
        Ok(redis::SetnxReply::KeyNotSet) => {
            logger::info!("Lock already held for {redis_locking_key}");
            Ok(None)
        }
        Err(err) => Err(err
            .change_context(errors::ApiErrorResponse::InternalServerError)
            .attach_printable("Error acquiring redis lock")),
    }
}

pub(super) async fn free_redis_lock<A>(
    state: &A,
    unique_locking_key: &str,
    merchant_id: common_utils::id_type::MerchantId,
    lock_value: Option<String>,
) -> RouterResult<()>
where
    A: SessionStateInfo,
{
    let redis_conn = state
        .store()
        .get_redis_conn()
        .change_context(errors::ApiErrorResponse::InternalServerError)
        .attach_printable("Error connecting to redis")?;

    let redis_locking_key = format!(
        "{}_{}_{}",
        WEBHOOK_LOCK_PREFIX,
        merchant_id.get_string_repr(),
        unique_locking_key
    );
    match redis_conn
        .get_key::<Option<String>>(&redis_locking_key.as_str().into())
        .await
    {
        Ok(val) => {
            if val == lock_value {
                match redis_conn
                    .delete_key(&redis_locking_key.as_str().into())
                    .await
                {
                    Ok(redis::types::DelReply::KeyDeleted) => {
                        logger::info!("Lock freed {redis_locking_key}");
                        tracing::Span::current().record("redis_lock_released", redis_locking_key);
                        Ok(())
                    }
                    Ok(redis::types::DelReply::KeyNotDeleted) => Err(
                        errors::ApiErrorResponse::InternalServerError,
                    )
                    .attach_printable("Status release lock called but key is not found in redis"),
                    Err(error) => Err(error)
                        .change_context(errors::ApiErrorResponse::InternalServerError)
                        .attach_printable("Error while deleting redis key"),
                }
            } else {
                Err(errors::ApiErrorResponse::InternalServerError)
                            .attach_printable("The redis value which acquired the lock is not equal to the redis value requesting for releasing the lock")
            }
        }
        Err(error) => Err(error)
            .change_context(errors::ApiErrorResponse::InternalServerError)
            .attach_printable("Error while deleting redis key"),
    }
>>>>>>> 3d0dd5bd
}<|MERGE_RESOLUTION|>--- conflicted
+++ resolved
@@ -1,13 +1,9 @@
 use std::marker::PhantomData;
 
 use common_utils::{errors::CustomResult, ext_traits::ValueExt};
-<<<<<<< HEAD
 use error_stack::{Report, ResultExt};
-=======
-use error_stack::ResultExt;
 use redis_interface as redis;
 use router_env::tracing;
->>>>>>> 3d0dd5bd
 
 use super::MERCHANT_ID;
 use crate::{
@@ -165,7 +161,6 @@
     common_utils::generate_time_ordered_id("evt")
 }
 
-<<<<<<< HEAD
 pub fn increment_webhook_outgoing_received_count(merchant_id: &common_utils::id_type::MerchantId) {
     metrics::WEBHOOK_OUTGOING_RECEIVED_COUNT.add(
         1,
@@ -201,7 +196,8 @@
         return true;
     }
     false
-=======
+}
+
 const WEBHOOK_LOCK_PREFIX: &str = "WEBHOOK_LOCK";
 
 pub(super) async fn perform_redis_lock<A>(
@@ -303,5 +299,4 @@
             .change_context(errors::ApiErrorResponse::InternalServerError)
             .attach_printable("Error while deleting redis key"),
     }
->>>>>>> 3d0dd5bd
 }