--- conflicted
+++ resolved
@@ -143,11 +143,7 @@
             Some(types::PaymentsCancelData {
                 connector_transaction_id: String::from(""),
                 cancellation_reason: Some("requested_by_customer".to_string()),
-<<<<<<< HEAD
-                connector_meta: None,
-=======
                 ..Default::default()
->>>>>>> 6c008ae6
             }),
             get_default_payment_info(),
         )
