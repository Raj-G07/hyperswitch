pub mod transformers;
use std::sync::LazyLock;

use base64::Engine;
use common_enums::{enums, PaymentAction};
use common_utils::{
    crypto,
    errors::{CustomResult, ReportSwitchExt},
    ext_traits::ByteSliceExt,
    request::{Method, Request, RequestBuilder, RequestContent},
    types::{
        AmountConvertor, FloatMajorUnit, FloatMajorUnitForConnector, StringMajorUnit,
        StringMajorUnitForConnector, StringMinorUnit, StringMinorUnitForConnector,
    },
};
use error_stack::{Report, ResultExt};
use hyperswitch_domain_models::{
    router_data::{AccessToken, ConnectorAuthType, ErrorResponse, RouterData},
    router_flow_types::{
        access_token_auth::AccessTokenAuth,
        payments::{Authorize, Capture, PSync, PaymentMethodToken, Session, SetupMandate, Void},
        refunds::{Execute, RSync},
        PreProcessing,
    },
    router_request_types::{
        AccessTokenRequestData, PaymentMethodTokenizationData, PaymentsAuthorizeData,
        PaymentsCancelData, PaymentsCaptureData, PaymentsPreProcessingData, PaymentsSessionData,
        PaymentsSyncData, RefundsData, SetupMandateRequestData,
    },
    router_response_types::{
        ConnectorInfo, PaymentMethodDetails, PaymentsResponseData, RefundsResponseData,
        SupportedPaymentMethods, SupportedPaymentMethodsExt,
    },
    types::{
        PaymentsAuthorizeRouterData, PaymentsPreProcessingRouterData, PaymentsSyncRouterData,
        RefreshTokenRouterData, RefundSyncRouterData, RefundsRouterData,
    },
};
use hyperswitch_interfaces::{
    api::{
        self, ConnectorCommon, ConnectorCommonExt, ConnectorIntegration, ConnectorRedirectResponse,
        ConnectorSpecifications, ConnectorValidation,
    },
    configs::Connectors,
    consts,
    disputes::DisputePayload,
    errors,
    events::connector_api_logs::ConnectorEvent,
    types::{
        PaymentsAuthorizeType, PaymentsPreProcessingType, PaymentsSyncType, RefreshTokenType,
        RefundExecuteType, RefundSyncType, Response,
    },
    webhooks,
};
use masking::{Mask, PeekInterface};
use transformers as trustpay;

use crate::{
    constants::headers,
    types::ResponseRouterData,
    utils::{self, self as connector_utils, ConnectorErrorType, PaymentsPreProcessingRequestData},
};

#[derive(Clone)]
pub struct Trustpay {
    amount_converter: &'static (dyn AmountConvertor<Output = StringMajorUnit> + Sync),
    amount_converter_to_float_major_unit:
        &'static (dyn AmountConvertor<Output = FloatMajorUnit> + Sync),
    amount_converter_to_string_minor_unit:
        &'static (dyn AmountConvertor<Output = StringMinorUnit> + Sync),
}

impl Trustpay {
    pub fn new() -> &'static Self {
        &Self {
            amount_converter: &StringMajorUnitForConnector,
            amount_converter_to_float_major_unit: &FloatMajorUnitForConnector,
            amount_converter_to_string_minor_unit: &StringMinorUnitForConnector,
        }
    }
}

impl<Flow, Request, Response> ConnectorCommonExt<Flow, Request, Response> for Trustpay
where
    Self: ConnectorIntegration<Flow, Request, Response>,
{
    fn build_headers(
        &self,
        req: &RouterData<Flow, Request, Response>,
        _connectors: &Connectors,
    ) -> CustomResult<Vec<(String, masking::Maskable<String>)>, errors::ConnectorError> {
        match req.payment_method {
            enums::PaymentMethod::BankRedirect | enums::PaymentMethod::BankTransfer => {
                let token = req
                    .access_token
                    .clone()
                    .ok_or(errors::ConnectorError::FailedToObtainAuthType)?;
                Ok(vec![
                    (
                        headers::CONTENT_TYPE.to_string(),
                        "application/json".to_owned().into(),
                    ),
                    (
                        headers::AUTHORIZATION.to_string(),
                        format!("Bearer {}", token.token.peek()).into_masked(),
                    ),
                ])
            }
            _ => {
                let mut header = vec![(
                    headers::CONTENT_TYPE.to_string(),
                    self.get_content_type().to_string().into(),
                )];
                let mut api_key = self.get_auth_header(&req.connector_auth_type)?;
                header.append(&mut api_key);
                Ok(header)
            }
        }
    }
}

impl ConnectorCommon for Trustpay {
    fn id(&self) -> &'static str {
        "trustpay"
    }

    fn get_currency_unit(&self) -> api::CurrencyUnit {
        api::CurrencyUnit::Base
    }

    fn common_get_content_type(&self) -> &'static str {
        "application/x-www-form-urlencoded"
    }

    fn base_url<'a>(&self, connectors: &'a Connectors) -> &'a str {
        connectors.trustpay.base_url.as_ref()
    }

    fn get_auth_header(
        &self,
        auth_type: &ConnectorAuthType,
    ) -> CustomResult<Vec<(String, masking::Maskable<String>)>, errors::ConnectorError> {
        let auth = trustpay::TrustpayAuthType::try_from(auth_type)
            .change_context(errors::ConnectorError::FailedToObtainAuthType)?;
        Ok(vec![(
            headers::X_API_KEY.to_string(),
            auth.api_key.into_masked(),
        )])
    }

    fn build_error_response(
        &self,
        res: Response,
        event_builder: Option<&mut ConnectorEvent>,
    ) -> CustomResult<ErrorResponse, errors::ConnectorError> {
        let response: Result<
            trustpay::TrustpayErrorResponse,
            Report<common_utils::errors::ParsingError>,
        > = res.response.parse_struct("trustpay ErrorResponse");

        match response {
            Ok(response_data) => {
                event_builder.map(|i| i.set_error_response_body(&response_data));
                router_env::logger::info!(connector_response=?response_data);
                let error_list = response_data.errors.clone().unwrap_or_default();
                let option_error_code_message =
                    utils::get_error_code_error_message_based_on_priority(
                        self.clone(),
                        error_list.into_iter().map(|errors| errors.into()).collect(),
                    );
                let reason = response_data.errors.map(|errors| {
                    errors
                        .iter()
                        .map(|error| error.description.clone())
                        .collect::<Vec<String>>()
                        .join(" & ")
                });
                Ok(ErrorResponse {
                    status_code: res.status_code,
                    code: option_error_code_message
                        .clone()
                        .map(|error_code_message| error_code_message.error_code)
                        .unwrap_or(consts::NO_ERROR_CODE.to_string()),
                    // message vary for the same code, so relying on code alone as it is unique
                    message: option_error_code_message
                        .map(|error_code_message| error_code_message.error_code)
                        .unwrap_or(consts::NO_ERROR_MESSAGE.to_string()),
                    reason: reason
                        .or(response_data.description)
                        .or(response_data.payment_description),
                    attempt_status: None,
                    connector_transaction_id: response_data.instance_id,
                    network_advice_code: None,
                    network_decline_code: None,
                    network_error_message: None,
                    connector_metadata: None,
                })
            }
            Err(error_msg) => {
                event_builder.map(|event| event.set_error(serde_json::json!({"error": res.response.escape_ascii().to_string(), "status_code": res.status_code})));
                router_env::logger::error!(deserialization_error =? error_msg);
                utils::handle_json_response_deserialization_failure(res, "trustpay")
            }
        }
    }
}

impl ConnectorValidation for Trustpay {}

impl api::Payment for Trustpay {}

impl api::PaymentToken for Trustpay {}

impl ConnectorIntegration<PaymentMethodToken, PaymentMethodTokenizationData, PaymentsResponseData>
    for Trustpay
{
    // Not Implemented (R)
}

impl api::MandateSetup for Trustpay {}
impl ConnectorIntegration<SetupMandate, SetupMandateRequestData, PaymentsResponseData>
    for Trustpay
{
    fn build_request(
        &self,
        _req: &RouterData<SetupMandate, SetupMandateRequestData, PaymentsResponseData>,
        _connectors: &Connectors,
    ) -> CustomResult<Option<Request>, errors::ConnectorError> {
        Err(
            errors::ConnectorError::NotImplemented("Setup Mandate flow for Trustpay".to_string())
                .into(),
        )
    }
}

impl api::PaymentVoid for Trustpay {}

impl ConnectorIntegration<Void, PaymentsCancelData, PaymentsResponseData> for Trustpay {}

impl api::ConnectorAccessToken for Trustpay {}

impl ConnectorIntegration<AccessTokenAuth, AccessTokenRequestData, AccessToken> for Trustpay {
    fn get_url(
        &self,
        _req: &RefreshTokenRouterData,
        connectors: &Connectors,
    ) -> CustomResult<String, errors::ConnectorError> {
        Ok(format!(
            "{}{}",
            connectors.trustpay.base_url_bank_redirects, "api/oauth2/token"
        ))
    }

    fn get_content_type(&self) -> &'static str {
        self.common_get_content_type()
    }

    fn get_headers(
        &self,
        req: &RefreshTokenRouterData,
        _connectors: &Connectors,
    ) -> CustomResult<Vec<(String, masking::Maskable<String>)>, errors::ConnectorError> {
        let auth = trustpay::TrustpayAuthType::try_from(&req.connector_auth_type)
            .change_context(errors::ConnectorError::FailedToObtainAuthType)?;
        let auth_value = auth
            .project_id
            .zip(auth.secret_key)
            .map(|(project_id, secret_key)| {
                format!(
                    "Basic {}",
                    common_utils::consts::BASE64_ENGINE
                        .encode(format!("{project_id}:{secret_key}"))
                )
            });
        Ok(vec![
            (
                headers::CONTENT_TYPE.to_string(),
                RefreshTokenType::get_content_type(self).to_string().into(),
            ),
            (headers::AUTHORIZATION.to_string(), auth_value.into_masked()),
        ])
    }

    fn get_request_body(
        &self,
        req: &RefreshTokenRouterData,
        _connectors: &Connectors,
    ) -> CustomResult<RequestContent, errors::ConnectorError> {
        let connector_req = trustpay::TrustpayAuthUpdateRequest::try_from(req)?;
        Ok(RequestContent::FormUrlEncoded(Box::new(connector_req)))
    }

    fn build_request(
        &self,
        req: &RefreshTokenRouterData,
        connectors: &Connectors,
    ) -> CustomResult<Option<Request>, errors::ConnectorError> {
        let req = Some(
            RequestBuilder::new()
                .method(Method::Post)
                .attach_default_headers()
                .headers(RefreshTokenType::get_headers(self, req, connectors)?)
                .url(&RefreshTokenType::get_url(self, req, connectors)?)
                .set_body(RefreshTokenType::get_request_body(self, req, connectors)?)
                .build(),
        );
        Ok(req)
    }

    fn handle_response(
        &self,
        data: &RefreshTokenRouterData,
        event_builder: Option<&mut ConnectorEvent>,
        res: Response,
    ) -> CustomResult<RefreshTokenRouterData, errors::ConnectorError> {
        let response: trustpay::TrustpayAuthUpdateResponse = res
            .response
            .parse_struct("trustpay TrustpayAuthUpdateResponse")
            .change_context(errors::ConnectorError::ResponseDeserializationFailed)?;

        event_builder.map(|i| i.set_response_body(&response));
        router_env::logger::info!(connector_response=?response);

        RouterData::try_from(ResponseRouterData {
            response,
            data: data.clone(),
            http_code: res.status_code,
        })
        .change_context(errors::ConnectorError::ResponseHandlingFailed)
    }

    fn get_error_response(
        &self,
        res: Response,
        event_builder: Option<&mut ConnectorEvent>,
    ) -> CustomResult<ErrorResponse, errors::ConnectorError> {
        let response: trustpay::TrustpayAccessTokenErrorResponse = res
            .response
            .parse_struct("Trustpay AccessTokenErrorResponse")
            .change_context(errors::ConnectorError::ResponseDeserializationFailed)?;

        event_builder.map(|i| i.set_response_body(&response));
        router_env::logger::info!(connector_response=?response);

        Ok(ErrorResponse {
            status_code: res.status_code,
            code: response.result_info.result_code.to_string(),
            // message vary for the same code, so relying on code alone as it is unique
            message: response.result_info.result_code.to_string(),
            reason: response.result_info.additional_info,
            attempt_status: None,
            connector_transaction_id: None,
            network_advice_code: None,
            network_decline_code: None,
            network_error_message: None,
            connector_metadata: None,
        })
    }
}

impl api::PaymentSync for Trustpay {}
impl ConnectorIntegration<PSync, PaymentsSyncData, PaymentsResponseData> for Trustpay {
    fn get_headers(
        &self,
        req: &PaymentsSyncRouterData,
        connectors: &Connectors,
    ) -> CustomResult<Vec<(String, masking::Maskable<String>)>, errors::ConnectorError> {
        self.build_headers(req, connectors)
    }

    fn get_content_type(&self) -> &'static str {
        self.common_get_content_type()
    }

    fn get_url(
        &self,
        req: &PaymentsSyncRouterData,
        connectors: &Connectors,
    ) -> CustomResult<String, errors::ConnectorError> {
        let id = req.request.connector_transaction_id.clone();
        match req.payment_method {
            enums::PaymentMethod::BankRedirect | enums::PaymentMethod::BankTransfer => Ok(format!(
                "{}{}/{}",
                connectors.trustpay.base_url_bank_redirects,
                "api/Payments/Payment",
                id.get_connector_transaction_id()
                    .change_context(errors::ConnectorError::MissingConnectorTransactionID)?
            )),
            _ => Ok(format!(
                "{}{}/{}",
                self.base_url(connectors),
                "api/v1/instance",
                id.get_connector_transaction_id()
                    .change_context(errors::ConnectorError::MissingConnectorTransactionID)?
            )),
        }
    }

    fn build_request(
        &self,
        req: &PaymentsSyncRouterData,
        connectors: &Connectors,
    ) -> CustomResult<Option<Request>, errors::ConnectorError> {
        Ok(Some(
            RequestBuilder::new()
                .method(Method::Get)
                .url(&PaymentsSyncType::get_url(self, req, connectors)?)
                .attach_default_headers()
                .headers(PaymentsSyncType::get_headers(self, req, connectors)?)
                .build(),
        ))
    }

    fn get_error_response(
        &self,
        res: Response,
        event_builder: Option<&mut ConnectorEvent>,
    ) -> CustomResult<ErrorResponse, errors::ConnectorError> {
        self.build_error_response(res, event_builder)
    }

    fn handle_response(
        &self,
        data: &PaymentsSyncRouterData,
        event_builder: Option<&mut ConnectorEvent>,
        res: Response,
    ) -> CustomResult<PaymentsSyncRouterData, errors::ConnectorError> {
        let response: trustpay::TrustpayPaymentsResponse = res
            .response
            .parse_struct("trustpay PaymentsResponse")
            .change_context(errors::ConnectorError::ResponseDeserializationFailed)?;

        match &response {
            trustpay::TrustpayPaymentsResponse::WebhookResponse(webhook_response) => {
                let response_integrity_object = connector_utils::get_sync_integrity_object(
                    self.amount_converter_to_float_major_unit,
                    webhook_response.amount.amount,
                    webhook_response.amount.currency.to_string(),
                )?;

                event_builder.map(|i| i.set_response_body(&response));
                router_env::logger::info!(connector_response=?response);

                RouterData::try_from(ResponseRouterData {
                    response,
                    data: data.clone(),
                    http_code: res.status_code,
                })
                .map(|mut router_data| {
                    router_data.request.integrity_object = Some(response_integrity_object);
                    router_data
                })
                .change_context(errors::ConnectorError::ResponseHandlingFailed)
            }

            trustpay::TrustpayPaymentsResponse::BankRedirectSync(bank_redirect_sync_response) => {
                let response_integrity_object = connector_utils::get_sync_integrity_object(
                    self.amount_converter_to_float_major_unit,
                    bank_redirect_sync_response
                        .payment_information
                        .amount
                        .amount,
                    bank_redirect_sync_response
                        .payment_information
                        .amount
                        .currency
                        .to_string(),
                )?;

                event_builder.map(|i| i.set_response_body(&response));
                router_env::logger::info!(connector_response=?response);

                RouterData::try_from(ResponseRouterData {
                    response,
                    data: data.clone(),
                    http_code: res.status_code,
                })
                .map(|mut router_data| {
                    router_data.request.integrity_object = Some(response_integrity_object);
                    router_data
                })
                .change_context(errors::ConnectorError::ResponseHandlingFailed)
            }

            _ => {
                event_builder.map(|i| i.set_response_body(&response));
                router_env::logger::info!(connector_response=?response);
                RouterData::try_from(ResponseRouterData {
                    response,
                    data: data.clone(),
                    http_code: res.status_code,
                })
                .change_context(errors::ConnectorError::ResponseHandlingFailed)
            }
        }
    }
}

impl api::PaymentCapture for Trustpay {}
impl ConnectorIntegration<Capture, PaymentsCaptureData, PaymentsResponseData> for Trustpay {}

impl api::PaymentsPreProcessing for Trustpay {}

impl ConnectorIntegration<PreProcessing, PaymentsPreProcessingData, PaymentsResponseData>
    for Trustpay
{
    fn get_headers(
        &self,
        req: &PaymentsPreProcessingRouterData,
        _connectors: &Connectors,
    ) -> CustomResult<Vec<(String, masking::Maskable<String>)>, errors::ConnectorError> {
        let mut header = vec![(
            headers::CONTENT_TYPE.to_string(),
            PaymentsPreProcessingType::get_content_type(self)
                .to_string()
                .into(),
        )];
        let mut api_key = self.get_auth_header(&req.connector_auth_type)?;
        header.append(&mut api_key);
        Ok(header)
    }

    fn get_content_type(&self) -> &'static str {
        self.common_get_content_type()
    }

    fn get_url(
        &self,
        _req: &PaymentsPreProcessingRouterData,
        connectors: &Connectors,
    ) -> CustomResult<String, errors::ConnectorError> {
        Ok(format!("{}{}", self.base_url(connectors), "api/v1/intent"))
    }

    fn get_request_body(
        &self,
        req: &PaymentsPreProcessingRouterData,
        _connectors: &Connectors,
    ) -> CustomResult<RequestContent, errors::ConnectorError> {
        let req_currency = req.request.get_currency()?;
        let req_amount = req.request.get_minor_amount()?;

        let amount = utils::convert_amount(self.amount_converter, req_amount, req_currency)?;

        let connector_router_data = trustpay::TrustpayRouterData::try_from((amount, req))?;
        let connector_req =
            trustpay::TrustpayCreateIntentRequest::try_from(&connector_router_data)?;
        Ok(RequestContent::FormUrlEncoded(Box::new(connector_req)))
    }

    fn build_request(
        &self,
        req: &PaymentsPreProcessingRouterData,
        connectors: &Connectors,
    ) -> CustomResult<Option<Request>, errors::ConnectorError> {
        let req = Some(
            RequestBuilder::new()
                .method(Method::Post)
                .attach_default_headers()
                .headers(PaymentsPreProcessingType::get_headers(
                    self, req, connectors,
                )?)
                .url(&PaymentsPreProcessingType::get_url(self, req, connectors)?)
                .set_body(PaymentsPreProcessingType::get_request_body(
                    self, req, connectors,
                )?)
                .build(),
        );
        Ok(req)
    }

    fn handle_response(
        &self,
        data: &PaymentsPreProcessingRouterData,
        event_builder: Option<&mut ConnectorEvent>,
        res: Response,
    ) -> CustomResult<PaymentsPreProcessingRouterData, errors::ConnectorError> {
        let response: trustpay::TrustpayCreateIntentResponse = res
            .response
            .parse_struct("TrustpayCreateIntentResponse")
            .change_context(errors::ConnectorError::ResponseDeserializationFailed)?;

        event_builder.map(|i| i.set_response_body(&response));
        router_env::logger::info!(connector_response=?response);

        RouterData::try_from(ResponseRouterData {
            response,
            data: data.clone(),
            http_code: res.status_code,
        })
        .change_context(errors::ConnectorError::ResponseHandlingFailed)
    }

    fn get_error_response(
        &self,
        res: Response,
        event_builder: Option<&mut ConnectorEvent>,
    ) -> CustomResult<ErrorResponse, errors::ConnectorError> {
        self.build_error_response(res, event_builder)
    }
}

impl api::PaymentSession for Trustpay {}

impl ConnectorIntegration<Session, PaymentsSessionData, PaymentsResponseData> for Trustpay {}

impl api::PaymentAuthorize for Trustpay {}

impl ConnectorIntegration<Authorize, PaymentsAuthorizeData, PaymentsResponseData> for Trustpay {
    fn get_headers(
        &self,
        req: &PaymentsAuthorizeRouterData,
        connectors: &Connectors,
    ) -> CustomResult<Vec<(String, masking::Maskable<String>)>, errors::ConnectorError> {
        self.build_headers(req, connectors)
    }

    fn get_content_type(&self) -> &'static str {
        self.common_get_content_type()
    }

    fn get_url(
        &self,
        req: &PaymentsAuthorizeRouterData,
        connectors: &Connectors,
    ) -> CustomResult<String, errors::ConnectorError> {
        match req.payment_method {
            enums::PaymentMethod::BankRedirect | enums::PaymentMethod::BankTransfer => Ok(format!(
                "{}{}",
                connectors.trustpay.base_url_bank_redirects, "api/Payments/Payment"
            )),
            _ => Ok(format!(
                "{}{}",
                self.base_url(connectors),
                "api/v1/purchase"
            )),
        }
    }

    fn get_request_body(
        &self,
        req: &PaymentsAuthorizeRouterData,
        _connectors: &Connectors,
    ) -> CustomResult<RequestContent, errors::ConnectorError> {
        let amount = utils::convert_amount(
            self.amount_converter,
            req.request.minor_amount,
            req.request.currency,
        )?;
        let connector_router_data = trustpay::TrustpayRouterData::try_from((amount, req))?;
        let connector_req = trustpay::TrustpayPaymentsRequest::try_from(&connector_router_data)?;
        match req.payment_method {
            enums::PaymentMethod::BankRedirect | enums::PaymentMethod::BankTransfer => {
                Ok(RequestContent::Json(Box::new(connector_req)))
            }
            _ => Ok(RequestContent::FormUrlEncoded(Box::new(connector_req))),
        }
    }

    fn build_request(
        &self,
        req: &PaymentsAuthorizeRouterData,
        connectors: &Connectors,
    ) -> CustomResult<Option<Request>, errors::ConnectorError> {
        Ok(Some(
            RequestBuilder::new()
                .method(Method::Post)
                .url(&PaymentsAuthorizeType::get_url(self, req, connectors)?)
                .attach_default_headers()
                .headers(PaymentsAuthorizeType::get_headers(self, req, connectors)?)
                .set_body(PaymentsAuthorizeType::get_request_body(
                    self, req, connectors,
                )?)
                .build(),
        ))
    }

    fn handle_response(
        &self,
        data: &PaymentsAuthorizeRouterData,
        event_builder: Option<&mut ConnectorEvent>,
        res: Response,
    ) -> CustomResult<PaymentsAuthorizeRouterData, errors::ConnectorError> {
        let response: trustpay::TrustpayPaymentsResponse = res
            .response
            .parse_struct("trustpay PaymentsResponse")
            .change_context(errors::ConnectorError::ResponseDeserializationFailed)?;

        event_builder.map(|i| i.set_response_body(&response));
        router_env::logger::info!(connector_response=?response);

        RouterData::try_from(ResponseRouterData {
            response,
            data: data.clone(),
            http_code: res.status_code,
        })
        .change_context(errors::ConnectorError::ResponseHandlingFailed)
    }

    fn get_error_response(
        &self,
        res: Response,
        event_builder: Option<&mut ConnectorEvent>,
    ) -> CustomResult<ErrorResponse, errors::ConnectorError> {
        self.build_error_response(res, event_builder)
    }
}

impl api::Refund for Trustpay {}
impl api::RefundExecute for Trustpay {}
impl api::RefundSync for Trustpay {}

impl ConnectorIntegration<Execute, RefundsData, RefundsResponseData> for Trustpay {
    fn get_headers(
        &self,
        req: &RefundsRouterData<Execute>,
        connectors: &Connectors,
    ) -> CustomResult<Vec<(String, masking::Maskable<String>)>, errors::ConnectorError> {
        self.build_headers(req, connectors)
    }

    fn get_content_type(&self) -> &'static str {
        self.common_get_content_type()
    }

    fn get_url(
        &self,
        req: &RefundsRouterData<Execute>,
        connectors: &Connectors,
    ) -> CustomResult<String, errors::ConnectorError> {
        match req.payment_method {
            enums::PaymentMethod::BankRedirect | enums::PaymentMethod::BankTransfer => Ok(format!(
                "{}{}{}{}",
                connectors.trustpay.base_url_bank_redirects,
                "api/Payments/Payment/",
                req.request.connector_transaction_id,
                "/Refund"
            )),
            _ => Ok(format!("{}{}", self.base_url(connectors), "api/v1/Refund")),
        }
    }

    fn get_request_body(
        &self,
        req: &RefundsRouterData<Execute>,
        _connectors: &Connectors,
    ) -> CustomResult<RequestContent, errors::ConnectorError> {
        let amount = utils::convert_amount(
            self.amount_converter,
            req.request.minor_refund_amount,
            req.request.currency,
        )?;

        let connector_router_data = trustpay::TrustpayRouterData::try_from((amount, req))?;
        let connector_req = trustpay::TrustpayRefundRequest::try_from(&connector_router_data)?;
        match req.payment_method {
            enums::PaymentMethod::BankRedirect | enums::PaymentMethod::BankTransfer => {
                Ok(RequestContent::Json(Box::new(connector_req)))
            }
            _ => Ok(RequestContent::FormUrlEncoded(Box::new(connector_req))),
        }
    }

    fn build_request(
        &self,
        req: &RefundsRouterData<Execute>,
        connectors: &Connectors,
    ) -> CustomResult<Option<Request>, errors::ConnectorError> {
        let request = RequestBuilder::new()
            .method(Method::Post)
            .url(&RefundExecuteType::get_url(self, req, connectors)?)
            .attach_default_headers()
            .headers(RefundExecuteType::get_headers(self, req, connectors)?)
            .set_body(RefundExecuteType::get_request_body(self, req, connectors)?)
            .build();
        Ok(Some(request))
    }

    fn handle_response(
        &self,
        data: &RefundsRouterData<Execute>,
        event_builder: Option<&mut ConnectorEvent>,
        res: Response,
    ) -> CustomResult<RefundsRouterData<Execute>, errors::ConnectorError> {
        let response: trustpay::RefundResponse = res
            .response
            .parse_struct("trustpay RefundResponse")
            .change_context(errors::ConnectorError::RequestEncodingFailed)?;

        event_builder.map(|i| i.set_response_body(&response));
        router_env::logger::info!(connector_response=?response);

        RouterData::try_from(ResponseRouterData {
            response,
            data: data.clone(),
            http_code: res.status_code,
        })
        .change_context(errors::ConnectorError::ResponseHandlingFailed)
    }

    fn get_error_response(
        &self,
        res: Response,
        event_builder: Option<&mut ConnectorEvent>,
    ) -> CustomResult<ErrorResponse, errors::ConnectorError> {
        self.build_error_response(res, event_builder)
    }
}

impl ConnectorIntegration<RSync, RefundsData, RefundsResponseData> for Trustpay {
    fn get_headers(
        &self,
        req: &RefundSyncRouterData,
        connectors: &Connectors,
    ) -> CustomResult<Vec<(String, masking::Maskable<String>)>, errors::ConnectorError> {
        self.build_headers(req, connectors)
    }

    fn get_content_type(&self) -> &'static str {
        self.common_get_content_type()
    }

    fn get_url(
        &self,
        req: &RefundSyncRouterData,
        connectors: &Connectors,
    ) -> CustomResult<String, errors::ConnectorError> {
        let id = req
            .request
            .connector_refund_id
            .to_owned()
            .ok_or(errors::ConnectorError::MissingConnectorRefundID)?;
        match req.payment_method {
            enums::PaymentMethod::BankRedirect | enums::PaymentMethod::BankTransfer => Ok(format!(
                "{}{}/{}",
                connectors.trustpay.base_url_bank_redirects, "api/Payments/Payment", id
            )),
            _ => Ok(format!(
                "{}{}/{}",
                self.base_url(connectors),
                "api/v1/instance",
                id
            )),
        }
    }

    fn build_request(
        &self,
        req: &RefundSyncRouterData,
        connectors: &Connectors,
    ) -> CustomResult<Option<Request>, errors::ConnectorError> {
        Ok(Some(
            RequestBuilder::new()
                .method(Method::Get)
                .url(&RefundSyncType::get_url(self, req, connectors)?)
                .attach_default_headers()
                .headers(RefundSyncType::get_headers(self, req, connectors)?)
                .build(),
        ))
    }

    fn handle_response(
        &self,
        data: &RefundSyncRouterData,
        event_builder: Option<&mut ConnectorEvent>,
        res: Response,
    ) -> CustomResult<RefundSyncRouterData, errors::ConnectorError> {
        let response: trustpay::RefundResponse = res
            .response
            .parse_struct("trustpay RefundResponse")
            .change_context(errors::ConnectorError::ResponseDeserializationFailed)?;

        if let trustpay::RefundResponse::WebhookRefund(ref webhook_response) = response {
            let response_integrity_object = connector_utils::get_refund_integrity_object(
                self.amount_converter_to_float_major_unit,
                webhook_response.amount.amount,
                webhook_response.amount.currency.to_string(),
            )?;

            event_builder.map(|i| i.set_response_body(&response));
            router_env::logger::info!(connector_response=?response);

            let new_router_data = RouterData::try_from(ResponseRouterData {
                response,
                data: data.clone(),
                http_code: res.status_code,
            });

            return new_router_data
                .map(|mut router_data| {
                    router_data.request.integrity_object = Some(response_integrity_object);
                    router_data
                })
                .change_context(errors::ConnectorError::ResponseHandlingFailed);
        }
        event_builder.map(|i| i.set_response_body(&response));
        router_env::logger::info!(connector_response=?response);

        RouterData::try_from(ResponseRouterData {
            response,
            data: data.clone(),
            http_code: res.status_code,
        })
        .change_context(errors::ConnectorError::ResponseHandlingFailed)
    }

    fn get_error_response(
        &self,
        res: Response,
        event_builder: Option<&mut ConnectorEvent>,
    ) -> CustomResult<ErrorResponse, errors::ConnectorError> {
        self.build_error_response(res, event_builder)
    }
}

#[async_trait::async_trait]
impl webhooks::IncomingWebhook for Trustpay {
    fn get_webhook_object_reference_id(
        &self,
        request: &webhooks::IncomingWebhookRequestDetails<'_>,
    ) -> CustomResult<api_models::webhooks::ObjectReferenceId, errors::ConnectorError> {
        let details: trustpay::TrustpayWebhookResponse = request
            .body
            .parse_struct("TrustpayWebhookResponse")
            .switch()?;
        let payment_attempt_id = details
            .payment_information
            .references
            .merchant_reference
            .ok_or(errors::ConnectorError::WebhookReferenceIdNotFound)?;

        match details.payment_information.credit_debit_indicator {
            trustpay::CreditDebitIndicator::Crdt => {
                Ok(api_models::webhooks::ObjectReferenceId::PaymentId(
                    api_models::payments::PaymentIdType::PaymentAttemptId(payment_attempt_id),
                ))
            }
            trustpay::CreditDebitIndicator::Dbit => {
                if details.payment_information.status == trustpay::WebhookStatus::Chargebacked {
                    Ok(api_models::webhooks::ObjectReferenceId::PaymentId(
                        api_models::payments::PaymentIdType::PaymentAttemptId(payment_attempt_id),
                    ))
                } else {
                    Ok(api_models::webhooks::ObjectReferenceId::RefundId(
                        api_models::webhooks::RefundIdType::RefundId(payment_attempt_id),
                    ))
                }
            }
        }
    }

    fn get_webhook_event_type(
        &self,
        request: &webhooks::IncomingWebhookRequestDetails<'_>,
    ) -> CustomResult<api_models::webhooks::IncomingWebhookEvent, errors::ConnectorError> {
        let response: trustpay::TrustpayWebhookResponse = request
            .body
            .parse_struct("TrustpayWebhookResponse")
            .switch()?;
        match (
            response.payment_information.credit_debit_indicator,
            response.payment_information.status,
        ) {
            (trustpay::CreditDebitIndicator::Crdt, trustpay::WebhookStatus::Paid) => {
                Ok(api_models::webhooks::IncomingWebhookEvent::PaymentIntentSuccess)
            }
            (trustpay::CreditDebitIndicator::Crdt, trustpay::WebhookStatus::Rejected) => {
                Ok(api_models::webhooks::IncomingWebhookEvent::PaymentIntentFailure)
            }
            (trustpay::CreditDebitIndicator::Dbit, trustpay::WebhookStatus::Paid) => {
                Ok(api_models::webhooks::IncomingWebhookEvent::RefundSuccess)
            }
            (trustpay::CreditDebitIndicator::Dbit, trustpay::WebhookStatus::Refunded) => {
                Ok(api_models::webhooks::IncomingWebhookEvent::RefundSuccess)
            }
            (trustpay::CreditDebitIndicator::Dbit, trustpay::WebhookStatus::Rejected) => {
                Ok(api_models::webhooks::IncomingWebhookEvent::RefundFailure)
            }
            (trustpay::CreditDebitIndicator::Dbit, trustpay::WebhookStatus::Chargebacked) => {
                Ok(api_models::webhooks::IncomingWebhookEvent::DisputeLost)
            }

            (
                trustpay::CreditDebitIndicator::Dbit | trustpay::CreditDebitIndicator::Crdt,
                trustpay::WebhookStatus::Unknown,
            ) => Ok(api_models::webhooks::IncomingWebhookEvent::EventNotSupported),
            (trustpay::CreditDebitIndicator::Crdt, trustpay::WebhookStatus::Refunded) => {
                Ok(api_models::webhooks::IncomingWebhookEvent::EventNotSupported)
            }
            (trustpay::CreditDebitIndicator::Crdt, trustpay::WebhookStatus::Chargebacked) => {
                Ok(api_models::webhooks::IncomingWebhookEvent::EventNotSupported)
            }
        }
    }

    fn get_webhook_resource_object(
        &self,
        request: &webhooks::IncomingWebhookRequestDetails<'_>,
    ) -> CustomResult<Box<dyn masking::ErasedMaskSerialize>, errors::ConnectorError> {
        let details: trustpay::TrustpayWebhookResponse = request
            .body
            .parse_struct("TrustpayWebhookResponse")
            .switch()?;
        Ok(Box::new(details.payment_information))
    }

    fn get_webhook_source_verification_algorithm(
        &self,
        _request: &webhooks::IncomingWebhookRequestDetails<'_>,
    ) -> CustomResult<Box<dyn crypto::VerifySignature + Send>, errors::ConnectorError> {
        Ok(Box::new(crypto::HmacSha256))
    }

    fn get_webhook_source_verification_signature(
        &self,
        request: &webhooks::IncomingWebhookRequestDetails<'_>,
        _connector_webhook_secrets: &api_models::webhooks::ConnectorWebhookSecrets,
    ) -> CustomResult<Vec<u8>, errors::ConnectorError> {
        let response: trustpay::TrustpayWebhookResponse = request
            .body
            .parse_struct("TrustpayWebhookResponse")
            .switch()?;
        hex::decode(response.signature)
            .change_context(errors::ConnectorError::WebhookSignatureNotFound)
    }

    fn get_webhook_source_verification_message(
        &self,
        request: &webhooks::IncomingWebhookRequestDetails<'_>,
        _merchant_id: &common_utils::id_type::MerchantId,
        _connector_webhook_secrets: &api_models::webhooks::ConnectorWebhookSecrets,
    ) -> CustomResult<Vec<u8>, errors::ConnectorError> {
        let trustpay_response: trustpay::TrustpayWebhookResponse = request
            .body
            .parse_struct("TrustpayWebhookResponse")
            .switch()?;
        let response: serde_json::Value = request.body.parse_struct("Webhook Value").switch()?;
        let values = utils::collect_and_sort_values_by_removing_signature(
            &response,
            &trustpay_response.signature,
        );
        let payload = values.join("/");
        Ok(payload.into_bytes())
    }

    fn get_dispute_details(
        &self,
        request: &webhooks::IncomingWebhookRequestDetails<'_>,
    ) -> CustomResult<DisputePayload, errors::ConnectorError> {
        let trustpay_response: trustpay::TrustpayWebhookResponse = request
            .body
            .parse_struct("TrustpayWebhookResponse")
            .switch()?;
        let payment_info = trustpay_response.payment_information;
        let reason = payment_info.status_reason_information.unwrap_or_default();
        let connector_dispute_id = payment_info
            .references
            .payment_id
            .ok_or(errors::ConnectorError::WebhookReferenceIdNotFound)?;
        let amount = utils::convert_back_amount_to_minor_units(
            self.amount_converter_to_float_major_unit,
            payment_info.amount.amount,
            payment_info.amount.currency,
        )?;
        Ok(DisputePayload {
            amount: utils::convert_amount(
                self.amount_converter_to_string_minor_unit,
                amount,
                payment_info.amount.currency,
            )?,
            currency: payment_info.amount.currency,
            dispute_stage: api_models::enums::DisputeStage::Dispute,
            connector_dispute_id,
            connector_reason: reason.reason.reject_reason,
            connector_reason_code: reason.reason.code,
            challenge_required_by: None,
            connector_status: payment_info.status.to_string(),
            created_at: None,
            updated_at: None,
        })
    }
}

impl ConnectorRedirectResponse for Trustpay {
    fn get_flow_type(
        &self,
        _query_params: &str,
        _json_payload: Option<serde_json::Value>,
        action: PaymentAction,
    ) -> CustomResult<enums::CallConnectorAction, errors::ConnectorError> {
        match action {
            PaymentAction::PSync
            | PaymentAction::CompleteAuthorize
            | PaymentAction::PaymentAuthenticateCompleteAuthorize => {
                Ok(enums::CallConnectorAction::Trigger)
            }
        }
    }
}

impl utils::ConnectorErrorTypeMapping for Trustpay {
    fn get_connector_error_type(
        &self,
        error_code: String,
        error_message: String,
    ) -> ConnectorErrorType {
        match (error_code.as_str(), error_message.as_str()) {
            // 2xx card api error codes and messages mapping
            ("100.100.600", "Empty CVV for VISA, MASTER not allowed") => ConnectorErrorType::UserError,
            ("100.350.100", "Referenced session is rejected (no action possible)") => ConnectorErrorType::TechnicalError,
            ("100.380.401", "User authentication failed") => ConnectorErrorType::UserError,
            ("100.380.501", "Risk management transaction timeout") => ConnectorErrorType::TechnicalError,
            ("100.390.103", "PARes validation failed - problem with signature") => ConnectorErrorType::TechnicalError,
            ("100.390.111", "Communication error to VISA/Mastercard Directory Server") => ConnectorErrorType::TechnicalError,
            ("100.390.112", "Technical error in 3D system") => ConnectorErrorType::TechnicalError,
            ("100.390.115", "Authentication failed due to invalid message format") => ConnectorErrorType::TechnicalError,
            ("100.390.118", "Authentication failed due to suspected fraud") => ConnectorErrorType::UserError,
            ("100.400.304", "Invalid input data") => ConnectorErrorType::UserError,
            ("200.300.404", "Invalid or missing parameter") => ConnectorErrorType::UserError,
            ("300.100.100", "Transaction declined (additional customer authentication required)") => ConnectorErrorType::UserError,
            ("400.001.301", "Card not enrolled in 3DS") => ConnectorErrorType::UserError,
            ("400.001.600", "Authentication error") => ConnectorErrorType::UserError,
            ("400.001.601", "Transaction declined (auth. declined)") => ConnectorErrorType::UserError,
            ("400.001.602", "Invalid transaction") => ConnectorErrorType::UserError,
            ("400.001.603", "Invalid transaction") => ConnectorErrorType::UserError,
            ("700.400.200", "Cannot refund (refund volume exceeded or tx reversed or invalid workflow)") => ConnectorErrorType::BusinessError,
            ("700.500.001", "Referenced session contains too many transactions") => ConnectorErrorType::TechnicalError,
            ("700.500.003", "Test accounts not allowed in production") => ConnectorErrorType::UserError,
            ("800.100.151", "Transaction declined (invalid card)") => ConnectorErrorType::UserError,
            ("800.100.152", "Transaction declined by authorization system") => ConnectorErrorType::UserError,
            ("800.100.153", "Transaction declined (invalid CVV)") => ConnectorErrorType::UserError,
            ("800.100.155", "Transaction declined (amount exceeds credit)") => ConnectorErrorType::UserError,
            ("800.100.157", "Transaction declined (wrong expiry date)") => ConnectorErrorType::UserError,
            ("800.100.162", "Transaction declined (limit exceeded)") => ConnectorErrorType::BusinessError,
            ("800.100.163", "Transaction declined (maximum transaction frequency exceeded)") => ConnectorErrorType::BusinessError,
            ("800.100.168", "Transaction declined (restricted card)") => ConnectorErrorType::UserError,
            ("800.100.170", "Transaction declined (transaction not permitted)") => ConnectorErrorType::UserError,
            ("800.100.172", "Transaction declined (account blocked)") => ConnectorErrorType::BusinessError,
            ("800.100.190", "Transaction declined (invalid configuration data)") => ConnectorErrorType::BusinessError,
            ("800.120.100", "Rejected by throttling") => ConnectorErrorType::TechnicalError,
            ("800.300.401", "Bin blacklisted") => ConnectorErrorType::BusinessError,
            ("800.700.100", "Transaction for the same session is currently being processed, please try again later") => ConnectorErrorType::TechnicalError,
            ("900.100.300", "Timeout, uncertain result") => ConnectorErrorType::TechnicalError,
            // 4xx error codes for cards api are unique and messages vary, so we are relying only on error code to decide an error type
            ("4" | "5" | "6" | "7" | "8" | "9" | "10" | "11" | "12" | "13" | "14" | "15" | "16" | "17" | "18" | "19" | "26" | "34" | "39" | "48" | "52" | "85" | "86", _) => ConnectorErrorType::UserError,
            ("21" | "22" | "23" | "30" | "31" | "32" | "35" | "37" | "40" | "41" | "45" | "46" | "49" | "50" | "56" | "60" | "67" | "81" | "82" | "83" | "84" | "87", _) => ConnectorErrorType::BusinessError,
            ("59", _) => ConnectorErrorType::TechnicalError,
            ("1", _) => ConnectorErrorType::UnknownError,
            // Error codes for bank redirects api are unique and messages vary, so we are relying only on error code to decide an error type
            ("1112008" | "1132000" | "1152000", _) => ConnectorErrorType::UserError,
            ("1112009" | "1122006" | "1132001" | "1132002" | "1132003" | "1132004" | "1132005" | "1132006" | "1132008" | "1132009" | "1132010" | "1132011" | "1132012" | "1132013" | "1133000" | "1133001" | "1133002" | "1133003" | "1133004", _) => ConnectorErrorType::BusinessError,
            ("1132014", _) => ConnectorErrorType::TechnicalError,
            ("1132007", _) => ConnectorErrorType::UnknownError,
            _ => ConnectorErrorType::UnknownError,
        }
    }
}

<<<<<<< HEAD
impl ConnectorSpecifications for Trustpay {
    #[cfg(feature = "v2")]
    fn generate_connector_request_reference_id(
        &self,
        _payment_intent: &hyperswitch_domain_models::payments::PaymentIntent,
        _payment_attempt: &hyperswitch_domain_models::payments::payment_attempt::PaymentAttempt,
    ) -> String {
        // The length of receipt for Trustpay order request should not exceed 35 characters.
        uuid::Uuid::now_v7().simple().to_string()
=======
static TRUSTPAY_SUPPORTED_PAYMENT_METHODS: LazyLock<SupportedPaymentMethods> =
    LazyLock::new(|| {
        let supported_capture_methods = vec![
            enums::CaptureMethod::Automatic,
            enums::CaptureMethod::SequentialAutomatic,
        ];

        let supported_card_network = vec![
            common_enums::CardNetwork::Mastercard,
            common_enums::CardNetwork::Visa,
            common_enums::CardNetwork::Interac,
            common_enums::CardNetwork::AmericanExpress,
            common_enums::CardNetwork::JCB,
            common_enums::CardNetwork::DinersClub,
            common_enums::CardNetwork::Discover,
            common_enums::CardNetwork::CartesBancaires,
            common_enums::CardNetwork::UnionPay,
        ];

        let mut trustpay_supported_payment_methods = SupportedPaymentMethods::new();

        trustpay_supported_payment_methods.add(
            enums::PaymentMethod::Card,
            enums::PaymentMethodType::Credit,
            PaymentMethodDetails {
                mandates: enums::FeatureStatus::NotSupported,
                refunds: enums::FeatureStatus::Supported,
                supported_capture_methods: supported_capture_methods.clone(),
                specific_features: Some(
                    api_models::feature_matrix::PaymentMethodSpecificFeatures::Card({
                        api_models::feature_matrix::CardSpecificFeatures {
                            three_ds: common_enums::FeatureStatus::NotSupported,
                            no_three_ds: common_enums::FeatureStatus::Supported,
                            supported_card_networks: supported_card_network.clone(),
                        }
                    }),
                ),
            },
        );

        trustpay_supported_payment_methods.add(
            enums::PaymentMethod::Card,
            enums::PaymentMethodType::Debit,
            PaymentMethodDetails {
                mandates: enums::FeatureStatus::NotSupported,
                refunds: enums::FeatureStatus::Supported,
                supported_capture_methods: supported_capture_methods.clone(),
                specific_features: Some(
                    api_models::feature_matrix::PaymentMethodSpecificFeatures::Card({
                        api_models::feature_matrix::CardSpecificFeatures {
                            three_ds: common_enums::FeatureStatus::NotSupported,
                            no_three_ds: common_enums::FeatureStatus::Supported,
                            supported_card_networks: supported_card_network,
                        }
                    }),
                ),
            },
        );

        trustpay_supported_payment_methods.add(
            enums::PaymentMethod::Wallet,
            enums::PaymentMethodType::GooglePay,
            PaymentMethodDetails {
                mandates: enums::FeatureStatus::NotSupported,
                refunds: enums::FeatureStatus::Supported,
                supported_capture_methods: supported_capture_methods.clone(),
                specific_features: None,
            },
        );

        trustpay_supported_payment_methods.add(
            enums::PaymentMethod::Wallet,
            enums::PaymentMethodType::ApplePay,
            PaymentMethodDetails {
                mandates: enums::FeatureStatus::NotSupported,
                refunds: enums::FeatureStatus::Supported,
                supported_capture_methods: supported_capture_methods.clone(),
                specific_features: None,
            },
        );

        trustpay_supported_payment_methods.add(
            enums::PaymentMethod::BankRedirect,
            enums::PaymentMethodType::Eps,
            PaymentMethodDetails {
                mandates: enums::FeatureStatus::NotSupported,
                refunds: enums::FeatureStatus::Supported,
                supported_capture_methods: supported_capture_methods.clone(),
                specific_features: None,
            },
        );

        trustpay_supported_payment_methods.add(
            enums::PaymentMethod::BankRedirect,
            enums::PaymentMethodType::Giropay,
            PaymentMethodDetails {
                mandates: enums::FeatureStatus::NotSupported,
                refunds: enums::FeatureStatus::Supported,
                supported_capture_methods: supported_capture_methods.clone(),
                specific_features: None,
            },
        );

        trustpay_supported_payment_methods.add(
            enums::PaymentMethod::BankRedirect,
            enums::PaymentMethodType::Ideal,
            PaymentMethodDetails {
                mandates: enums::FeatureStatus::NotSupported,
                refunds: enums::FeatureStatus::Supported,
                supported_capture_methods: supported_capture_methods.clone(),
                specific_features: None,
            },
        );

        trustpay_supported_payment_methods.add(
            enums::PaymentMethod::BankRedirect,
            enums::PaymentMethodType::Sofort,
            PaymentMethodDetails {
                mandates: enums::FeatureStatus::NotSupported,
                refunds: enums::FeatureStatus::Supported,
                supported_capture_methods: supported_capture_methods.clone(),
                specific_features: None,
            },
        );

        trustpay_supported_payment_methods.add(
            enums::PaymentMethod::BankRedirect,
            enums::PaymentMethodType::Blik,
            PaymentMethodDetails {
                mandates: enums::FeatureStatus::NotSupported,
                refunds: enums::FeatureStatus::Supported,
                supported_capture_methods: supported_capture_methods.clone(),
                specific_features: None,
            },
        );

        trustpay_supported_payment_methods.add(
            enums::PaymentMethod::BankTransfer,
            enums::PaymentMethodType::SepaBankTransfer,
            PaymentMethodDetails {
                mandates: enums::FeatureStatus::NotSupported,
                refunds: enums::FeatureStatus::Supported,
                supported_capture_methods: supported_capture_methods.clone(),
                specific_features: None,
            },
        );

        trustpay_supported_payment_methods.add(
            enums::PaymentMethod::BankTransfer,
            enums::PaymentMethodType::InstantBankTransfer,
            PaymentMethodDetails {
                mandates: enums::FeatureStatus::NotSupported,
                refunds: enums::FeatureStatus::Supported,
                supported_capture_methods: supported_capture_methods.clone(),
                specific_features: None,
            },
        );

        trustpay_supported_payment_methods.add(
            enums::PaymentMethod::BankTransfer,
            enums::PaymentMethodType::InstantBankTransferFinland,
            PaymentMethodDetails {
                mandates: enums::FeatureStatus::NotSupported,
                refunds: enums::FeatureStatus::Supported,
                supported_capture_methods: supported_capture_methods.clone(),
                specific_features: None,
            },
        );

        trustpay_supported_payment_methods.add(
            enums::PaymentMethod::BankTransfer,
            enums::PaymentMethodType::InstantBankTransferPoland,
            PaymentMethodDetails {
                mandates: enums::FeatureStatus::NotSupported,
                refunds: enums::FeatureStatus::Supported,
                supported_capture_methods,
                specific_features: None,
            },
        );

        trustpay_supported_payment_methods
    });

static TRUSTPAY_CONNECTOR_INFO: ConnectorInfo = ConnectorInfo {
    display_name: "Trustpay",
    description: "TrustPay offers cross-border payment solutions for online businesses, including global card processing, local payment methods, business accounts, and reconciliation tools—all under one roof.",
    connector_type: enums::HyperswitchConnectorCategory::PaymentGateway,
    integration_status: enums::ConnectorIntegrationStatus::Live,
};

static TRUSTPAY_SUPPORTED_WEBHOOK_FLOWS: [enums::EventClass; 3] = [
    enums::EventClass::Payments,
    enums::EventClass::Refunds,
    enums::EventClass::Disputes,
];

impl ConnectorSpecifications for Trustpay {
    fn get_connector_about(&self) -> Option<&'static ConnectorInfo> {
        Some(&TRUSTPAY_CONNECTOR_INFO)
    }

    fn get_supported_payment_methods(&self) -> Option<&'static SupportedPaymentMethods> {
        Some(&*TRUSTPAY_SUPPORTED_PAYMENT_METHODS)
    }

    fn get_supported_webhook_flows(&self) -> Option<&'static [enums::EventClass]> {
        Some(&TRUSTPAY_SUPPORTED_WEBHOOK_FLOWS)
>>>>>>> f79cf784
    }
}<|MERGE_RESOLUTION|>--- conflicted
+++ resolved
@@ -1156,17 +1156,6 @@
     }
 }
 
-<<<<<<< HEAD
-impl ConnectorSpecifications for Trustpay {
-    #[cfg(feature = "v2")]
-    fn generate_connector_request_reference_id(
-        &self,
-        _payment_intent: &hyperswitch_domain_models::payments::PaymentIntent,
-        _payment_attempt: &hyperswitch_domain_models::payments::payment_attempt::PaymentAttempt,
-    ) -> String {
-        // The length of receipt for Trustpay order request should not exceed 35 characters.
-        uuid::Uuid::now_v7().simple().to_string()
-=======
 static TRUSTPAY_SUPPORTED_PAYMENT_METHODS: LazyLock<SupportedPaymentMethods> =
     LazyLock::new(|| {
         let supported_capture_methods = vec![
@@ -1374,6 +1363,14 @@
 
     fn get_supported_webhook_flows(&self) -> Option<&'static [enums::EventClass]> {
         Some(&TRUSTPAY_SUPPORTED_WEBHOOK_FLOWS)
->>>>>>> f79cf784
-    }
+    }
+  #[cfg(feature = "v2")]
+    fn generate_connector_request_reference_id(
+        &self,
+        _payment_intent: &hyperswitch_domain_models::payments::PaymentIntent,
+        _payment_attempt: &hyperswitch_domain_models::payments::payment_attempt::PaymentAttempt,
+    ) -> String {
+        // The length of receipt for Trustpay order request should not exceed 35 characters.
+        uuid::Uuid::now_v7().simple().to_string()
+  }
 }