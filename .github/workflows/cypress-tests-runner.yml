--- conflicted
+++ resolved
@@ -349,26 +349,6 @@
         if: ${{ env.RUN_TESTS == 'true' }}
         run: chmod +x target/debug/router
 
-<<<<<<< HEAD
-      - name: Download Encrypted JSON from S3 and Decrypt
-        if: ${{ env.RUN_TESTS == 'true' }}
-        env:
-          AWS_ACCESS_KEY_ID: ${{ secrets.CONNECTOR_CREDS_AWS_ACCESS_KEY_ID }}
-          AWS_REGION: ${{ secrets.CONNECTOR_CREDS_AWS_REGION }}
-          AWS_SECRET_ACCESS_KEY: ${{ secrets.CONNECTOR_CREDS_AWS_SECRET_ACCESS_KEY }}
-          CONNECTOR_AUTH_PASSPHRASE: ${{ secrets.CONNECTOR_AUTH_PASSPHRASE }}
-          CONNECTOR_CREDS_S3_BUCKET_URI: ${{ secrets.CONNECTOR_CREDS_S3_BUCKET_URI}}
-          DESTINATION_FILE_NAME: "creds.json.gpg"
-          S3_SOURCE_FILE_NAME: "42f1b7cb-c24d-4913-b56c-be8ca498183c.json.gpg"
-        shell: bash
-        run: |
-          mkdir -p ".github/secrets" ".github/test"
-
-          aws s3 cp "${CONNECTOR_CREDS_S3_BUCKET_URI}/${S3_SOURCE_FILE_NAME}" ".github/secrets/${DESTINATION_FILE_NAME}"
-          gpg --quiet --batch --yes --decrypt --passphrase="${CONNECTOR_AUTH_PASSPHRASE}" --output ".github/test/creds.json" ".github/secrets/${DESTINATION_FILE_NAME}"
-
-=======
->>>>>>> aeee8fa1
       - name: Set paths in env
         if: ${{ env.RUN_TESTS == 'true' }}
         shell: bash
