--- conflicted
+++ resolved
@@ -91,11 +91,6 @@
         shell: bash
         run: sed -i 's/rustflags = \[/rustflags = \[\n    "-Dwarnings",/' .cargo/config.toml
 
-      - name: Install Just
-        uses: baptiste0928/cargo-install@v2.2.0
-        with:
-          crate: just
-
       - name: Cargo hack
         if: ${{ github.event_name == 'push' }}
         shell: bash
@@ -164,13 +159,10 @@
           tool: just
           checksum: true
 
-<<<<<<< HEAD
-=======
       - name: Install jq
         shell: bash
         run: .github/scripts/install-jq.sh
 
->>>>>>> b2ea69d2
       # - name: Install cargo-nextest
       #   uses: baptiste0928/cargo-install@v2.2.0
       #   with:
