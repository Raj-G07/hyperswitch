--- conflicted
+++ resolved
@@ -4,17 +4,11 @@
     router_data::{AccessToken, AccessTokenAuthenticationResponse, RouterData},
     router_data_v2::{self, RouterDataV2},
     router_flow_types::{
-<<<<<<< HEAD
-        mandate_revoke::MandateRevoke, revenue_recovery::RecoveryRecordBack,
-        subscriptions::CreateCustomer, AccessTokenAuth, AccessTokenAuthentication, Authenticate,
-        AuthenticationConfirmation, Authorize, AuthorizeSessionToken, BillingConnectorInvoiceSync,
-=======
         mandate_revoke::MandateRevoke,
         revenue_recovery::RecoveryRecordBack,
-        subscriptions::{SubscriptionCreate, SubscriptionRecordBack},
+        subscriptions::{CreateCustomer, SubscriptionCreate, SubscriptionRecordBack},
         AccessTokenAuth, AccessTokenAuthentication, Authenticate, AuthenticationConfirmation,
         Authorize, AuthorizeSessionToken, BillingConnectorInvoiceSync,
->>>>>>> 26ac214f
         BillingConnectorPaymentsSync, CalculateTax, Capture, CompleteAuthorize,
         CreateConnectorCustomer, CreateOrder, Execute, ExternalVaultProxy,
         IncrementalAuthorization, PSync, PaymentMethodToken, PostAuthenticate, PostCaptureVoid,
@@ -26,11 +20,9 @@
             BillingConnectorInvoiceSyncRequest, BillingConnectorPaymentsSyncRequest,
             RevenueRecoveryRecordBackRequest,
         },
-<<<<<<< HEAD
-        subscriptions::CreateCustomerRequest,
-=======
-        subscriptions::{SubscriptionCreateRequest, SubscriptionsRecordBackRequest},
->>>>>>> 26ac214f
+        subscriptions::{
+            CreateCustomerRequest, SubscriptionCreateRequest, SubscriptionsRecordBackRequest,
+        },
         unified_authentication_service::{
             UasAuthenticationRequestData, UasAuthenticationResponseData,
             UasConfirmationRequestData, UasPostAuthenticationRequestData,
@@ -51,11 +43,7 @@
             BillingConnectorInvoiceSyncResponse, BillingConnectorPaymentsSyncResponse,
             RevenueRecoveryRecordBackResponse,
         },
-<<<<<<< HEAD
-        subscriptions::CreateCustomerResponse,
-=======
-        subscriptions::SubscriptionCreateResponse,
->>>>>>> 26ac214f
+        subscriptions::{CreateCustomerResponse, SubscriptionCreateResponse},
         MandateRevokeResponseData, PaymentsResponseData, RefundsResponseData,
         TaxCalculationResponseData, VaultResponseData, VerifyWebhookSourceResponseData,
     },
