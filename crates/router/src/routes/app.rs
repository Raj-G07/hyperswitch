use std::{collections::HashMap, sync::Arc};

use actix_web::{web, Scope};
#[cfg(all(feature = "olap", feature = "v1"))]
use api_models::routing::RoutingRetrieveQuery;
use api_models::routing::RuleMigrationQuery;
#[cfg(feature = "olap")]
use common_enums::TransactionType;
#[cfg(feature = "partial-auth")]
use common_utils::crypto::Blake3;
use common_utils::id_type;
#[cfg(feature = "email")]
use external_services::email::{
    no_email::NoEmailClient, ses::AwsSes, smtp::SmtpServer, EmailClientConfigs, EmailService,
};
use external_services::{
    file_storage::FileStorageInterface,
    grpc_client::{GrpcClients, GrpcHeaders},
};
use hyperswitch_interfaces::{
    crm::CrmInterface,
    encryption_interface::EncryptionManagementInterface,
    secrets_interface::secret_state::{RawSecret, SecuredSecret},
};
use router_env::tracing_actix_web::RequestId;
use scheduler::SchedulerInterface;
use storage_impl::{config::TenantConfig, redis::RedisStore, MockDb};
use tokio::sync::oneshot;

use self::settings::Tenant;
#[cfg(any(feature = "olap", feature = "oltp"))]
use super::currency;
#[cfg(feature = "dummy_connector")]
use super::dummy_connector::*;
#[cfg(all(any(feature = "v1", feature = "v2"), feature = "oltp"))]
use super::ephemeral_key::*;
#[cfg(any(feature = "olap", feature = "oltp"))]
use super::payment_methods;
#[cfg(feature = "payouts")]
use super::payout_link::*;
#[cfg(feature = "payouts")]
use super::payouts::*;
#[cfg(all(feature = "oltp", feature = "v1"))]
use super::pm_auth;
#[cfg(feature = "oltp")]
use super::poll;
#[cfg(feature = "v2")]
use super::proxy;
#[cfg(all(feature = "v2", feature = "revenue_recovery", feature = "oltp"))]
use super::recovery_webhooks::*;
#[cfg(all(feature = "oltp", feature = "v2"))]
use super::refunds;
#[cfg(feature = "olap")]
use super::routing;
#[cfg(all(feature = "oltp", feature = "v2"))]
use super::tokenization as tokenization_routes;
#[cfg(all(feature = "olap", feature = "v1"))]
use super::verification::{apple_pay_merchant_registration, retrieve_apple_pay_verified_domains};
#[cfg(feature = "oltp")]
use super::webhooks::*;
use super::{
    admin, api_keys, cache::*, connector_onboarding, disputes, files, gsm, health::*, profiles,
    relay, user, user_role,
};
#[cfg(feature = "v1")]
use super::{apple_pay_certificates_migration, blocklist, payment_link, webhook_events};
#[cfg(any(feature = "olap", feature = "oltp"))]
use super::{configs::*, customers, payments};
#[cfg(all(any(feature = "olap", feature = "oltp"), feature = "v1"))]
use super::{mandates::*, refunds::*};
#[cfg(feature = "olap")]
pub use crate::analytics::opensearch::OpenSearchClient;
#[cfg(feature = "olap")]
use crate::analytics::AnalyticsProvider;
#[cfg(feature = "partial-auth")]
use crate::errors::RouterResult;
#[cfg(feature = "oltp")]
use crate::routes::authentication;
#[cfg(feature = "v1")]
use crate::routes::cards_info::{
    card_iin_info, create_cards_info, migrate_cards_info, update_cards_info,
};
#[cfg(all(feature = "olap", feature = "v1"))]
use crate::routes::feature_matrix;
#[cfg(all(feature = "frm", feature = "oltp"))]
use crate::routes::fraud_check as frm_routes;
#[cfg(all(feature = "olap", feature = "v1"))]
use crate::routes::profile_acquirer;
#[cfg(all(feature = "recon", feature = "olap"))]
use crate::routes::recon as recon_routes;
pub use crate::{
    configs::settings,
    db::{
        AccountsStorageInterface, CommonStorageInterface, GlobalStorageInterface, StorageImpl,
        StorageInterface,
    },
    events::EventsHandler,
    services::{get_cache_store, get_store},
};
use crate::{
    configs::{secrets_transformers, Settings},
    db::kafka_store::{KafkaStore, TenantID},
    routes::{hypersense as hypersense_routes, three_ds_decision_rule},
};

#[derive(Clone)]
pub struct ReqState {
    pub event_context: events::EventContext<crate::events::EventType, EventsHandler>,
}

#[derive(Clone)]
pub struct SessionState {
    pub store: Box<dyn StorageInterface>,
    /// Global store is used for global schema operations in tables like Users and Tenants
    pub global_store: Box<dyn GlobalStorageInterface>,
    pub accounts_store: Box<dyn AccountsStorageInterface>,
    pub conf: Arc<settings::Settings<RawSecret>>,
    pub api_client: Box<dyn crate::services::ApiClient>,
    pub event_handler: EventsHandler,
    #[cfg(feature = "email")]
    pub email_client: Arc<Box<dyn EmailService>>,
    #[cfg(feature = "olap")]
    pub pool: AnalyticsProvider,
    pub file_storage_client: Arc<dyn FileStorageInterface>,
    pub request_id: Option<RequestId>,
    pub base_url: String,
    pub tenant: Tenant,
    #[cfg(feature = "olap")]
    pub opensearch_client: Option<Arc<OpenSearchClient>>,
    pub grpc_client: Arc<GrpcClients>,
    pub theme_storage_client: Arc<dyn FileStorageInterface>,
    pub locale: String,
    pub crm_client: Arc<dyn CrmInterface>,
    pub infra_components: Option<serde_json::Value>,
}
impl scheduler::SchedulerSessionState for SessionState {
    fn get_db(&self) -> Box<dyn SchedulerInterface> {
        self.store.get_scheduler_db()
    }
}
impl SessionState {
    pub fn get_req_state(&self) -> ReqState {
        ReqState {
            event_context: events::EventContext::new(self.event_handler.clone()),
        }
    }
    pub fn get_grpc_headers(&self) -> GrpcHeaders {
        GrpcHeaders {
            tenant_id: self.tenant.tenant_id.get_string_repr().to_string(),
            request_id: self.request_id.map(|req_id| (*req_id).to_string()),
        }
    }
}

pub trait SessionStateInfo {
    fn conf(&self) -> settings::Settings<RawSecret>;
    fn store(&self) -> Box<dyn StorageInterface>;
    fn event_handler(&self) -> EventsHandler;
    fn get_request_id(&self) -> Option<String>;
    fn add_request_id(&mut self, request_id: RequestId);
    #[cfg(feature = "partial-auth")]
    fn get_detached_auth(&self) -> RouterResult<(Blake3, &[u8])>;
    fn session_state(&self) -> SessionState;
    fn global_store(&self) -> Box<dyn GlobalStorageInterface>;
}

impl SessionStateInfo for SessionState {
    fn store(&self) -> Box<dyn StorageInterface> {
        self.store.to_owned()
    }
    fn conf(&self) -> settings::Settings<RawSecret> {
        self.conf.as_ref().to_owned()
    }
    fn event_handler(&self) -> EventsHandler {
        self.event_handler.clone()
    }
    fn get_request_id(&self) -> Option<String> {
        self.api_client.get_request_id()
    }
    fn add_request_id(&mut self, request_id: RequestId) {
        self.api_client.add_request_id(request_id);
        self.store.add_request_id(request_id.to_string());
        self.request_id.replace(request_id);
    }

    #[cfg(feature = "partial-auth")]
    fn get_detached_auth(&self) -> RouterResult<(Blake3, &[u8])> {
        use error_stack::ResultExt;
        use hyperswitch_domain_models::errors::api_error_response as errors;
        use masking::prelude::PeekInterface as _;
        use router_env::logger;

        let output = CHECKSUM_KEY.get_or_try_init(|| {
            let conf = self.conf();
            let context = conf
                .api_keys
                .get_inner()
                .checksum_auth_context
                .peek()
                .clone();
            let key = conf.api_keys.get_inner().checksum_auth_key.peek();
            hex::decode(key).map(|key| {
                (
                    masking::StrongSecret::new(context),
                    masking::StrongSecret::new(key),
                )
            })
        });

        match output {
            Ok((context, key)) => Ok((Blake3::new(context.peek().clone()), key.peek())),
            Err(err) => {
                logger::error!("Failed to get checksum key");
                Err(err).change_context(errors::ApiErrorResponse::InternalServerError)
            }
        }
    }
    fn session_state(&self) -> SessionState {
        self.clone()
    }
    fn global_store(&self) -> Box<(dyn GlobalStorageInterface)> {
        self.global_store.to_owned()
    }
}
#[derive(Clone)]
pub struct AppState {
    pub flow_name: String,
    pub global_store: Box<dyn GlobalStorageInterface>,
    // TODO: use a separate schema for accounts_store
    pub accounts_store: HashMap<id_type::TenantId, Box<dyn AccountsStorageInterface>>,
    pub stores: HashMap<id_type::TenantId, Box<dyn StorageInterface>>,
    pub conf: Arc<settings::Settings<RawSecret>>,
    pub event_handler: EventsHandler,
    #[cfg(feature = "email")]
    pub email_client: Arc<Box<dyn EmailService>>,
    pub api_client: Box<dyn crate::services::ApiClient>,
    #[cfg(feature = "olap")]
    pub pools: HashMap<id_type::TenantId, AnalyticsProvider>,
    #[cfg(feature = "olap")]
    pub opensearch_client: Option<Arc<OpenSearchClient>>,
    pub request_id: Option<RequestId>,
    pub file_storage_client: Arc<dyn FileStorageInterface>,
    pub encryption_client: Arc<dyn EncryptionManagementInterface>,
    pub grpc_client: Arc<GrpcClients>,
    pub theme_storage_client: Arc<dyn FileStorageInterface>,
    pub crm_client: Arc<dyn CrmInterface>,
    pub infra_components: Option<serde_json::Value>,
}
impl scheduler::SchedulerAppState for AppState {
    fn get_tenants(&self) -> Vec<id_type::TenantId> {
        self.conf.multitenancy.get_tenant_ids()
    }
}
pub trait AppStateInfo {
    fn conf(&self) -> settings::Settings<RawSecret>;
    fn event_handler(&self) -> EventsHandler;
    #[cfg(feature = "email")]
    fn email_client(&self) -> Arc<Box<dyn EmailService>>;
    fn add_request_id(&mut self, request_id: RequestId);
    fn add_flow_name(&mut self, flow_name: String);
    fn get_request_id(&self) -> Option<String>;
}

#[cfg(feature = "partial-auth")]
static CHECKSUM_KEY: once_cell::sync::OnceCell<(
    masking::StrongSecret<String>,
    masking::StrongSecret<Vec<u8>>,
)> = once_cell::sync::OnceCell::new();

impl AppStateInfo for AppState {
    fn conf(&self) -> settings::Settings<RawSecret> {
        self.conf.as_ref().to_owned()
    }
    #[cfg(feature = "email")]
    fn email_client(&self) -> Arc<Box<dyn EmailService>> {
        self.email_client.to_owned()
    }
    fn event_handler(&self) -> EventsHandler {
        self.event_handler.clone()
    }
    fn add_request_id(&mut self, request_id: RequestId) {
        self.api_client.add_request_id(request_id);
        self.request_id.replace(request_id);
    }

    fn add_flow_name(&mut self, flow_name: String) {
        self.api_client.add_flow_name(flow_name);
    }
    fn get_request_id(&self) -> Option<String> {
        self.api_client.get_request_id()
    }
}

impl AsRef<Self> for AppState {
    fn as_ref(&self) -> &Self {
        self
    }
}

#[cfg(feature = "email")]
pub async fn create_email_client(
    settings: &settings::Settings<RawSecret>,
) -> Box<dyn EmailService> {
    match &settings.email.client_config {
        EmailClientConfigs::Ses { aws_ses } => Box::new(
            AwsSes::create(
                &settings.email,
                aws_ses,
                settings.proxy.https_url.to_owned(),
            )
            .await,
        ),
        EmailClientConfigs::Smtp { smtp } => {
            Box::new(SmtpServer::create(&settings.email, smtp.clone()).await)
        }
        EmailClientConfigs::NoEmailClient => Box::new(NoEmailClient::create().await),
    }
}

impl AppState {
    /// # Panics
    ///
    /// Panics if Store can't be created or JWE decryption fails
    pub async fn with_storage(
        conf: settings::Settings<SecuredSecret>,
        storage_impl: StorageImpl,
        shut_down_signal: oneshot::Sender<()>,
        api_client: Box<dyn crate::services::ApiClient>,
    ) -> Self {
        #[allow(clippy::expect_used)]
        let secret_management_client = conf
            .secrets_management
            .get_secret_management_client()
            .await
            .expect("Failed to create secret management client");

        let conf = Box::pin(secrets_transformers::fetch_raw_secrets(
            conf,
            &*secret_management_client,
        ))
        .await;

        #[allow(clippy::expect_used)]
        let encryption_client = conf
            .encryption_management
            .get_encryption_management_client()
            .await
            .expect("Failed to create encryption client");

        Box::pin(async move {
            let testable = storage_impl == StorageImpl::PostgresqlTest;
            #[allow(clippy::expect_used)]
            let event_handler = conf
                .events
                .get_event_handler()
                .await
                .expect("Failed to create event handler");

            #[allow(clippy::expect_used)]
            #[cfg(feature = "olap")]
            let opensearch_client = conf
                .opensearch
                .get_opensearch_client()
                .await
                .expect("Failed to initialize OpenSearch client.")
                .map(Arc::new);

            #[allow(clippy::expect_used)]
            let cache_store = get_cache_store(&conf.clone(), shut_down_signal, testable)
                .await
                .expect("Failed to create store");
            let global_store: Box<dyn GlobalStorageInterface> = Self::get_store_interface(
                &storage_impl,
                &event_handler,
                &conf,
                &conf.multitenancy.global_tenant,
                Arc::clone(&cache_store),
                testable,
            )
            .await
            .get_global_storage_interface();
            #[cfg(feature = "olap")]
            let pools = conf
                .multitenancy
                .tenants
                .get_pools_map(conf.analytics.get_inner())
                .await;
            let stores = conf
                .multitenancy
                .tenants
                .get_store_interface_map(&storage_impl, &conf, Arc::clone(&cache_store), testable)
                .await;
            let accounts_store = conf
                .multitenancy
                .tenants
                .get_accounts_store_interface_map(
                    &storage_impl,
                    &conf,
                    Arc::clone(&cache_store),
                    testable,
                )
                .await;

            #[cfg(feature = "email")]
            let email_client = Arc::new(create_email_client(&conf).await);

            let file_storage_client = conf.file_storage.get_file_storage_client().await;
            let theme_storage_client = conf.theme.storage.get_file_storage_client().await;
            let crm_client = conf.crm.get_crm_client().await;

            let grpc_client = conf.grpc_client.get_grpc_client_interface().await;
            let infra_component_values = Self::process_env_mappings(conf.infra_values.clone());
            Self {
                flow_name: String::from("default"),
                stores,
                global_store,
                accounts_store,
                conf: Arc::new(conf),
                #[cfg(feature = "email")]
                email_client,
                api_client,
                event_handler,
                #[cfg(feature = "olap")]
                pools,
                #[cfg(feature = "olap")]
                opensearch_client,
                request_id: None,
                file_storage_client,
                encryption_client,
                grpc_client,
                theme_storage_client,
                crm_client,
                infra_components: infra_component_values,
            }
        })
        .await
    }

    /// # Panics
    ///
    /// Panics if Failed to create store
    pub async fn get_store_interface(
        storage_impl: &StorageImpl,
        event_handler: &EventsHandler,
        conf: &Settings,
        tenant: &dyn TenantConfig,
        cache_store: Arc<RedisStore>,
        testable: bool,
    ) -> Box<dyn CommonStorageInterface> {
        match storage_impl {
            StorageImpl::Postgresql | StorageImpl::PostgresqlTest => match event_handler {
                EventsHandler::Kafka(kafka_client) => Box::new(
                    KafkaStore::new(
                        #[allow(clippy::expect_used)]
                        get_store(&conf.clone(), tenant, Arc::clone(&cache_store), testable)
                            .await
                            .expect("Failed to create store"),
                        kafka_client.clone(),
                        TenantID(tenant.get_tenant_id().get_string_repr().to_owned()),
                        tenant,
                    )
                    .await,
                ),
                EventsHandler::Logs(_) => Box::new(
                    #[allow(clippy::expect_used)]
                    get_store(conf, tenant, Arc::clone(&cache_store), testable)
                        .await
                        .expect("Failed to create store"),
                ),
            },
            #[allow(clippy::expect_used)]
            StorageImpl::Mock => Box::new(
                MockDb::new(&conf.redis)
                    .await
                    .expect("Failed to create mock store"),
            ),
        }
    }

    pub async fn new(
        conf: settings::Settings<SecuredSecret>,
        shut_down_signal: oneshot::Sender<()>,
        api_client: Box<dyn crate::services::ApiClient>,
    ) -> Self {
        Box::pin(Self::with_storage(
            conf,
            StorageImpl::Postgresql,
            shut_down_signal,
            api_client,
        ))
        .await
    }

    pub fn get_session_state<E, F>(
        self: Arc<Self>,
        tenant: &id_type::TenantId,
        locale: Option<String>,
        err: F,
    ) -> Result<SessionState, E>
    where
        F: FnOnce() -> E + Copy,
    {
        let tenant_conf = self.conf.multitenancy.get_tenant(tenant).ok_or_else(err)?;
        let mut event_handler = self.event_handler.clone();
        event_handler.add_tenant(tenant_conf);
        let store = self.stores.get(tenant).ok_or_else(err)?.clone();
        Ok(SessionState {
            store,
            global_store: self.global_store.clone(),
            accounts_store: self.accounts_store.get(tenant).ok_or_else(err)?.clone(),
            conf: Arc::clone(&self.conf),
            api_client: self.api_client.clone(),
            event_handler,
            #[cfg(feature = "olap")]
            pool: self.pools.get(tenant).ok_or_else(err)?.clone(),
            file_storage_client: self.file_storage_client.clone(),
            request_id: self.request_id,
            base_url: tenant_conf.base_url.clone(),
            tenant: tenant_conf.clone(),
            #[cfg(feature = "email")]
            email_client: Arc::clone(&self.email_client),
            #[cfg(feature = "olap")]
            opensearch_client: self.opensearch_client.clone(),
            grpc_client: Arc::clone(&self.grpc_client),
            theme_storage_client: self.theme_storage_client.clone(),
            locale: locale.unwrap_or(common_utils::consts::DEFAULT_LOCALE.to_string()),
            crm_client: self.crm_client.clone(),
            infra_components: self.infra_components.clone(),
        })
    }

    pub fn process_env_mappings(
        mappings: Option<HashMap<String, String>>,
    ) -> Option<serde_json::Value> {
        let result: HashMap<String, String> = mappings?
            .into_iter()
            .filter_map(|(key, env_var)| std::env::var(&env_var).ok().map(|value| (key, value)))
            .collect();

        if result.is_empty() {
            None
        } else {
            Some(serde_json::Value::Object(
                result
                    .into_iter()
                    .map(|(k, v)| (k, serde_json::Value::String(v)))
                    .collect(),
            ))
        }
    }
}

pub struct Health;

impl Health {
    pub fn server(state: AppState) -> Scope {
        web::scope("health")
            .app_data(web::Data::new(state))
            .service(web::resource("").route(web::get().to(health)))
            .service(web::resource("/ready").route(web::get().to(deep_health_check)))
    }
}

#[cfg(feature = "dummy_connector")]
pub struct DummyConnector;

#[cfg(all(feature = "dummy_connector", feature = "v1"))]
impl DummyConnector {
    pub fn server(state: AppState) -> Scope {
        let mut routes_with_restricted_access = web::scope("");
        #[cfg(not(feature = "external_access_dc"))]
        {
            routes_with_restricted_access =
                routes_with_restricted_access.guard(actix_web::guard::Host("localhost"));
        }
        routes_with_restricted_access = routes_with_restricted_access
            .service(web::resource("/payment").route(web::post().to(dummy_connector_payment)))
            .service(
                web::resource("/payments/{payment_id}")
                    .route(web::get().to(dummy_connector_payment_data)),
            )
            .service(
                web::resource("/{payment_id}/refund").route(web::post().to(dummy_connector_refund)),
            )
            .service(
                web::resource("/refunds/{refund_id}")
                    .route(web::get().to(dummy_connector_refund_data)),
            );
        web::scope("/dummy-connector")
            .app_data(web::Data::new(state))
            .service(
                web::resource("/authorize/{attempt_id}")
                    .route(web::get().to(dummy_connector_authorize_payment)),
            )
            .service(
                web::resource("/complete/{attempt_id}")
                    .route(web::get().to(dummy_connector_complete_payment)),
            )
            .service(routes_with_restricted_access)
    }
}

#[cfg(all(feature = "dummy_connector", feature = "v2"))]
impl DummyConnector {
    pub fn server(state: AppState) -> Scope {
        let mut routes_with_restricted_access = web::scope("");
        #[cfg(not(feature = "external_access_dc"))]
        {
            routes_with_restricted_access =
                routes_with_restricted_access.guard(actix_web::guard::Host("localhost"));
        }
        routes_with_restricted_access = routes_with_restricted_access
            .service(web::resource("/payment").route(web::post().to(dummy_connector_payment)));
        web::scope("/dummy-connector")
            .app_data(web::Data::new(state))
            .service(routes_with_restricted_access)
    }
}
pub struct Payments;

#[cfg(all(any(feature = "olap", feature = "oltp"), feature = "v2"))]
impl Payments {
    pub fn server(state: AppState) -> Scope {
        let mut route = web::scope("/v2/payments").app_data(web::Data::new(state));
        route = route
            .service(
                web::resource("/create-intent")
                    .route(web::post().to(payments::payments_create_intent)),
            )
            .service(web::resource("/filter").route(web::get().to(payments::get_payment_filters)))
            .service(
                web::resource("/profile/filter")
                    .route(web::get().to(payments::get_payment_filters_profile)),
            )
            .service(
                web::resource("")
                    .route(web::post().to(payments::payments_create_and_confirm_intent)),
            )
            .service(web::resource("/list").route(web::get().to(payments::payments_list)))
            .service(
                web::resource("/aggregate").route(web::get().to(payments::get_payments_aggregates)),
            )
            .service(
                web::resource("/profile/aggregate")
                    .route(web::get().to(payments::get_payments_aggregates_profile)),
            );

        route =
            route
                .service(web::resource("/ref/{merchant_reference_id}").route(
                    web::get().to(payments::payment_get_intent_using_merchant_reference_id),
                ));

        route = route.service(
            web::scope("/{payment_id}")
                .service(
                    web::resource("/confirm-intent")
                        .route(web::post().to(payments::payment_confirm_intent)),
                )
                .service(
                    web::resource("/list_attempts")
                        .route(web::get().to(payments::list_payment_attempts)),
                )
                .service(
                    web::resource("/proxy-confirm-intent")
                        .route(web::post().to(payments::proxy_confirm_intent)),
                )
                .service(
                    web::resource("/get-intent")
                        .route(web::get().to(payments::payments_get_intent)),
                )
                .service(
                    web::resource("/update-intent")
                        .route(web::put().to(payments::payments_update_intent)),
                )
                .service(
                    web::resource("/create-external-sdk-tokens")
                        .route(web::post().to(payments::payments_connector_session)),
                )
                .service(
                    web::resource("")
                        .route(web::get().to(payments::payment_status))
                        .route(web::post().to(payments::payments_status_with_gateway_creds)),
                )
                .service(
                    web::resource("/start-redirection")
                        .route(web::get().to(payments::payments_start_redirection)),
                )
                .service(
                    web::resource("/payment-methods")
                        .route(web::get().to(payments::list_payment_methods)),
                )
                .service(
                    web::resource("/finish-redirection/{publishable_key}/{profile_id}")
                        .route(web::get().to(payments::payments_finish_redirection)),
                )
                .service(
                    web::resource("/capture").route(web::post().to(payments::payments_capture)),
                ),
        );

        route
    }
}

pub struct Relay;

#[cfg(feature = "oltp")]
impl Relay {
    pub fn server(state: AppState) -> Scope {
        web::scope("/relay")
            .app_data(web::Data::new(state))
            .service(web::resource("").route(web::post().to(relay::relay)))
            .service(web::resource("/{relay_id}").route(web::get().to(relay::relay_retrieve)))
    }
}

#[cfg(feature = "v2")]
pub struct Proxy;

#[cfg(all(feature = "oltp", feature = "v2"))]
impl Proxy {
    pub fn server(state: AppState) -> Scope {
        web::scope("/proxy")
            .app_data(web::Data::new(state))
            .service(web::resource("").route(web::post().to(proxy::proxy)))
    }
}

#[cfg(feature = "v1")]
impl Payments {
    pub fn server(state: AppState) -> Scope {
        let mut route = web::scope("/payments").app_data(web::Data::new(state));

        #[cfg(feature = "olap")]
        {
            route = route
                .service(
                    web::resource("/list")
                        .route(web::get().to(payments::payments_list))
                        .route(web::post().to(payments::payments_list_by_filter)),
                )
                .service(
                    web::resource("/profile/list")
                        .route(web::get().to(payments::profile_payments_list))
                        .route(web::post().to(payments::profile_payments_list_by_filter)),
                )
                .service(
                    web::resource("/filter")
                        .route(web::post().to(payments::get_filters_for_payments)),
                )
                .service(
                    web::resource("/v2/filter").route(web::get().to(payments::get_payment_filters)),
                )
                .service(
                    web::resource("/aggregate")
                        .route(web::get().to(payments::get_payments_aggregates)),
                )
                .service(
                    web::resource("/profile/aggregate")
                        .route(web::get().to(payments::get_payments_aggregates_profile)),
                )
                .service(
                    web::resource("/v2/profile/filter")
                        .route(web::get().to(payments::get_payment_filters_profile)),
                )
                .service(
                    web::resource("/{payment_id}/manual-update")
                        .route(web::put().to(payments::payments_manual_update)),
                )
        }
        #[cfg(feature = "oltp")]
        {
            route = route
                .service(web::resource("").route(web::post().to(payments::payments_create)))
                .service(
                    web::resource("/session_tokens")
                        .route(web::post().to(payments::payments_connector_session)),
                )
                .service(
                    web::resource("/sync")
                        .route(web::post().to(payments::payments_retrieve_with_gateway_creds)),
                )
                .service(
                    web::resource("/{payment_id}")
                        .route(web::get().to(payments::payments_retrieve))
                        .route(web::post().to(payments::payments_update)),
                )
                .service(
                    web::resource("/{payment_id}/post_session_tokens").route(web::post().to(payments::payments_post_session_tokens)),
                )
                .service(
                    web::resource("/{payment_id}/confirm").route(web::post().to(payments::payments_confirm)),
                )
                .service(
                    web::resource("/{payment_id}/cancel").route(web::post().to(payments::payments_cancel)),
                )
                .service(
                    web::resource("/{payment_id}/capture").route(web::post().to(payments::payments_capture)),
                )
                .service(
                    web::resource("/{payment_id}/approve")
                        .route(web::post().to(payments::payments_approve)),
                )
                .service(
                    web::resource("/{payment_id}/reject")
                        .route(web::post().to(payments::payments_reject)),
                )
                .service(
                    web::resource("/redirect/{payment_id}/{merchant_id}/{attempt_id}")
                        .route(web::get().to(payments::payments_start)),
                )
                .service(
                    web::resource(
                        "/{payment_id}/{merchant_id}/redirect/response/{connector}/{creds_identifier}",
                    )
                    .route(web::get().to(payments::payments_redirect_response_with_creds_identifier)),
                )
                .service(
                    web::resource("/{payment_id}/{merchant_id}/redirect/response/{connector}")
                        .route(web::get().to(payments::payments_redirect_response))
                        .route(web::post().to(payments::payments_redirect_response))
                )
                .service(
                    web::resource("/{payment_id}/{merchant_id}/redirect/complete/{connector}/{creds_identifier}")
                        .route(web::get().to(payments::payments_complete_authorize_redirect_with_creds_identifier))
                        .route(web::post().to(payments::payments_complete_authorize_redirect_with_creds_identifier))
                )
                .service(
                    web::resource("/{payment_id}/{merchant_id}/redirect/complete/{connector}")
                        .route(web::get().to(payments::payments_complete_authorize_redirect))
                        .route(web::post().to(payments::payments_complete_authorize_redirect)),
                )
                .service(
                    web::resource("/{payment_id}/complete_authorize")
                        .route(web::post().to(payments::payments_complete_authorize)),
                )
                .service(
                    web::resource("/{payment_id}/incremental_authorization").route(web::post().to(payments::payments_incremental_authorization)),
                )
                .service(
                    web::resource("/{payment_id}/{merchant_id}/authorize/{connector}").route(web::post().to(payments::post_3ds_payments_authorize)),
                )
                .service(
                    web::resource("/{payment_id}/3ds/authentication").route(web::post().to(payments::payments_external_authentication)),
                )
                .service(
                    web::resource("/{payment_id}/extended_card_info").route(web::get().to(payments::retrieve_extended_card_info)),
                )
                .service(
                web::resource("{payment_id}/calculate_tax")
                    .route(web::post().to(payments::payments_dynamic_tax_calculation)),
                )
                .service(
                    web::resource("{payment_id}/update_metadata")
                        .route(web::post().to(payments::payments_update_metadata)),
                );
        }
        route
    }
}

#[cfg(any(feature = "olap", feature = "oltp"))]
pub struct Forex;

#[cfg(all(any(feature = "olap", feature = "oltp"), feature = "v1"))]
impl Forex {
    pub fn server(state: AppState) -> Scope {
        web::scope("/forex")
            .app_data(web::Data::new(state.clone()))
            .app_data(web::Data::new(state.clone()))
            .service(web::resource("/rates").route(web::get().to(currency::retrieve_forex)))
            .service(
                web::resource("/convert_from_minor").route(web::get().to(currency::convert_forex)),
            )
    }
}

#[cfg(feature = "olap")]
pub struct Routing;

#[cfg(all(feature = "olap", feature = "v2"))]
impl Routing {
    pub fn server(state: AppState) -> Scope {
        web::scope("/v2/routing-algorithm")
            .app_data(web::Data::new(state.clone()))
            .service(
                web::resource("").route(web::post().to(|state, req, payload| {
                    routing::routing_create_config(state, req, payload, TransactionType::Payment)
                })),
            )
            .service(
                web::resource("/{algorithm_id}")
                    .route(web::get().to(routing::routing_retrieve_config)),
            )
    }
}
#[cfg(all(feature = "olap", feature = "v1"))]
impl Routing {
    pub fn server(state: AppState) -> Scope {
        #[allow(unused_mut)]
        let mut route = web::scope("/routing")
            .app_data(web::Data::new(state.clone()))
            .service(
                web::resource("/active").route(web::get().to(|state, req, query_params| {
                    routing::routing_retrieve_linked_config(state, req, query_params, None)
                })),
            )
            .service(
                web::resource("")
                    .route(
                        web::get().to(|state, req, path: web::Query<RoutingRetrieveQuery>| {
                            routing::list_routing_configs(state, req, path, None)
                        }),
                    )
                    .route(web::post().to(|state, req, payload| {
                        routing::routing_create_config(state, req, payload, None)
                    })),
            )
            .service(web::resource("/list/profile").route(web::get().to(
                |state, req, query: web::Query<RoutingRetrieveQuery>| {
                    routing::list_routing_configs_for_profile(state, req, query, None)
                },
            )))
            .service(
                web::resource("/default").route(web::post().to(|state, req, payload| {
                    routing::routing_update_default_config(
                        state,
                        req,
                        payload,
                        &TransactionType::Payment,
                    )
                })),
            )
            .service(web::resource("/rule/migrate").route(web::post().to(
                |state, req, query: web::Query<RuleMigrationQuery>| {
                    routing::migrate_routing_rules_for_profile(state, req, query)
                },
            )))
            .service(
                web::resource("/deactivate").route(web::post().to(|state, req, payload| {
                    routing::routing_unlink_config(state, req, payload, None)
                })),
            )
            .service(
                web::resource("/decision")
                    .route(web::put().to(routing::upsert_decision_manager_config))
                    .route(web::get().to(routing::retrieve_decision_manager_config))
                    .route(web::delete().to(routing::delete_decision_manager_config)),
            )
            .service(
                web::resource("/decision/surcharge")
                    .route(web::put().to(routing::upsert_surcharge_decision_manager_config))
                    .route(web::get().to(routing::retrieve_surcharge_decision_manager_config))
                    .route(web::delete().to(routing::delete_surcharge_decision_manager_config)),
            )
            .service(
                web::resource("/default/profile/{profile_id}").route(web::post().to(
                    |state, req, path, payload| {
                        routing::routing_update_default_config_for_profile(
                            state,
                            req,
                            path,
                            payload,
                            &TransactionType::Payment,
                        )
                    },
                )),
            )
            .service(
                web::resource("/default/profile").route(web::get().to(|state, req| {
                    routing::routing_retrieve_default_config(state, req, &TransactionType::Payment)
                })),
            );

        #[cfg(feature = "payouts")]
        {
            route = route
                .service(
                    web::resource("/payouts")
                        .route(web::get().to(
                            |state, req, path: web::Query<RoutingRetrieveQuery>| {
                                routing::list_routing_configs(
                                    state,
                                    req,
                                    path,
                                    Some(TransactionType::Payout),
                                )
                            },
                        ))
                        .route(web::post().to(|state, req, payload| {
                            routing::routing_create_config(
                                state,
                                req,
                                payload,
                                Some(TransactionType::Payout),
                            )
                        })),
                )
                .service(web::resource("/payouts/list/profile").route(web::get().to(
                    |state, req, query: web::Query<RoutingRetrieveQuery>| {
                        routing::list_routing_configs_for_profile(
                            state,
                            req,
                            query,
                            Some(TransactionType::Payout),
                        )
                    },
                )))
                .service(web::resource("/payouts/active").route(web::get().to(
                    |state, req, query_params| {
                        routing::routing_retrieve_linked_config(
                            state,
                            req,
                            query_params,
                            Some(TransactionType::Payout),
                        )
                    },
                )))
                .service(
                    web::resource("/payouts/default")
                        .route(web::get().to(|state, req| {
                            routing::routing_retrieve_default_config(
                                state,
                                req,
                                &TransactionType::Payout,
                            )
                        }))
                        .route(web::post().to(|state, req, payload| {
                            routing::routing_update_default_config(
                                state,
                                req,
                                payload,
                                &TransactionType::Payout,
                            )
                        })),
                )
                .service(
                    web::resource("/payouts/{algorithm_id}/activate").route(web::post().to(
                        |state, req, path, payload| {
                            routing::routing_link_config(
                                state,
                                req,
                                path,
                                payload,
                                Some(TransactionType::Payout),
                            )
                        },
                    )),
                )
                .service(web::resource("/payouts/deactivate").route(web::post().to(
                    |state, req, payload| {
                        routing::routing_unlink_config(
                            state,
                            req,
                            payload,
                            Some(TransactionType::Payout),
                        )
                    },
                )))
                .service(
                    web::resource("/payouts/default/profile/{profile_id}").route(web::post().to(
                        |state, req, path, payload| {
                            routing::routing_update_default_config_for_profile(
                                state,
                                req,
                                path,
                                payload,
                                &TransactionType::Payout,
                            )
                        },
                    )),
                )
                .service(
                    web::resource("/payouts/default/profile").route(web::get().to(|state, req| {
                        routing::routing_retrieve_default_config_for_profiles(
                            state,
                            req,
                            &TransactionType::Payout,
                        )
                    })),
                );
        }

        route = route
            .service(
                web::resource("/{algorithm_id}")
                    .route(web::get().to(routing::routing_retrieve_config)),
            )
            .service(
                web::resource("/{algorithm_id}/activate").route(web::post().to(
                    |state, req, payload, path| {
                        routing::routing_link_config(state, req, path, payload, None)
                    },
                )),
            );
        route
    }
}

pub struct Customers;

#[cfg(all(feature = "v2", any(feature = "olap", feature = "oltp")))]
impl Customers {
    pub fn server(state: AppState) -> Scope {
        let mut route = web::scope("/v2/customers").app_data(web::Data::new(state));
        #[cfg(all(feature = "olap", feature = "v2"))]
        {
            route = route
                .service(web::resource("/list").route(web::get().to(customers::customers_list)))
                .service(
                    web::resource("/total-payment-methods")
                        .route(web::get().to(payment_methods::get_total_payment_method_count)),
                )
                .service(
                    web::resource("/{id}/saved-payment-methods")
                        .route(web::get().to(payment_methods::list_customer_payment_method_api)),
                )
        }
        #[cfg(all(feature = "oltp", feature = "v2"))]
        {
            route = route
                .service(web::resource("").route(web::post().to(customers::customers_create)))
                .service(
                    web::resource("/{id}")
                        .route(web::put().to(customers::customers_update))
                        .route(web::get().to(customers::customers_retrieve))
                        .route(web::delete().to(customers::customers_delete)),
                )
        }
        route
    }
}

#[cfg(all(feature = "v1", any(feature = "olap", feature = "oltp")))]
impl Customers {
    pub fn server(state: AppState) -> Scope {
        let mut route = web::scope("/customers").app_data(web::Data::new(state));

        #[cfg(feature = "olap")]
        {
            route = route
                .service(
                    web::resource("/{customer_id}/mandates")
                        .route(web::get().to(customers::get_customer_mandates)),
                )
                .service(web::resource("/list").route(web::get().to(customers::customers_list)))
        }

        #[cfg(feature = "oltp")]
        {
            route = route
                .service(web::resource("").route(web::post().to(customers::customers_create)))
                .service(
                    web::resource("/payment_methods").route(
                        web::get().to(payment_methods::list_customer_payment_method_api_client),
                    ),
                )
                .service(
                    web::resource("/{customer_id}/payment_methods")
                        .route(web::get().to(payment_methods::list_customer_payment_method_api)),
                )
                .service(
                    web::resource("/{customer_id}/payment_methods/{payment_method_id}/default")
                        .route(web::post().to(payment_methods::default_payment_method_set_api)),
                )
                .service(
                    web::resource("/{customer_id}")
                        .route(web::get().to(customers::customers_retrieve))
                        .route(web::post().to(customers::customers_update))
                        .route(web::delete().to(customers::customers_delete)),
                )
        }

        route
    }
}
pub struct Refunds;

#[cfg(all(any(feature = "olap", feature = "oltp"), feature = "v1"))]
impl Refunds {
    pub fn server(state: AppState) -> Scope {
        let mut route = web::scope("/refunds").app_data(web::Data::new(state));

        #[cfg(feature = "olap")]
        {
            route = route
                .service(web::resource("/list").route(web::post().to(refunds_list)))
                .service(web::resource("/profile/list").route(web::post().to(refunds_list_profile)))
                .service(web::resource("/filter").route(web::post().to(refunds_filter_list)))
                .service(web::resource("/v2/filter").route(web::get().to(get_refunds_filters)))
                .service(web::resource("/aggregate").route(web::get().to(get_refunds_aggregates)))
                .service(
                    web::resource("/profile/aggregate")
                        .route(web::get().to(get_refunds_aggregate_profile)),
                )
                .service(
                    web::resource("/v2/profile/filter")
                        .route(web::get().to(get_refunds_filters_profile)),
                )
                .service(
                    web::resource("/{id}/manual-update")
                        .route(web::put().to(refunds_manual_update)),
                );
        }
        #[cfg(feature = "oltp")]
        {
            route = route
                .service(web::resource("").route(web::post().to(refunds_create)))
                .service(web::resource("/sync").route(web::post().to(refunds_retrieve_with_body)))
                .service(
                    web::resource("/{id}")
                        .route(web::get().to(refunds_retrieve))
                        .route(web::post().to(refunds_update)),
                );
        }
        route
    }
}

#[cfg(all(feature = "v2", any(feature = "olap", feature = "oltp")))]
impl Refunds {
    pub fn server(state: AppState) -> Scope {
        let mut route = web::scope("/v2/refunds").app_data(web::Data::new(state));

        #[cfg(feature = "olap")]
        {
            route =
                route.service(web::resource("/list").route(web::post().to(refunds::refunds_list)));
        }
        #[cfg(feature = "oltp")]
        {
            route = route
                .service(web::resource("").route(web::post().to(refunds::refunds_create)))
                .service(
                    web::resource("/{id}")
                        .route(web::get().to(refunds::refunds_retrieve))
                        .route(web::post().to(refunds::refunds_retrieve_with_gateway_creds)),
                )
                .service(
                    web::resource("/{id}/update_metadata")
                        .route(web::put().to(refunds::refunds_metadata_update)),
                );
        }

        route
    }
}

#[cfg(feature = "payouts")]
pub struct Payouts;

#[cfg(all(feature = "payouts", feature = "v1"))]
impl Payouts {
    pub fn server(state: AppState) -> Scope {
        let mut route = web::scope("/payouts").app_data(web::Data::new(state));
        route = route.service(web::resource("/create").route(web::post().to(payouts_create)));

        #[cfg(feature = "olap")]
        {
            route = route
                .service(
                    web::resource("/list")
                        .route(web::get().to(payouts_list))
                        .route(web::post().to(payouts_list_by_filter)),
                )
                .service(
                    web::resource("/profile/list")
                        .route(web::get().to(payouts_list_profile))
                        .route(web::post().to(payouts_list_by_filter_profile)),
                )
                .service(
                    web::resource("/filter")
                        .route(web::post().to(payouts_list_available_filters_for_merchant)),
                )
                .service(
                    web::resource("/profile/filter")
                        .route(web::post().to(payouts_list_available_filters_for_profile)),
                );
        }
        route = route
            .service(
                web::resource("/{payout_id}")
                    .route(web::get().to(payouts_retrieve))
                    .route(web::put().to(payouts_update)),
            )
            .service(web::resource("/{payout_id}/confirm").route(web::post().to(payouts_confirm)))
            .service(web::resource("/{payout_id}/cancel").route(web::post().to(payouts_cancel)))
            .service(web::resource("/{payout_id}/fulfill").route(web::post().to(payouts_fulfill)));
        route
    }
}

#[cfg(all(feature = "oltp", feature = "v2"))]
impl PaymentMethods {
    pub fn server(state: AppState) -> Scope {
        let mut route = web::scope("/v2/payment-methods").app_data(web::Data::new(state));
        route = route
            .service(
                web::resource("").route(web::post().to(payment_methods::create_payment_method_api)),
            )
            .service(
                web::resource("/create-intent")
                    .route(web::post().to(payment_methods::create_payment_method_intent_api)),
            );

        route = route.service(
            web::scope("/{id}")
                .service(
                    web::resource("")
                        .route(web::get().to(payment_methods::payment_method_retrieve_api))
                        .route(web::delete().to(payment_methods::payment_method_delete_api)),
                )
                .service(web::resource("/list-enabled-payment-methods").route(
                    web::get().to(payment_methods::payment_method_session_list_payment_methods),
                ))
                .service(
                    web::resource("/update-saved-payment-method")
                        .route(web::put().to(payment_methods::payment_method_update_api)),
                )
                .service(
                    web::resource("/get-token")
                        .route(web::get().to(payment_methods::get_payment_method_token_data)),
                ),
        );

        route
    }
}
pub struct PaymentMethods;

#[cfg(all(feature = "v1", any(feature = "olap", feature = "oltp")))]
impl PaymentMethods {
    pub fn server(state: AppState) -> Scope {
        let mut route = web::scope("/payment_methods").app_data(web::Data::new(state));
        #[cfg(feature = "olap")]
        {
            route =
                route.service(web::resource("/filter").route(
                    web::get().to(
                        payment_methods::list_countries_currencies_for_connector_payment_method,
                    ),
                ));
        }
        #[cfg(feature = "oltp")]
        {
            route = route
                .service(
                    web::resource("")
                        .route(web::post().to(payment_methods::create_payment_method_api))
                        .route(web::get().to(payment_methods::list_payment_method_api)), // TODO : added for sdk compatibility for now, need to deprecate this later
                )
                .service(
                    web::resource("/migrate")
                        .route(web::post().to(payment_methods::migrate_payment_method_api)),
                )
                .service(
                    web::resource("/migrate-batch")
                        .route(web::post().to(payment_methods::migrate_payment_methods)),
                )
                .service(
                    web::resource("/tokenize-card")
                        .route(web::post().to(payment_methods::tokenize_card_api)),
                )
                .service(
                    web::resource("/tokenize-card-batch")
                        .route(web::post().to(payment_methods::tokenize_card_batch_api)),
                )
                .service(
                    web::resource("/collect")
                        .route(web::post().to(payment_methods::initiate_pm_collect_link_flow)),
                )
                .service(
                    web::resource("/collect/{merchant_id}/{collect_id}")
                        .route(web::get().to(payment_methods::render_pm_collect_link)),
                )
                .service(
                    web::resource("/{payment_method_id}")
                        .route(web::get().to(payment_methods::payment_method_retrieve_api))
                        .route(web::delete().to(payment_methods::payment_method_delete_api)),
                )
                .service(
                    web::resource("/{payment_method_id}/tokenize-card")
                        .route(web::post().to(payment_methods::tokenize_card_using_pm_api)),
                )
                .service(
                    web::resource("/{payment_method_id}/update")
                        .route(web::post().to(payment_methods::payment_method_update_api)),
                )
                .service(
                    web::resource("/{payment_method_id}/save")
                        .route(web::post().to(payment_methods::save_payment_method_api)),
                )
                .service(
                    web::resource("/auth/link").route(web::post().to(pm_auth::link_token_create)),
                )
                .service(
                    web::resource("/auth/exchange").route(web::post().to(pm_auth::exchange_token)),
                )
        }
        route
    }
}

#[cfg(all(feature = "v2", feature = "oltp"))]
pub struct PaymentMethodSession;

#[cfg(all(feature = "v2", feature = "oltp"))]
impl PaymentMethodSession {
    pub fn server(state: AppState) -> Scope {
        let mut route = web::scope("/v2/payment-methods-session").app_data(web::Data::new(state));
        route = route.service(
            web::resource("")
                .route(web::post().to(payment_methods::payment_methods_session_create)),
        );

        route =
            route.service(
                web::scope("/{payment_method_session_id}")
                    .service(
                        web::resource("")
                            .route(web::get().to(payment_methods::payment_methods_session_retrieve))
                            .route(web::put().to(payment_methods::payment_methods_session_update))
                            .route(web::delete().to(
                                payment_methods::payment_method_session_delete_saved_payment_method,
                            )),
                    )
                    .service(web::resource("/list-payment-methods").route(
                        web::get().to(payment_methods::payment_method_session_list_payment_methods),
                    ))
                    .service(
                        web::resource("/confirm")
                            .route(web::post().to(payment_methods::payment_method_session_confirm)),
                    )
                    .service(web::resource("/update-saved-payment-method").route(
                        web::put().to(
                            payment_methods::payment_method_session_update_saved_payment_method,
                        ),
                    )),
            );

        route
    }
}

#[cfg(all(feature = "v2", feature = "oltp"))]
pub struct Tokenization;

#[cfg(all(feature = "v2", feature = "oltp"))]
impl Tokenization {
    pub fn server(state: AppState) -> Scope {
        let mut token_route = web::scope("/v2/tokenize").app_data(web::Data::new(state));
        token_route = token_route.service(
            web::resource("").route(web::post().to(tokenization_routes::create_token_vault_api)),
        );
        token_route
    }
}

#[cfg(all(feature = "olap", feature = "recon", feature = "v1"))]
pub struct Recon;

#[cfg(all(feature = "olap", feature = "recon", feature = "v1"))]
impl Recon {
    pub fn server(state: AppState) -> Scope {
        web::scope("/recon")
            .app_data(web::Data::new(state))
            .service(
                web::resource("/{merchant_id}/update")
                    .route(web::post().to(recon_routes::update_merchant)),
            )
            .service(web::resource("/token").route(web::get().to(recon_routes::get_recon_token)))
            .service(
                web::resource("/request").route(web::post().to(recon_routes::request_for_recon)),
            )
            .service(
                web::resource("/verify_token")
                    .route(web::get().to(recon_routes::verify_recon_token)),
            )
    }
}

pub struct Hypersense;

impl Hypersense {
    pub fn server(state: AppState) -> Scope {
        web::scope("/hypersense")
            .app_data(web::Data::new(state))
            .service(
                web::resource("/token")
                    .route(web::get().to(hypersense_routes::get_hypersense_token)),
            )
            .service(
                web::resource("/verify_token")
                    .route(web::post().to(hypersense_routes::verify_hypersense_token)),
            )
            .service(
                web::resource("/signout")
                    .route(web::post().to(hypersense_routes::signout_hypersense_token)),
            )
    }
}

#[cfg(feature = "olap")]
pub struct Blocklist;

#[cfg(all(feature = "olap", feature = "v1"))]
impl Blocklist {
    pub fn server(state: AppState) -> Scope {
        web::scope("/blocklist")
            .app_data(web::Data::new(state))
            .service(
                web::resource("")
                    .route(web::get().to(blocklist::list_blocked_payment_methods))
                    .route(web::post().to(blocklist::add_entry_to_blocklist))
                    .route(web::delete().to(blocklist::remove_entry_from_blocklist)),
            )
            .service(
                web::resource("/toggle").route(web::post().to(blocklist::toggle_blocklist_guard)),
            )
    }
}

#[cfg(feature = "olap")]
pub struct Organization;

#[cfg(all(feature = "olap", feature = "v1"))]
impl Organization {
    pub fn server(state: AppState) -> Scope {
        web::scope("/organization")
            .app_data(web::Data::new(state))
            .service(web::resource("").route(web::post().to(admin::organization_create)))
            .service(
                web::resource("/{id}")
                    .route(web::get().to(admin::organization_retrieve))
                    .route(web::put().to(admin::organization_update)),
            )
    }
}

#[cfg(all(feature = "v2", feature = "olap"))]
impl Organization {
    pub fn server(state: AppState) -> Scope {
        web::scope("/v2/organization")
            .app_data(web::Data::new(state))
            .service(web::resource("").route(web::post().to(admin::organization_create)))
            .service(
                web::scope("/{id}")
                    .service(
                        web::resource("")
                            .route(web::get().to(admin::organization_retrieve))
                            .route(web::put().to(admin::organization_update)),
                    )
                    .service(
                        web::resource("/merchant-accounts")
                            .route(web::get().to(admin::merchant_account_list)),
                    ),
            )
    }
}

pub struct MerchantAccount;

#[cfg(all(feature = "v2", feature = "olap"))]
impl MerchantAccount {
    pub fn server(state: AppState) -> Scope {
        web::scope("/v2/merchant-accounts")
            .app_data(web::Data::new(state))
            .service(web::resource("").route(web::post().to(admin::merchant_account_create)))
            .service(
                web::scope("/{id}")
                    .service(
                        web::resource("")
                            .route(web::get().to(admin::retrieve_merchant_account))
                            .route(web::put().to(admin::update_merchant_account)),
                    )
                    .service(
                        web::resource("/profiles").route(web::get().to(profiles::profiles_list)),
                    )
                    .service(
                        web::resource("/kv")
                            .route(web::post().to(admin::merchant_account_toggle_kv))
                            .route(web::get().to(admin::merchant_account_kv_status)),
                    ),
            )
    }
}

#[cfg(all(feature = "olap", feature = "v1"))]
impl MerchantAccount {
    pub fn server(state: AppState) -> Scope {
        let mut routes = web::scope("/accounts")
            .service(web::resource("").route(web::post().to(admin::merchant_account_create)))
            .service(web::resource("/list").route(web::get().to(admin::merchant_account_list)))
            .service(
                web::resource("/{id}/kv")
                    .route(web::post().to(admin::merchant_account_toggle_kv))
                    .route(web::get().to(admin::merchant_account_kv_status)),
            )
            .service(
                web::resource("/transfer")
                    .route(web::post().to(admin::merchant_account_transfer_keys)),
            )
            .service(
                web::resource("/kv").route(web::post().to(admin::merchant_account_toggle_all_kv)),
            )
            .service(
                web::resource("/{id}")
                    .route(web::get().to(admin::retrieve_merchant_account))
                    .route(web::post().to(admin::update_merchant_account))
                    .route(web::delete().to(admin::delete_merchant_account)),
            );
        if state.conf.platform.enabled {
            routes = routes.service(
                web::resource("/{id}/platform")
                    .route(web::post().to(admin::merchant_account_enable_platform_account)),
            )
        }
        routes.app_data(web::Data::new(state))
    }
}

pub struct MerchantConnectorAccount;

#[cfg(all(any(feature = "olap", feature = "oltp"), feature = "v2"))]
impl MerchantConnectorAccount {
    pub fn server(state: AppState) -> Scope {
        let mut route = web::scope("/v2/connector-accounts").app_data(web::Data::new(state));

        #[cfg(feature = "olap")]
        {
            use super::admin::*;

            route = route
                .service(web::resource("").route(web::post().to(connector_create)))
                .service(
                    web::resource("/{id}")
                        .route(web::put().to(connector_update))
                        .route(web::get().to(connector_retrieve))
                        .route(web::delete().to(connector_delete)),
                );
        }
        route
    }
}

#[cfg(all(any(feature = "olap", feature = "oltp"), feature = "v1"))]
impl MerchantConnectorAccount {
    pub fn server(state: AppState) -> Scope {
        let mut route = web::scope("/account").app_data(web::Data::new(state));

        #[cfg(feature = "olap")]
        {
            use super::admin::*;

            route = route
                .service(
                    web::resource("/connectors/verify")
                        .route(web::post().to(super::verify_connector::payment_connector_verify)),
                )
                .service(
                    web::resource("/{merchant_id}/connectors")
                        .route(web::post().to(connector_create))
                        .route(web::get().to(connector_list)),
                )
                .service(
                    web::resource("/{merchant_id}/connectors/{merchant_connector_id}")
                        .route(web::get().to(connector_retrieve))
                        .route(web::post().to(connector_update))
                        .route(web::delete().to(connector_delete)),
                );
        }
        #[cfg(feature = "oltp")]
        {
            route = route.service(
                web::resource("/payment_methods")
                    .route(web::get().to(payment_methods::list_payment_method_api)),
            );
        }
        route
    }
}

pub struct EphemeralKey;

#[cfg(all(feature = "v1", feature = "oltp"))]
impl EphemeralKey {
    pub fn server(config: AppState) -> Scope {
        web::scope("/ephemeral_keys")
            .app_data(web::Data::new(config))
            .service(web::resource("").route(web::post().to(ephemeral_key_create)))
            .service(web::resource("/{id}").route(web::delete().to(ephemeral_key_delete)))
    }
}

#[cfg(feature = "v2")]
impl EphemeralKey {
    pub fn server(config: AppState) -> Scope {
        web::scope("/v2/client-secret")
            .app_data(web::Data::new(config))
            .service(web::resource("").route(web::post().to(client_secret_create)))
            .service(web::resource("/{id}").route(web::delete().to(client_secret_delete)))
    }
}

pub struct Mandates;

#[cfg(all(any(feature = "olap", feature = "oltp"), feature = "v1"))]
impl Mandates {
    pub fn server(state: AppState) -> Scope {
        let mut route = web::scope("/mandates").app_data(web::Data::new(state));

        #[cfg(feature = "olap")]
        {
            route =
                route.service(web::resource("/list").route(web::get().to(retrieve_mandates_list)));
            route = route.service(web::resource("/{id}").route(web::get().to(get_mandate)));
        }
        #[cfg(feature = "oltp")]
        {
            route =
                route.service(web::resource("/revoke/{id}").route(web::post().to(revoke_mandate)));
        }
        route
    }
}

pub struct Webhooks;

#[cfg(all(feature = "oltp", feature = "v1"))]
impl Webhooks {
    pub fn server(config: AppState) -> Scope {
        use api_models::webhooks as webhook_type;

        #[allow(unused_mut)]
        let mut route = web::scope("/webhooks")
            .app_data(web::Data::new(config))
            .service(
                web::resource("/network_token_requestor/ref")
                    .route(
                        web::post().to(receive_network_token_requestor_incoming_webhook::<
                            webhook_type::OutgoingWebhook,
                        >),
                    )
                    .route(
                        web::get().to(receive_network_token_requestor_incoming_webhook::<
                            webhook_type::OutgoingWebhook,
                        >),
                    )
                    .route(
                        web::put().to(receive_network_token_requestor_incoming_webhook::<
                            webhook_type::OutgoingWebhook,
                        >),
                    ),
            )
            .service(
                web::resource("/{merchant_id}/{connector_id_or_name}")
                    .route(
                        web::post().to(receive_incoming_webhook::<webhook_type::OutgoingWebhook>),
                    )
                    .route(web::get().to(receive_incoming_webhook::<webhook_type::OutgoingWebhook>))
                    .route(
                        web::put().to(receive_incoming_webhook::<webhook_type::OutgoingWebhook>),
                    ),
            );

        #[cfg(feature = "frm")]
        {
            route = route.service(
                web::resource("/frm_fulfillment")
                    .route(web::post().to(frm_routes::frm_fulfillment)),
            );
        }

        route
    }
}

pub struct RelayWebhooks;

#[cfg(feature = "oltp")]
impl RelayWebhooks {
    pub fn server(state: AppState) -> Scope {
        use api_models::webhooks as webhook_type;
        web::scope("/webhooks/relay")
            .app_data(web::Data::new(state))
            .service(web::resource("/{merchant_id}/{connector_id}").route(
                web::post().to(receive_incoming_relay_webhook::<webhook_type::OutgoingWebhook>),
            ))
    }
}

#[cfg(all(feature = "oltp", feature = "v2"))]
impl Webhooks {
    pub fn server(config: AppState) -> Scope {
        use api_models::webhooks as webhook_type;

        #[allow(unused_mut)]
        let mut route = web::scope("/v2/webhooks")
            .app_data(web::Data::new(config))
            .service(
                web::resource("/{merchant_id}/{profile_id}/{connector_id}")
                    .route(
                        web::post().to(receive_incoming_webhook::<webhook_type::OutgoingWebhook>),
                    )
                    .route(web::get().to(receive_incoming_webhook::<webhook_type::OutgoingWebhook>))
                    .route(
                        web::put().to(receive_incoming_webhook::<webhook_type::OutgoingWebhook>),
                    ),
            );

        #[cfg(all(feature = "revenue_recovery", feature = "v2"))]
        {
            route = route.service(
                web::resource("/recovery/{merchant_id}/{profile_id}/{connector_id}").route(
                    web::post()
                        .to(recovery_receive_incoming_webhook::<webhook_type::OutgoingWebhook>),
                ),
            );
        }

        route
    }
}

pub struct Configs;

#[cfg(any(feature = "olap", feature = "oltp"))]
impl Configs {
    pub fn server(config: AppState) -> Scope {
        web::scope("/configs")
            .app_data(web::Data::new(config))
            .service(web::resource("/").route(web::post().to(config_key_create)))
            .service(
                web::resource("/{key}")
                    .route(web::get().to(config_key_retrieve))
                    .route(web::post().to(config_key_update))
                    .route(web::delete().to(config_key_delete)),
            )
    }
}

pub struct ApplePayCertificatesMigration;

#[cfg(all(feature = "olap", feature = "v1"))]
impl ApplePayCertificatesMigration {
    pub fn server(state: AppState) -> Scope {
        web::scope("/apple_pay_certificates_migration")
            .app_data(web::Data::new(state))
            .service(web::resource("").route(
                web::post().to(apple_pay_certificates_migration::apple_pay_certificates_migration),
            ))
    }
}

pub struct Poll;

#[cfg(all(feature = "oltp", feature = "v1"))]
impl Poll {
    pub fn server(config: AppState) -> Scope {
        web::scope("/poll")
            .app_data(web::Data::new(config))
            .service(
                web::resource("/status/{poll_id}").route(web::get().to(poll::retrieve_poll_status)),
            )
    }
}

pub struct ApiKeys;

#[cfg(all(feature = "olap", feature = "v2"))]
impl ApiKeys {
    pub fn server(state: AppState) -> Scope {
        web::scope("/v2/api-keys")
            .app_data(web::Data::new(state))
            .service(web::resource("").route(web::post().to(api_keys::api_key_create)))
            .service(web::resource("/list").route(web::get().to(api_keys::api_key_list)))
            .service(
                web::resource("/{key_id}")
                    .route(web::get().to(api_keys::api_key_retrieve))
                    .route(web::put().to(api_keys::api_key_update))
                    .route(web::delete().to(api_keys::api_key_revoke)),
            )
    }
}

#[cfg(all(feature = "olap", feature = "v1"))]
impl ApiKeys {
    pub fn server(state: AppState) -> Scope {
        web::scope("/api_keys/{merchant_id}")
            .app_data(web::Data::new(state))
            .service(web::resource("").route(web::post().to(api_keys::api_key_create)))
            .service(web::resource("/list").route(web::get().to(api_keys::api_key_list)))
            .service(
                web::resource("/{key_id}")
                    .route(web::get().to(api_keys::api_key_retrieve))
                    .route(web::post().to(api_keys::api_key_update))
                    .route(web::delete().to(api_keys::api_key_revoke)),
            )
    }
}

pub struct Disputes;

#[cfg(all(feature = "olap", feature = "v1"))]
impl Disputes {
    pub fn server(state: AppState) -> Scope {
        web::scope("/disputes")
            .app_data(web::Data::new(state))
            .service(web::resource("/list").route(web::get().to(disputes::retrieve_disputes_list)))
            .service(
                web::resource("/profile/list")
                    .route(web::get().to(disputes::retrieve_disputes_list_profile)),
            )
            .service(web::resource("/filter").route(web::get().to(disputes::get_disputes_filters)))
            .service(
                web::resource("/profile/filter")
                    .route(web::get().to(disputes::get_disputes_filters_profile)),
            )
            .service(
                web::resource("/accept/{dispute_id}")
                    .route(web::post().to(disputes::accept_dispute)),
            )
            .service(
                web::resource("/aggregate").route(web::get().to(disputes::get_disputes_aggregate)),
            )
            .service(
                web::resource("/profile/aggregate")
                    .route(web::get().to(disputes::get_disputes_aggregate_profile)),
            )
            .service(
                web::resource("/evidence")
                    .route(web::post().to(disputes::submit_dispute_evidence))
                    .route(web::put().to(disputes::attach_dispute_evidence))
                    .route(web::delete().to(disputes::delete_dispute_evidence)),
            )
            .service(
                web::resource("/evidence/{dispute_id}")
                    .route(web::get().to(disputes::retrieve_dispute_evidence)),
            )
            .service(
                web::resource("/{dispute_id}").route(web::get().to(disputes::retrieve_dispute)),
            )
    }
}

pub struct Cards;

#[cfg(all(feature = "oltp", feature = "v1"))]
impl Cards {
    pub fn server(state: AppState) -> Scope {
        web::scope("/cards")
            .app_data(web::Data::new(state))
            .service(web::resource("/create").route(web::post().to(create_cards_info)))
            .service(web::resource("/update").route(web::post().to(update_cards_info)))
            .service(web::resource("/update-batch").route(web::post().to(migrate_cards_info)))
            .service(web::resource("/{bin}").route(web::get().to(card_iin_info)))
    }
}

pub struct Files;

#[cfg(all(feature = "olap", feature = "v1"))]
impl Files {
    pub fn server(state: AppState) -> Scope {
        web::scope("/files")
            .app_data(web::Data::new(state))
            .service(web::resource("").route(web::post().to(files::files_create)))
            .service(
                web::resource("/{file_id}")
                    .route(web::delete().to(files::files_delete))
                    .route(web::get().to(files::files_retrieve)),
            )
    }
}

pub struct Cache;

impl Cache {
    pub fn server(state: AppState) -> Scope {
        web::scope("/cache")
            .app_data(web::Data::new(state))
            .service(web::resource("/invalidate/{key}").route(web::post().to(invalidate)))
    }
}

pub struct PaymentLink;

#[cfg(all(feature = "olap", feature = "v1"))]
impl PaymentLink {
    pub fn server(state: AppState) -> Scope {
        web::scope("/payment_link")
            .app_data(web::Data::new(state))
            .service(web::resource("/list").route(web::post().to(payment_link::payments_link_list)))
            .service(
                web::resource("/{payment_link_id}")
                    .route(web::get().to(payment_link::payment_link_retrieve)),
            )
            .service(
                web::resource("{merchant_id}/{payment_id}")
                    .route(web::get().to(payment_link::initiate_payment_link)),
            )
            .service(
                web::resource("s/{merchant_id}/{payment_id}")
                    .route(web::get().to(payment_link::initiate_secure_payment_link)),
            )
            .service(
                web::resource("status/{merchant_id}/{payment_id}")
                    .route(web::get().to(payment_link::payment_link_status)),
            )
    }
}

#[cfg(feature = "payouts")]
pub struct PayoutLink;

#[cfg(all(feature = "payouts", feature = "v1"))]
impl PayoutLink {
    pub fn server(state: AppState) -> Scope {
        let mut route = web::scope("/payout_link").app_data(web::Data::new(state));
        route = route.service(
            web::resource("/{merchant_id}/{payout_id}").route(web::get().to(render_payout_link)),
        );
        route
    }
}
pub struct Profile;
#[cfg(all(feature = "olap", feature = "v2"))]
impl Profile {
    pub fn server(state: AppState) -> Scope {
        web::scope("/v2/profiles")
            .app_data(web::Data::new(state))
            .service(web::resource("").route(web::post().to(profiles::profile_create)))
            .service(
                web::scope("/{profile_id}")
                    .service(
                        web::resource("")
                            .route(web::get().to(profiles::profile_retrieve))
                            .route(web::put().to(profiles::profile_update)),
                    )
                    .service(
                        web::resource("/connector-accounts")
                            .route(web::get().to(admin::connector_list)),
                    )
                    .service(
                        web::resource("/fallback-routing")
                            .route(web::get().to(routing::routing_retrieve_default_config))
                            .route(web::patch().to(routing::routing_update_default_config)),
                    )
                    .service(
                        web::resource("/activate-routing-algorithm").route(web::patch().to(
                            |state, req, path, payload| {
                                routing::routing_link_config(
                                    state,
                                    req,
                                    path,
                                    payload,
                                    &TransactionType::Payment,
                                )
                            },
                        )),
                    )
                    .service(
                        web::resource("/deactivate-routing-algorithm").route(web::patch().to(
                            |state, req, path| {
                                routing::routing_unlink_config(
                                    state,
                                    req,
                                    path,
                                    &TransactionType::Payment,
                                )
                            },
                        )),
                    )
                    .service(web::resource("/routing-algorithm").route(web::get().to(
                        |state, req, query_params, path| {
                            routing::routing_retrieve_linked_config(
                                state,
                                req,
                                query_params,
                                path,
                                &TransactionType::Payment,
                            )
                        },
                    )))
                    .service(
                        web::resource("/decision")
                            .route(web::put().to(routing::upsert_decision_manager_config))
                            .route(web::get().to(routing::retrieve_decision_manager_config)),
                    ),
            )
    }
}
#[cfg(all(feature = "olap", feature = "v1"))]
impl Profile {
    pub fn server(state: AppState) -> Scope {
        let mut route = web::scope("/account/{account_id}/business_profile")
            .app_data(web::Data::new(state))
            .service(
                web::resource("")
                    .route(web::post().to(profiles::profile_create))
                    .route(web::get().to(profiles::profiles_list)),
            );

        #[cfg(feature = "dynamic_routing")]
        {
            route = route.service(
                web::scope("/{profile_id}/dynamic_routing")
                    .service(
                        web::scope("/success_based")
                            .service(
                                web::resource("/toggle")
                                    .route(web::post().to(routing::toggle_success_based_routing)),
                            )
                            .service(web::resource("/config/{algorithm_id}").route(
                                web::patch().to(|state, req, path, payload| {
                                    routing::success_based_routing_update_configs(
                                        state, req, path, payload,
                                    )
                                }),
                            )),
                    )
                    .service(
                        web::resource("/set_volume_split")
                            .route(web::post().to(routing::set_dynamic_routing_volume_split)),
                    )
                    .service(
                        web::resource("/get_volume_split")
                            .route(web::get().to(routing::get_dynamic_routing_volume_split)),
                    )
                    .service(
                        web::scope("/elimination")
                            .service(
                                web::resource("/toggle")
                                    .route(web::post().to(routing::toggle_elimination_routing)),
                            )
                            .service(web::resource("config/{algorithm_id}").route(
                                web::patch().to(|state, req, path, payload| {
                                    routing::elimination_routing_update_configs(
                                        state, req, path, payload,
                                    )
                                }),
                            )),
                    )
                    .service(
                        web::scope("/contracts")
                            .service(web::resource("/toggle").route(
                                web::post().to(routing::contract_based_routing_setup_config),
                            ))
                            .service(web::resource("/config/{algorithm_id}").route(
                                web::patch().to(|state, req, path, payload| {
                                    routing::contract_based_routing_update_configs(
                                        state, req, path, payload,
                                    )
                                }),
                            )),
                    ),
            );
        }

        route = route.service(
            web::scope("/{profile_id}")
                .service(
                    web::resource("")
                        .route(web::get().to(profiles::profile_retrieve))
                        .route(web::post().to(profiles::profile_update))
                        .route(web::delete().to(profiles::profile_delete)),
                )
                .service(
                    web::resource("/toggle_extended_card_info")
                        .route(web::post().to(profiles::toggle_extended_card_info)),
                )
                .service(
                    web::resource("/toggle_connector_agnostic_mit")
                        .route(web::post().to(profiles::toggle_connector_agnostic_mit)),
                ),
        );

        route
    }
}

pub struct ProfileNew;

#[cfg(feature = "olap")]
impl ProfileNew {
    #[cfg(feature = "v1")]
    pub fn server(state: AppState) -> Scope {
        web::scope("/account/{account_id}/profile")
            .app_data(web::Data::new(state))
            .service(
                web::resource("").route(web::get().to(profiles::profiles_list_at_profile_level)),
            )
            .service(
                web::resource("/connectors").route(web::get().to(admin::connector_list_profile)),
            )
    }
    #[cfg(feature = "v2")]
    pub fn server(state: AppState) -> Scope {
        web::scope("/account/{account_id}/profile").app_data(web::Data::new(state))
    }
}

pub struct Gsm;

#[cfg(all(feature = "olap", feature = "v1"))]
impl Gsm {
    pub fn server(state: AppState) -> Scope {
        web::scope("/gsm")
            .app_data(web::Data::new(state))
            .service(web::resource("").route(web::post().to(gsm::create_gsm_rule)))
            .service(web::resource("/get").route(web::post().to(gsm::get_gsm_rule)))
            .service(web::resource("/update").route(web::post().to(gsm::update_gsm_rule)))
            .service(web::resource("/delete").route(web::post().to(gsm::delete_gsm_rule)))
    }
}

pub struct ThreeDsDecisionRule;

#[cfg(feature = "oltp")]
impl ThreeDsDecisionRule {
    pub fn server(state: AppState) -> Scope {
        web::scope("/three_ds_decision")
            .app_data(web::Data::new(state))
            .service(
                web::resource("/execute")
                    .route(web::post().to(three_ds_decision_rule::execute_decision_rule)),
            )
    }
}

#[cfg(feature = "olap")]
pub struct Verify;

#[cfg(all(feature = "olap", feature = "v1"))]
impl Verify {
    pub fn server(state: AppState) -> Scope {
        web::scope("/verify")
            .app_data(web::Data::new(state))
            .service(
                web::resource("/apple_pay/{merchant_id}")
                    .route(web::post().to(apple_pay_merchant_registration)),
            )
            .service(
                web::resource("/applepay_verified_domains")
                    .route(web::get().to(retrieve_apple_pay_verified_domains)),
            )
    }
}

pub struct User;

#[cfg(all(feature = "olap", feature = "v2"))]
impl User {
    pub fn server(state: AppState) -> Scope {
        let mut route = web::scope("/v2/user").app_data(web::Data::new(state));

        route = route.service(
            web::resource("/create_merchant")
                .route(web::post().to(user::user_merchant_account_create)),
        );
        route = route.service(
            web::scope("/list")
                .service(
                    web::resource("/merchant")
                        .route(web::get().to(user::list_merchants_for_user_in_org)),
                )
                .service(
                    web::resource("/profile")
                        .route(web::get().to(user::list_profiles_for_user_in_org_and_merchant)),
                ),
        );

        route = route.service(
            web::scope("/switch")
                .service(
                    web::resource("/merchant")
                        .route(web::post().to(user::switch_merchant_for_user_in_org)),
                )
                .service(
                    web::resource("/profile")
                        .route(web::post().to(user::switch_profile_for_user_in_org_and_merchant)),
                ),
        );

        route = route.service(
            web::resource("/data")
                .route(web::get().to(user::get_multiple_dashboard_metadata))
                .route(web::post().to(user::set_dashboard_metadata)),
        );

        route
    }
}

#[cfg(all(feature = "olap", feature = "v1"))]
impl User {
    pub fn server(state: AppState) -> Scope {
        let mut route = web::scope("/user").app_data(web::Data::new(state.clone()));

        route = route
            .service(web::resource("").route(web::get().to(user::get_user_details)))
            .service(web::resource("/signin").route(web::post().to(user::user_signin)))
            .service(web::resource("/v2/signin").route(web::post().to(user::user_signin)))
            // signin/signup with sso using openidconnect
            .service(web::resource("/oidc").route(web::post().to(user::sso_sign)))
            .service(web::resource("/signout").route(web::post().to(user::signout)))
            .service(web::resource("/rotate_password").route(web::post().to(user::rotate_password)))
            .service(web::resource("/change_password").route(web::post().to(user::change_password)))
            .service(
                web::resource("/internal_signup").route(web::post().to(user::internal_user_signup)),
            )
            .service(
                web::resource("/tenant_signup").route(web::post().to(user::create_tenant_user)),
            )
            .service(web::resource("/create_org").route(web::post().to(user::user_org_create)))
            .service(
                web::resource("/create_merchant")
                    .route(web::post().to(user::user_merchant_account_create)),
            )
            // TODO: To be deprecated
            .service(
                web::resource("/permission_info")
                    .route(web::get().to(user_role::get_authorization_info)),
            )
            // TODO: To be deprecated
            .service(
                web::resource("/module/list").route(web::get().to(user_role::get_role_information)),
            )
            .service(
                web::resource("/parent/list")
                    .route(web::get().to(user_role::get_parent_group_info)),
            )
            .service(
                web::resource("/update").route(web::post().to(user::update_user_account_details)),
            )
            .service(
                web::resource("/data")
                    .route(web::get().to(user::get_multiple_dashboard_metadata))
                    .route(web::post().to(user::set_dashboard_metadata)),
            );

        if state.conf.platform.enabled {
            route = route.service(
                web::resource("/create_platform").route(web::post().to(user::create_platform)),
            )
        }

        route = route
            .service(web::scope("/key").service(
                web::resource("/transfer").route(web::post().to(user::transfer_user_key)),
            ));

        route = route.service(
            web::scope("/list")
                .service(web::resource("/org").route(web::get().to(user::list_orgs_for_user)))
                .service(
                    web::resource("/merchant")
                        .route(web::get().to(user::list_merchants_for_user_in_org)),
                )
                .service(
                    web::resource("/profile")
                        .route(web::get().to(user::list_profiles_for_user_in_org_and_merchant)),
                )
                .service(
                    web::resource("/invitation")
                        .route(web::get().to(user_role::list_invitations_for_user)),
                ),
        );

        route = route.service(
            web::scope("/switch")
                .service(web::resource("/org").route(web::post().to(user::switch_org_for_user)))
                .service(
                    web::resource("/merchant")
                        .route(web::post().to(user::switch_merchant_for_user_in_org)),
                )
                .service(
                    web::resource("/profile")
                        .route(web::post().to(user::switch_profile_for_user_in_org_and_merchant)),
                ),
        );

        // Two factor auth routes
        route = route.service(
            web::scope("/2fa")
                // TODO: to be deprecated
                .service(web::resource("").route(web::get().to(user::check_two_factor_auth_status)))
                .service(
                    web::resource("/v2")
                        .route(web::get().to(user::check_two_factor_auth_status_with_attempts)),
                )
                .service(
                    web::scope("/totp")
                        .service(web::resource("/begin").route(web::get().to(user::totp_begin)))
                        .service(web::resource("/reset").route(web::get().to(user::totp_reset)))
                        .service(
                            web::resource("/verify")
                                .route(web::post().to(user::totp_verify))
                                .route(web::put().to(user::totp_update)),
                        ),
                )
                .service(
                    web::scope("/recovery_code")
                        .service(
                            web::resource("/verify")
                                .route(web::post().to(user::verify_recovery_code)),
                        )
                        .service(
                            web::resource("/generate")
                                .route(web::get().to(user::generate_recovery_codes)),
                        ),
                )
                .service(
                    web::resource("/terminate")
                        .route(web::get().to(user::terminate_two_factor_auth)),
                ),
        );

        route = route.service(
            web::scope("/auth")
                .service(
                    web::resource("")
                        .route(web::post().to(user::create_user_authentication_method))
                        .route(web::put().to(user::update_user_authentication_method)),
                )
                .service(
                    web::resource("/list")
                        .route(web::get().to(user::list_user_authentication_methods)),
                )
                .service(web::resource("/url").route(web::get().to(user::get_sso_auth_url)))
                .service(
                    web::resource("/select").route(web::post().to(user::terminate_auth_select)),
                ),
        );

        #[cfg(feature = "email")]
        {
            route = route
                .service(web::resource("/from_email").route(web::post().to(user::user_from_email)))
                .service(
                    web::resource("/connect_account")
                        .route(web::post().to(user::user_connect_account)),
                )
                .service(
                    web::resource("/forgot_password").route(web::post().to(user::forgot_password)),
                )
                .service(
                    web::resource("/reset_password").route(web::post().to(user::reset_password)),
                )
                .service(
                    web::resource("/signup_with_merchant_id")
                        .route(web::post().to(user::user_signup_with_merchant_id)),
                )
                .service(web::resource("/verify_email").route(web::post().to(user::verify_email)))
                .service(
                    web::resource("/v2/verify_email").route(web::post().to(user::verify_email)),
                )
                .service(
                    web::resource("/verify_email_request")
                        .route(web::post().to(user::verify_email_request)),
                )
                .service(
                    web::resource("/user/resend_invite").route(web::post().to(user::resend_invite)),
                )
                .service(
                    web::resource("/accept_invite_from_email")
                        .route(web::post().to(user::accept_invite_from_email)),
                );
        }
        #[cfg(not(feature = "email"))]
        {
            route = route.service(web::resource("/signup").route(web::post().to(user::user_signup)))
        }

        // User management
        route = route.service(
            web::scope("/user")
                .service(web::resource("").route(web::post().to(user::list_user_roles_details)))
                // TODO: To be deprecated
                .service(web::resource("/v2").route(web::post().to(user::list_user_roles_details)))
                .service(
                    web::resource("/list").route(web::get().to(user_role::list_users_in_lineage)),
                )
                // TODO: To be deprecated
                .service(
                    web::resource("/v2/list")
                        .route(web::get().to(user_role::list_users_in_lineage)),
                )
                .service(
                    web::resource("/invite_multiple")
                        .route(web::post().to(user::invite_multiple_user)),
                )
                .service(
                    web::scope("/invite/accept")
                        .service(
                            web::resource("")
                                .route(web::post().to(user_role::accept_invitations_v2)),
                        )
                        .service(
                            web::resource("/pre_auth")
                                .route(web::post().to(user_role::accept_invitations_pre_auth)),
                        )
                        .service(
                            web::scope("/v2")
                                .service(
                                    web::resource("")
                                        .route(web::post().to(user_role::accept_invitations_v2)),
                                )
                                .service(
                                    web::resource("/pre_auth").route(
                                        web::post().to(user_role::accept_invitations_pre_auth),
                                    ),
                                ),
                        ),
                )
                .service(
                    web::resource("/update_role")
                        .route(web::post().to(user_role::update_user_role)),
                )
                .service(
                    web::resource("/delete").route(web::delete().to(user_role::delete_user_role)),
                ),
        );

        if state.conf().clone_connector_allowlist.is_some() {
            route = route.service(
                web::resource("/clone_connector").route(web::post().to(user::clone_connector)),
            );
        }

        // Role information
        route =
            route.service(
                web::scope("/role")
                    .service(
                        web::resource("")
                            .route(web::get().to(user_role::get_role_from_token))
                            .route(web::post().to(user_role::create_role)),
                    )
                    .service(web::resource("/v2").route(
                        web::get().to(user_role::get_groups_and_resources_for_role_from_token),
                    ))
                    // TODO: To be deprecated
                    .service(
                        web::resource("/v2/list")
                            .route(web::get().to(user_role::list_roles_with_info)),
                    )
                    .service(
                        web::scope("/list")
                            .service(
                                web::resource("")
                                    .route(web::get().to(user_role::list_roles_with_info)),
                            )
                            .service(web::resource("/invite").route(
                                web::get().to(user_role::list_invitable_roles_at_entity_level),
                            ))
                            .service(web::resource("/update").route(
                                web::get().to(user_role::list_updatable_roles_at_entity_level),
                            )),
                    )
                    .service(
                        web::resource("/{role_id}")
                            .route(web::get().to(user_role::get_role))
                            .route(web::put().to(user_role::update_role)),
                    )
                    .service(
                        web::resource("/{role_id}/v2")
                            .route(web::get().to(user_role::get_parent_info_for_role)),
                    ),
            );

        #[cfg(feature = "dummy_connector")]
        {
            route = route.service(
                web::resource("/sample_data")
                    .route(web::post().to(user::generate_sample_data))
                    .route(web::delete().to(user::delete_sample_data)),
            )
        }

        route = route.service(
            web::scope("/theme")
                .service(
                    web::resource("")
                        .route(web::get().to(user::theme::get_theme_using_lineage))
                        .route(web::post().to(user::theme::create_theme)),
                )
                .service(
                    web::resource("/{theme_id}")
                        .route(web::get().to(user::theme::get_theme_using_theme_id))
                        .route(web::put().to(user::theme::update_theme))
                        .route(web::post().to(user::theme::upload_file_to_theme_storage))
                        .route(web::delete().to(user::theme::delete_theme)),
                ),
        );

        route
    }
}

pub struct ConnectorOnboarding;

#[cfg(all(feature = "olap", feature = "v1"))]
impl ConnectorOnboarding {
    pub fn server(state: AppState) -> Scope {
        web::scope("/connector_onboarding")
            .app_data(web::Data::new(state))
            .service(
                web::resource("/action_url")
                    .route(web::post().to(connector_onboarding::get_action_url)),
            )
            .service(
                web::resource("/sync")
                    .route(web::post().to(connector_onboarding::sync_onboarding_status)),
            )
            .service(
                web::resource("/reset_tracking_id")
                    .route(web::post().to(connector_onboarding::reset_tracking_id)),
            )
    }
}

#[cfg(feature = "olap")]
pub struct WebhookEvents;

#[cfg(all(feature = "olap", feature = "v1"))]
impl WebhookEvents {
    pub fn server(config: AppState) -> Scope {
        web::scope("/events")
            .app_data(web::Data::new(config))
            .service(web::scope("/profile/list").service(web::resource("").route(
                web::post().to(webhook_events::list_initial_webhook_delivery_attempts_with_jwtauth),
            )))
            .service(
                web::scope("/{merchant_id}")
                    .service(web::resource("").route(
                        web::post().to(webhook_events::list_initial_webhook_delivery_attempts),
                    ))
                    .service(
                        web::scope("/{event_id}")
                            .service(web::resource("attempts").route(
                                web::get().to(webhook_events::list_webhook_delivery_attempts),
                            ))
                            .service(web::resource("retry").route(
                                web::post().to(webhook_events::retry_webhook_delivery_attempt),
                            )),
                    ),
            )
    }
}

#[cfg(feature = "olap")]
pub struct FeatureMatrix;

#[cfg(all(feature = "olap", feature = "v1"))]
impl FeatureMatrix {
    pub fn server(state: AppState) -> Scope {
        web::scope("/feature_matrix")
            .app_data(web::Data::new(state))
            .service(web::resource("").route(web::get().to(feature_matrix::fetch_feature_matrix)))
    }
}

#[cfg(feature = "olap")]
pub struct ProcessTracker;

#[cfg(all(feature = "olap", feature = "v2"))]
impl ProcessTracker {
    pub fn server(state: AppState) -> Scope {
        use super::process_tracker::revenue_recovery;
        web::scope("/v2/process_tracker/revenue_recovery_workflow")
            .app_data(web::Data::new(state.clone()))
            .service(
                web::resource("/{revenue_recovery_id}")
                    .route(web::get().to(revenue_recovery::revenue_recovery_pt_retrieve_api)),
            )
    }
}

pub struct Authentication;

#[cfg(feature = "v1")]
impl Authentication {
    pub fn server(state: AppState) -> Scope {
        web::scope("/authentication")
            .app_data(web::Data::new(state))
            .service(web::resource("").route(web::post().to(authentication::authentication_create)))
<<<<<<< HEAD
            .service(
                web::resource("/{authentication_id}/eligibility")
                    .route(web::post().to(authentication::authentication_eligibility)),
            )
=======
>>>>>>> 93f31da6
    }
}

#[cfg(feature = "olap")]
pub struct ProfileAcquirer;

#[cfg(all(feature = "olap", feature = "v1"))]
impl ProfileAcquirer {
    pub fn server(state: AppState) -> Scope {
        web::scope("/profile_acquirer")
            .app_data(web::Data::new(state))
            .service(
                web::resource("").route(web::post().to(profile_acquirer::create_profile_acquirer)),
            )
            .service(
                web::resource("/{profile_id}/{profile_acquirer_id}")
                    .route(web::post().to(profile_acquirer::profile_acquirer_update)),
            )
    }
}<|MERGE_RESOLUTION|>--- conflicted
+++ resolved
@@ -2686,13 +2686,10 @@
         web::scope("/authentication")
             .app_data(web::Data::new(state))
             .service(web::resource("").route(web::post().to(authentication::authentication_create)))
-<<<<<<< HEAD
             .service(
                 web::resource("/{authentication_id}/eligibility")
                     .route(web::post().to(authentication::authentication_eligibility)),
             )
-=======
->>>>>>> 93f31da6
     }
 }
 
