--- conflicted
+++ resolved
@@ -128,17 +128,13 @@
     #[serde(deserialize_with = "currency_set_deser")]
     pub currency: Option<HashSet<api_models::enums::Currency>>,
     #[serde(deserialize_with = "string_set_deser")]
-<<<<<<< HEAD
-    pub country: Option<HashSet<api_models::enums::CountryCode>>,
+    pub country: Option<HashSet<api_models::enums::CountryAlpha2>>,
     pub not_available_flows: Option<NotAvailableFlows>,
 }
 #[derive(Debug, Deserialize, Copy, Clone, Default)]
 #[serde(default)]
 pub struct NotAvailableFlows {
     pub capture_method: Option<enums::CaptureMethod>,
-=======
-    pub country: Option<HashSet<api_models::enums::CountryAlpha2>>,
->>>>>>> eea05f5c
 }
 
 fn string_set_deser<'a, D>(
