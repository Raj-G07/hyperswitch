--- conflicted
+++ resolved
@@ -3330,10 +3330,6 @@
 
     let merchant_default_config_delete = DefaultFallbackRoutingConfigUpdate {
         routable_connector: &Some(
-<<<<<<< HEAD
-            // TODO: check why we are converting connector to routable_connector
-=======
->>>>>>> 6a1f5a88
             common_enums::RoutableConnectors::from_str(&mca.connector_name.to_string()).map_err(
                 |_| errors::ApiErrorResponse::InvalidDataValue {
                     field_name: "connector_name",
