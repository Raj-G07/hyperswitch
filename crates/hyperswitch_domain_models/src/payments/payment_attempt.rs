--- conflicted
+++ resolved
@@ -1820,12 +1820,8 @@
     pub redirection_data: Option<router_response_types::RedirectForm>,
     pub connector_metadata: Option<pii::SecretSerdeValue>,
     pub amount_capturable: Option<MinorUnit>,
-<<<<<<< HEAD
     pub connector_token_details: Option<ConnectorTokenDetails>,
-=======
-    pub connector_token_details: Option<diesel_models::ConnectorTokenDetails>,
     pub connector_response_reference_id: Option<String>,
->>>>>>> 102f2785
 }
 
 #[cfg(feature = "v2")]
@@ -2186,691 +2182,6 @@
 }
 
 #[cfg(feature = "v2")]
-<<<<<<< HEAD
-=======
-#[async_trait::async_trait]
-impl behaviour::Conversion for PaymentAttempt {
-    type DstType = DieselPaymentAttempt;
-    type NewDstType = DieselPaymentAttemptNew;
-
-    async fn convert(self) -> CustomResult<Self::DstType, ValidationError> {
-        use common_utils::encryption::Encryption;
-
-        let card_network = self
-            .payment_method_data
-            .as_ref()
-            .and_then(|data| data.peek().as_object())
-            .and_then(|card| card.get("card"))
-            .and_then(|data| data.as_object())
-            .and_then(|card| card.get("card_network"))
-            .and_then(|network| network.as_str())
-            .map(|network| network.to_string());
-
-        let Self {
-            payment_id,
-            merchant_id,
-            status,
-            error,
-            amount_details,
-            authentication_type,
-            created_at,
-            modified_at,
-            last_synced,
-            cancellation_reason,
-            browser_info,
-            payment_token,
-            connector_metadata,
-            payment_experience,
-            payment_method_data,
-            routing_result,
-            preprocessing_step_id,
-            multiple_capture_count,
-            connector_response_reference_id,
-            updated_by,
-            redirection_data,
-            encoded_data,
-            merchant_connector_id,
-            external_three_ds_authentication_attempted,
-            authentication_connector,
-            authentication_id,
-            fingerprint_id,
-            client_source,
-            client_version,
-            customer_acceptance,
-            profile_id,
-            organization_id,
-            payment_method_type,
-            connector_payment_id,
-            payment_method_subtype,
-            authentication_applied,
-            external_reference_id,
-            id,
-            payment_method_id,
-            payment_method_billing_address,
-            connector,
-            connector_token_details,
-            card_discovery,
-            charges,
-            feature_metadata,
-            processor_merchant_id,
-            created_by,
-            connector_request_reference_id,
-        } = self;
-
-        let AttemptAmountDetails {
-            net_amount,
-            tax_on_surcharge,
-            surcharge_amount,
-            order_tax_amount,
-            shipping_cost,
-            amount_capturable,
-            amount_to_capture,
-        } = amount_details;
-
-        let (connector_payment_id, connector_payment_data) = connector_payment_id
-            .map(ConnectorTransactionId::form_id_and_data)
-            .map(|(txn_id, txn_data)| (Some(txn_id), txn_data))
-            .unwrap_or((None, None));
-        let feature_metadata = feature_metadata.as_ref().map(From::from);
-
-        Ok(DieselPaymentAttempt {
-            payment_id,
-            merchant_id,
-            id,
-            status,
-            error_message: error.as_ref().map(|details| details.message.clone()),
-            payment_method_id,
-            payment_method_type_v2: payment_method_type,
-            connector_payment_id,
-            authentication_type,
-            created_at,
-            modified_at,
-            last_synced,
-            cancellation_reason,
-            amount_to_capture,
-            browser_info,
-            error_code: error.as_ref().map(|details| details.code.clone()),
-            payment_token,
-            connector_metadata,
-            payment_experience,
-            payment_method_subtype,
-            payment_method_data,
-            preprocessing_step_id,
-            error_reason: error.as_ref().and_then(|details| details.reason.clone()),
-            multiple_capture_count,
-            connector_response_reference_id,
-            amount_capturable,
-            updated_by,
-            merchant_connector_id,
-            redirection_data: redirection_data.map(From::from),
-            encoded_data,
-            unified_code: error
-                .as_ref()
-                .and_then(|details| details.unified_code.clone()),
-            unified_message: error
-                .as_ref()
-                .and_then(|details| details.unified_message.clone()),
-            net_amount,
-            external_three_ds_authentication_attempted,
-            authentication_connector,
-            authentication_id,
-            fingerprint_id,
-            client_source,
-            client_version,
-            customer_acceptance,
-            profile_id,
-            organization_id,
-            card_network,
-            order_tax_amount,
-            shipping_cost,
-            routing_result,
-            authentication_applied,
-            external_reference_id,
-            connector,
-            surcharge_amount,
-            tax_on_surcharge,
-            payment_method_billing_address: payment_method_billing_address.map(Encryption::from),
-            connector_payment_data,
-            connector_token_details,
-            card_discovery,
-            request_extended_authorization: None,
-            extended_authorization_applied: None,
-            capture_before: None,
-            charges,
-            feature_metadata,
-            network_advice_code: error
-                .as_ref()
-                .and_then(|details| details.network_advice_code.clone()),
-            network_decline_code: error
-                .as_ref()
-                .and_then(|details| details.network_decline_code.clone()),
-            network_error_message: error
-                .as_ref()
-                .and_then(|details| details.network_error_message.clone()),
-            processor_merchant_id: Some(processor_merchant_id),
-            created_by: created_by.map(|cb| cb.to_string()),
-            connector_request_reference_id,
-        })
-    }
-
-    async fn convert_back(
-        state: &KeyManagerState,
-        storage_model: Self::DstType,
-        key: &Secret<Vec<u8>>,
-        key_manager_identifier: keymanager::Identifier,
-    ) -> CustomResult<Self, ValidationError>
-    where
-        Self: Sized,
-    {
-        async {
-            let connector_payment_id = storage_model
-                .get_optional_connector_transaction_id()
-                .cloned();
-
-            let decrypted_data = crypto_operation(
-                state,
-                common_utils::type_name!(Self::DstType),
-                CryptoOperation::BatchDecrypt(EncryptedPaymentAttempt::to_encryptable(
-                    EncryptedPaymentAttempt {
-                        payment_method_billing_address: storage_model
-                            .payment_method_billing_address,
-                    },
-                )),
-                key_manager_identifier,
-                key.peek(),
-            )
-            .await
-            .and_then(|val| val.try_into_batchoperation())?;
-
-            let decrypted_data = EncryptedPaymentAttempt::from_encryptable(decrypted_data)
-                .change_context(common_utils::errors::CryptoError::DecodingFailed)
-                .attach_printable("Invalid batch operation data")?;
-
-            let payment_method_billing_address = decrypted_data
-                .payment_method_billing_address
-                .map(|billing| {
-                    billing.deserialize_inner_value(|value| value.parse_value("Address"))
-                })
-                .transpose()
-                .change_context(common_utils::errors::CryptoError::DecodingFailed)
-                .attach_printable("Error while deserializing Address")?;
-
-            let amount_details = AttemptAmountDetails {
-                net_amount: storage_model.net_amount,
-                tax_on_surcharge: storage_model.tax_on_surcharge,
-                surcharge_amount: storage_model.surcharge_amount,
-                order_tax_amount: storage_model.order_tax_amount,
-                shipping_cost: storage_model.shipping_cost,
-                amount_capturable: storage_model.amount_capturable,
-                amount_to_capture: storage_model.amount_to_capture,
-            };
-
-            let error = storage_model
-                .error_code
-                .zip(storage_model.error_message)
-                .map(|(error_code, error_message)| ErrorDetails {
-                    code: error_code,
-                    message: error_message,
-                    reason: storage_model.error_reason,
-                    unified_code: storage_model.unified_code,
-                    unified_message: storage_model.unified_message,
-                    network_advice_code: storage_model.network_advice_code,
-                    network_decline_code: storage_model.network_decline_code,
-                    network_error_message: storage_model.network_error_message,
-                });
-
-            Ok::<Self, error_stack::Report<common_utils::errors::CryptoError>>(Self {
-                payment_id: storage_model.payment_id,
-                merchant_id: storage_model.merchant_id.clone(),
-                id: storage_model.id,
-                status: storage_model.status,
-                amount_details,
-                error,
-                payment_method_id: storage_model.payment_method_id,
-                payment_method_type: storage_model.payment_method_type_v2,
-                connector_payment_id,
-                authentication_type: storage_model.authentication_type,
-                created_at: storage_model.created_at,
-                modified_at: storage_model.modified_at,
-                last_synced: storage_model.last_synced,
-                cancellation_reason: storage_model.cancellation_reason,
-                browser_info: storage_model.browser_info,
-                payment_token: storage_model.payment_token,
-                connector_metadata: storage_model.connector_metadata,
-                payment_experience: storage_model.payment_experience,
-                payment_method_data: storage_model.payment_method_data,
-                routing_result: storage_model.routing_result,
-                preprocessing_step_id: storage_model.preprocessing_step_id,
-                multiple_capture_count: storage_model.multiple_capture_count,
-                connector_response_reference_id: storage_model.connector_response_reference_id,
-                updated_by: storage_model.updated_by,
-                redirection_data: storage_model.redirection_data.map(From::from),
-                encoded_data: storage_model.encoded_data,
-                merchant_connector_id: storage_model.merchant_connector_id,
-                external_three_ds_authentication_attempted: storage_model
-                    .external_three_ds_authentication_attempted,
-                authentication_connector: storage_model.authentication_connector,
-                authentication_id: storage_model.authentication_id,
-                fingerprint_id: storage_model.fingerprint_id,
-                charges: storage_model.charges,
-                client_source: storage_model.client_source,
-                client_version: storage_model.client_version,
-                customer_acceptance: storage_model.customer_acceptance,
-                profile_id: storage_model.profile_id,
-                organization_id: storage_model.organization_id,
-                payment_method_subtype: storage_model.payment_method_subtype,
-                authentication_applied: storage_model.authentication_applied,
-                external_reference_id: storage_model.external_reference_id,
-                connector: storage_model.connector,
-                payment_method_billing_address,
-                connector_token_details: storage_model.connector_token_details,
-                card_discovery: storage_model.card_discovery,
-                feature_metadata: storage_model.feature_metadata.map(From::from),
-                processor_merchant_id: storage_model
-                    .processor_merchant_id
-                    .unwrap_or(storage_model.merchant_id),
-                created_by: storage_model
-                    .created_by
-                    .and_then(|created_by| created_by.parse::<CreatedBy>().ok()),
-                connector_request_reference_id: storage_model.connector_request_reference_id,
-            })
-        }
-        .await
-        .change_context(ValidationError::InvalidValue {
-            message: "Failed while decrypting payment attempt".to_string(),
-        })
-    }
-
-    async fn construct_new(self) -> CustomResult<Self::NewDstType, ValidationError> {
-        use common_utils::encryption::Encryption;
-        let Self {
-            payment_id,
-            merchant_id,
-            status,
-            error,
-            amount_details,
-            authentication_type,
-            created_at,
-            modified_at,
-            last_synced,
-            cancellation_reason,
-            browser_info,
-            payment_token,
-            connector_metadata,
-            payment_experience,
-            payment_method_data,
-            routing_result: _,
-            preprocessing_step_id,
-            multiple_capture_count,
-            connector_response_reference_id,
-            updated_by,
-            redirection_data,
-            encoded_data,
-            merchant_connector_id,
-            external_three_ds_authentication_attempted,
-            authentication_connector,
-            authentication_id,
-            fingerprint_id,
-            client_source,
-            client_version,
-            customer_acceptance,
-            profile_id,
-            organization_id,
-            payment_method_type,
-            connector_payment_id,
-            payment_method_subtype,
-            authentication_applied: _,
-            external_reference_id: _,
-            id,
-            payment_method_id,
-            payment_method_billing_address,
-            connector,
-            connector_token_details,
-            card_discovery,
-            charges,
-            feature_metadata,
-            processor_merchant_id,
-            created_by,
-            connector_request_reference_id,
-        } = self;
-
-        let card_network = payment_method_data
-            .as_ref()
-            .and_then(|data| data.peek().as_object())
-            .and_then(|card| card.get("card"))
-            .and_then(|data| data.as_object())
-            .and_then(|card| card.get("card_network"))
-            .and_then(|network| network.as_str())
-            .map(|network| network.to_string());
-
-        let error_details = error;
-
-        Ok(DieselPaymentAttemptNew {
-            payment_id,
-            merchant_id,
-            status,
-            error_message: error_details
-                .as_ref()
-                .map(|details| details.message.clone()),
-            surcharge_amount: amount_details.surcharge_amount,
-            tax_on_surcharge: amount_details.tax_on_surcharge,
-            payment_method_id,
-            authentication_type,
-            created_at,
-            modified_at,
-            last_synced,
-            cancellation_reason,
-            browser_info,
-            payment_token,
-            error_code: error_details.as_ref().map(|details| details.code.clone()),
-            connector_metadata,
-            payment_experience,
-            payment_method_data,
-            preprocessing_step_id,
-            error_reason: error_details
-                .as_ref()
-                .and_then(|details| details.reason.clone()),
-            connector_response_reference_id,
-            multiple_capture_count,
-            amount_capturable: amount_details.amount_capturable,
-            updated_by,
-            merchant_connector_id,
-            redirection_data: redirection_data.map(From::from),
-            encoded_data,
-            unified_code: error_details
-                .as_ref()
-                .and_then(|details| details.unified_code.clone()),
-            unified_message: error_details
-                .as_ref()
-                .and_then(|details| details.unified_message.clone()),
-            net_amount: amount_details.net_amount,
-            external_three_ds_authentication_attempted,
-            authentication_connector,
-            authentication_id,
-            fingerprint_id,
-            client_source,
-            client_version,
-            customer_acceptance,
-            profile_id,
-            organization_id,
-            card_network,
-            order_tax_amount: amount_details.order_tax_amount,
-            shipping_cost: amount_details.shipping_cost,
-            amount_to_capture: amount_details.amount_to_capture,
-            payment_method_billing_address: payment_method_billing_address.map(Encryption::from),
-            payment_method_subtype,
-            connector_payment_id: connector_payment_id
-                .as_ref()
-                .map(|txn_id| ConnectorTransactionId::TxnId(txn_id.clone())),
-            payment_method_type_v2: payment_method_type,
-            id,
-            charges,
-            connector_token_details,
-            card_discovery,
-            extended_authorization_applied: None,
-            request_extended_authorization: None,
-            capture_before: None,
-            feature_metadata: feature_metadata.as_ref().map(From::from),
-            connector,
-            network_advice_code: error_details
-                .as_ref()
-                .and_then(|details| details.network_advice_code.clone()),
-            network_decline_code: error_details
-                .as_ref()
-                .and_then(|details| details.network_decline_code.clone()),
-            network_error_message: error_details
-                .as_ref()
-                .and_then(|details| details.network_error_message.clone()),
-            processor_merchant_id: Some(processor_merchant_id),
-            created_by: created_by.map(|cb| cb.to_string()),
-            connector_request_reference_id,
-        })
-    }
-}
-
-#[cfg(feature = "v2")]
-impl From<PaymentAttemptUpdate> for diesel_models::PaymentAttemptUpdateInternal {
-    fn from(update: PaymentAttemptUpdate) -> Self {
-        match update {
-            PaymentAttemptUpdate::ConfirmIntent {
-                status,
-                updated_by,
-                connector,
-                merchant_connector_id,
-                authentication_type,
-                connector_request_reference_id,
-                connector_response_reference_id,
-            } => Self {
-                status: Some(status),
-                payment_method_id: None,
-                error_message: None,
-                modified_at: common_utils::date_time::now(),
-                browser_info: None,
-                error_code: None,
-                error_reason: None,
-                updated_by,
-                merchant_connector_id,
-                unified_code: None,
-                unified_message: None,
-                connector_payment_id: None,
-                connector: Some(connector),
-                redirection_data: None,
-                connector_metadata: None,
-                amount_capturable: None,
-                amount_to_capture: None,
-                connector_token_details: None,
-                authentication_type: Some(authentication_type),
-                feature_metadata: None,
-                network_advice_code: None,
-                network_decline_code: None,
-                network_error_message: None,
-                connector_request_reference_id,
-                connector_response_reference_id,
-            },
-            PaymentAttemptUpdate::ErrorUpdate {
-                status,
-                error,
-                connector_payment_id,
-                amount_capturable,
-                updated_by,
-            } => Self {
-                status: Some(status),
-                payment_method_id: None,
-                error_message: Some(error.message),
-                error_code: Some(error.code),
-                modified_at: common_utils::date_time::now(),
-                browser_info: None,
-                error_reason: error.reason,
-                updated_by,
-                merchant_connector_id: None,
-                unified_code: None,
-                unified_message: None,
-                connector_payment_id,
-                connector: None,
-                redirection_data: None,
-                connector_metadata: None,
-                amount_capturable,
-                amount_to_capture: None,
-                connector_token_details: None,
-                authentication_type: None,
-                feature_metadata: None,
-                network_advice_code: error.network_advice_code,
-                network_decline_code: error.network_decline_code,
-                network_error_message: error.network_error_message,
-                connector_request_reference_id: None,
-                connector_response_reference_id: None,
-            },
-            PaymentAttemptUpdate::ConfirmIntentResponse(confirm_intent_response_update) => {
-                let ConfirmIntentResponseUpdate {
-                    status,
-                    connector_payment_id,
-                    updated_by,
-                    redirection_data,
-                    connector_metadata,
-                    amount_capturable,
-                    connector_token_details,
-                    connector_response_reference_id,
-                } = *confirm_intent_response_update;
-                Self {
-                    status: Some(status),
-                    payment_method_id: None,
-                    amount_capturable,
-                    error_message: None,
-                    error_code: None,
-                    modified_at: common_utils::date_time::now(),
-                    browser_info: None,
-                    error_reason: None,
-                    updated_by,
-                    merchant_connector_id: None,
-                    unified_code: None,
-                    unified_message: None,
-                    connector_payment_id,
-                    connector: None,
-                    redirection_data: redirection_data
-                        .map(diesel_models::payment_attempt::RedirectForm::from),
-                    connector_metadata,
-                    amount_to_capture: None,
-                    connector_token_details,
-                    authentication_type: None,
-                    feature_metadata: None,
-                    network_advice_code: None,
-                    network_decline_code: None,
-                    network_error_message: None,
-                    connector_request_reference_id: None,
-                    connector_response_reference_id,
-                }
-            }
-            PaymentAttemptUpdate::SyncUpdate {
-                status,
-                amount_capturable,
-                updated_by,
-            } => Self {
-                status: Some(status),
-                payment_method_id: None,
-                amount_capturable,
-                error_message: None,
-                error_code: None,
-                modified_at: common_utils::date_time::now(),
-                browser_info: None,
-                error_reason: None,
-                updated_by,
-                merchant_connector_id: None,
-                unified_code: None,
-                unified_message: None,
-                connector_payment_id: None,
-                connector: None,
-                redirection_data: None,
-                connector_metadata: None,
-                amount_to_capture: None,
-                connector_token_details: None,
-                authentication_type: None,
-                feature_metadata: None,
-                network_advice_code: None,
-                network_decline_code: None,
-                network_error_message: None,
-                connector_request_reference_id: None,
-                connector_response_reference_id: None,
-            },
-            PaymentAttemptUpdate::CaptureUpdate {
-                status,
-                amount_capturable,
-                updated_by,
-            } => Self {
-                status: Some(status),
-                payment_method_id: None,
-                amount_capturable,
-                amount_to_capture: None,
-                error_message: None,
-                error_code: None,
-                modified_at: common_utils::date_time::now(),
-                browser_info: None,
-                error_reason: None,
-                updated_by,
-                merchant_connector_id: None,
-                unified_code: None,
-                unified_message: None,
-                connector_payment_id: None,
-                connector: None,
-                redirection_data: None,
-                connector_metadata: None,
-                connector_token_details: None,
-                authentication_type: None,
-                feature_metadata: None,
-                network_advice_code: None,
-                network_decline_code: None,
-                network_error_message: None,
-                connector_request_reference_id: None,
-                connector_response_reference_id: None,
-            },
-            PaymentAttemptUpdate::PreCaptureUpdate {
-                amount_to_capture,
-                updated_by,
-            } => Self {
-                amount_to_capture,
-                payment_method_id: None,
-                error_message: None,
-                modified_at: common_utils::date_time::now(),
-                browser_info: None,
-                error_code: None,
-                error_reason: None,
-                updated_by,
-                merchant_connector_id: None,
-                unified_code: None,
-                unified_message: None,
-                connector_payment_id: None,
-                connector: None,
-                redirection_data: None,
-                status: None,
-                connector_metadata: None,
-                amount_capturable: None,
-                connector_token_details: None,
-                authentication_type: None,
-                feature_metadata: None,
-                network_advice_code: None,
-                network_decline_code: None,
-                network_error_message: None,
-                connector_request_reference_id: None,
-                connector_response_reference_id: None,
-            },
-            PaymentAttemptUpdate::ConfirmIntentTokenized {
-                status,
-                updated_by,
-                connector,
-                merchant_connector_id,
-                authentication_type,
-                payment_method_id,
-            } => Self {
-                status: Some(status),
-                payment_method_id: Some(payment_method_id),
-                error_message: None,
-                modified_at: common_utils::date_time::now(),
-                browser_info: None,
-                error_code: None,
-                error_reason: None,
-                updated_by,
-                merchant_connector_id: Some(merchant_connector_id),
-                unified_code: None,
-                unified_message: None,
-                connector_payment_id: None,
-                connector: Some(connector),
-                redirection_data: None,
-                connector_metadata: None,
-                amount_capturable: None,
-                amount_to_capture: None,
-                connector_token_details: None,
-                authentication_type: Some(authentication_type),
-                feature_metadata: None,
-                network_advice_code: None,
-                network_decline_code: None,
-                network_error_message: None,
-                connector_request_reference_id: None,
-                connector_response_reference_id: None,
-            },
-        }
-    }
-}
-#[cfg(feature = "v2")]
->>>>>>> 102f2785
 #[derive(Debug, Clone, serde::Serialize, PartialEq)]
 pub struct PaymentAttemptFeatureMetadata {
     pub revenue_recovery: Option<PaymentAttemptRevenueRecoveryData>,
