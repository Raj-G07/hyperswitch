use diesel_models::authentication::AuthenticationUpdateInternal;
use error_stack::report;
use router_env::{instrument, tracing};

use super::{MockDb, Store};
use crate::{
    connection,
    core::errors::{self, CustomResult},
    types::storage,
};

#[async_trait::async_trait]
pub trait AuthenticationInterface {
    async fn insert_authentication(
        &self,
        authentication: storage::AuthenticationNew,
    ) -> CustomResult<storage::Authentication, errors::StorageError>;

    async fn find_authentication_by_merchant_id_authentication_id(
        &self,
        merchant_id: &common_utils::id_type::MerchantId,
        authentication_id: &common_utils::id_type::AuthenticationId,
    ) -> CustomResult<storage::Authentication, errors::StorageError>;

    async fn find_authentication_by_merchant_id_connector_authentication_id(
        &self,
        merchant_id: common_utils::id_type::MerchantId,
        connector_authentication_id: String,
    ) -> CustomResult<storage::Authentication, errors::StorageError>;

    async fn update_authentication_by_merchant_id_authentication_id(
        &self,
        previous_state: storage::Authentication,
        authentication_update: storage::AuthenticationUpdate,
    ) -> CustomResult<storage::Authentication, errors::StorageError>;
}

#[async_trait::async_trait]
impl AuthenticationInterface for Store {
    #[instrument(skip_all)]
    async fn insert_authentication(
        &self,
        authentication: storage::AuthenticationNew,
    ) -> CustomResult<storage::Authentication, errors::StorageError> {
        let conn = connection::pg_connection_write(self).await?;
        authentication
            .insert(&conn)
            .await
            .map_err(|error| report!(errors::StorageError::from(error)))
    }

    #[instrument(skip_all)]
    async fn find_authentication_by_merchant_id_authentication_id(
        &self,
        merchant_id: &common_utils::id_type::MerchantId,
        authentication_id: &common_utils::id_type::AuthenticationId,
    ) -> CustomResult<storage::Authentication, errors::StorageError> {
        let conn = connection::pg_connection_read(self).await?;
        storage::Authentication::find_by_merchant_id_authentication_id(
            &conn,
            merchant_id,
            authentication_id,
        )
        .await
        .map_err(|error| report!(errors::StorageError::from(error)))
    }

    async fn find_authentication_by_merchant_id_connector_authentication_id(
        &self,
        merchant_id: common_utils::id_type::MerchantId,
        connector_authentication_id: String,
    ) -> CustomResult<storage::Authentication, errors::StorageError> {
        let conn = connection::pg_connection_read(self).await?;
        storage::Authentication::find_authentication_by_merchant_id_connector_authentication_id(
            &conn,
            &merchant_id,
            &connector_authentication_id,
        )
        .await
        .map_err(|error| report!(errors::StorageError::from(error)))
    }

    #[instrument(skip_all)]
    async fn update_authentication_by_merchant_id_authentication_id(
        &self,
        previous_state: storage::Authentication,
        authentication_update: storage::AuthenticationUpdate,
    ) -> CustomResult<storage::Authentication, errors::StorageError> {
        let conn = connection::pg_connection_write(self).await?;
        storage::Authentication::update_by_merchant_id_authentication_id(
            &conn,
            previous_state.merchant_id,
            previous_state.authentication_id,
            authentication_update,
        )
        .await
        .map_err(|error| report!(errors::StorageError::from(error)))
    }
}

#[async_trait::async_trait]
impl AuthenticationInterface for MockDb {
    async fn insert_authentication(
        &self,
        authentication: storage::AuthenticationNew,
    ) -> CustomResult<storage::Authentication, errors::StorageError> {
        let mut authentications = self.authentications.lock().await;
        if authentications.iter().any(|authentication_inner| {
            authentication_inner.authentication_id == authentication.authentication_id
        }) {
            Err(errors::StorageError::DuplicateValue {
                entity: "authentication_id",
                key: Some(
                    authentication
                        .authentication_id
                        .get_string_repr()
                        .to_string(),
                ),
            })?
        }
        let authentication = storage::Authentication {
            created_at: common_utils::date_time::now(),
            modified_at: common_utils::date_time::now(),
            authentication_id: authentication.authentication_id,
            merchant_id: authentication.merchant_id,
            authentication_status: authentication.authentication_status,
            authentication_connector: authentication.authentication_connector,
            connector_authentication_id: authentication.connector_authentication_id,
            authentication_data: None,
            payment_method_id: authentication.payment_method_id,
            authentication_type: authentication.authentication_type,
            authentication_lifecycle_status: authentication.authentication_lifecycle_status,
            error_code: authentication.error_code,
            error_message: authentication.error_message,
            connector_metadata: authentication.connector_metadata,
            maximum_supported_version: authentication.maximum_supported_version,
            threeds_server_transaction_id: authentication.threeds_server_transaction_id,
            cavv: authentication.cavv,
            authentication_flow_type: authentication.authentication_flow_type,
            message_version: authentication.message_version,
            eci: authentication.eci,
            trans_status: authentication.trans_status,
            acquirer_bin: authentication.acquirer_bin,
            acquirer_merchant_id: authentication.acquirer_merchant_id,
            three_ds_method_data: authentication.three_ds_method_data,
            three_ds_method_url: authentication.three_ds_method_url,
            acs_url: authentication.acs_url,
            challenge_request: authentication.challenge_request,
            acs_reference_number: authentication.acs_reference_number,
            acs_trans_id: authentication.acs_trans_id,
            acs_signed_content: authentication.acs_signed_content,
            profile_id: authentication.profile_id,
            payment_id: authentication.payment_id,
            merchant_connector_id: authentication.merchant_connector_id,
            ds_trans_id: authentication.ds_trans_id,
            directory_server_id: authentication.directory_server_id,
            acquirer_country_code: authentication.acquirer_country_code,
            service_details: authentication.service_details,
            organization_id: authentication.organization_id,
            authentication_client_secret: authentication.authentication_client_secret,
            force_3ds_challenge: authentication.force_3ds_challenge,
            psd2_sca_exemption_type: authentication.psd2_sca_exemption_type,
<<<<<<< HEAD
=======
            return_url: authentication.return_url,
>>>>>>> a9bdd7ae
            amount: authentication.amount,
            currency: authentication.currency,
        };
        authentications.push(authentication.clone());
        Ok(authentication)
    }

    async fn find_authentication_by_merchant_id_authentication_id(
        &self,
        merchant_id: &common_utils::id_type::MerchantId,
        authentication_id: &common_utils::id_type::AuthenticationId,
    ) -> CustomResult<storage::Authentication, errors::StorageError> {
        let authentications = self.authentications.lock().await;
        authentications
            .iter()
            .find(|a| a.merchant_id == *merchant_id && a.authentication_id == *authentication_id)
            .ok_or(
                errors::StorageError::ValueNotFound(format!(
                    "cannot find authentication for authentication_id = {authentication_id:?} and merchant_id = {merchant_id:?}"
                )).into(),
            ).cloned()
    }

    async fn find_authentication_by_merchant_id_connector_authentication_id(
        &self,
        _merchant_id: common_utils::id_type::MerchantId,
        _connector_authentication_id: String,
    ) -> CustomResult<storage::Authentication, errors::StorageError> {
        Err(errors::StorageError::MockDbError)?
    }

    async fn update_authentication_by_merchant_id_authentication_id(
        &self,
        previous_state: storage::Authentication,
        authentication_update: storage::AuthenticationUpdate,
    ) -> CustomResult<storage::Authentication, errors::StorageError> {
        let mut authentications = self.authentications.lock().await;
        let authentication_id = previous_state.authentication_id.clone();
        let merchant_id = previous_state.merchant_id.clone();
        authentications
            .iter_mut()
            .find(|authentication| authentication.authentication_id == authentication_id && authentication.merchant_id == merchant_id)
            .map(|authentication| {
                let authentication_update_internal =
                    AuthenticationUpdateInternal::from(authentication_update);
                let updated_authentication = authentication_update_internal.apply_changeset(previous_state);
                *authentication = updated_authentication.clone();
                updated_authentication
            })
            .ok_or(
                errors::StorageError::ValueNotFound(format!(
                    "cannot find authentication for authentication_id = {authentication_id:?} and merchant_id = {merchant_id:?}"
                ))
                .into(),
            )
    }
}<|MERGE_RESOLUTION|>--- conflicted
+++ resolved
@@ -160,10 +160,7 @@
             authentication_client_secret: authentication.authentication_client_secret,
             force_3ds_challenge: authentication.force_3ds_challenge,
             psd2_sca_exemption_type: authentication.psd2_sca_exemption_type,
-<<<<<<< HEAD
-=======
             return_url: authentication.return_url,
->>>>>>> a9bdd7ae
             amount: authentication.amount,
             currency: authentication.currency,
         };
