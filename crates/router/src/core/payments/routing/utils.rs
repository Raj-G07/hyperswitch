use std::collections::{HashMap, HashSet};

use api_models::{
    routing as api_routing,
    routing::{ConnectorSelection, RoutableConnectorChoice},
};
use async_trait::async_trait;
use common_utils::id_type;
use diesel_models::{enums, routing_algorithm};
use error_stack::ResultExt;
use euclid::{backend::BackendInput, frontend::ast};
use hyperswitch_domain_models::business_profile;
use serde::{Deserialize, Serialize};

use super::RoutingResult;
use crate::{
    core::errors,
    routes::SessionState,
    services::{self, logger},
    types::transformers::ForeignInto,
};

// New Trait for handling Euclid API calls
#[async_trait]
pub trait DecisionEngineApiHandler {
    async fn send_decision_engine_request<Req, Res>(
        state: &SessionState,
        http_method: services::Method,
        path: &str,
        request_body: Option<Req>, // Option to handle GET/DELETE requests without body
        timeout: Option<u64>,
    ) -> RoutingResult<Res>
    where
        Req: Serialize + Send + Sync + 'static,
        Res: serde::de::DeserializeOwned + Send + 'static + std::fmt::Debug;

    async fn send_decision_engine_request_without_response_parsing<Req>(
        state: &SessionState,
        http_method: services::Method,
        path: &str,
        request_body: Option<Req>,
        timeout: Option<u64>,
    ) -> RoutingResult<()>
    where
        Req: Serialize + Send + Sync + 'static;
}

// Struct to implement the DecisionEngineApiHandler trait
pub struct EuclidApiClient;

pub struct ConfigApiClient;

pub async fn build_and_send_decision_engine_http_request<Req>(
    state: &SessionState,
    http_method: services::Method,
    path: &str,
    request_body: Option<Req>,
    timeout: Option<u64>,
    context_message: &str,
) -> RoutingResult<reqwest::Response>
where
    Req: Serialize + Send + Sync + 'static,
{
    let decision_engine_base_url = &state.conf.open_router.url;
    let url = format!("{}/{}", decision_engine_base_url, path);
    logger::debug!(decision_engine_api_call_url = %url, decision_engine_request_path = %path, http_method = ?http_method, "decision_engine: Initiating decision_engine API call ({})", context_message);

    let mut request_builder = services::RequestBuilder::new()
        .method(http_method)
        .url(&url);

    if let Some(body_content) = request_body {
        let body = common_utils::request::RequestContent::Json(Box::new(body_content));
        request_builder = request_builder.set_body(body);
    }

    let http_request = request_builder.build();
    logger::info!(?http_request, decision_engine_request_path = %path, "decision_engine: Constructed Decision Engine API request details ({})", context_message);

    state
        .api_client
        .send_request(state, http_request, timeout, false)
        .await
        .change_context(errors::RoutingError::DslExecutionError)
        .attach_printable_lazy(|| {
            format!(
                "Decision Engine API call to path '{}' unresponsive ({})",
                path, context_message
            )
        })
}

#[async_trait]
impl DecisionEngineApiHandler for EuclidApiClient {
    async fn send_decision_engine_request<Req, Res>(
        state: &SessionState,
        http_method: services::Method,
        path: &str,
        request_body: Option<Req>, // Option to handle GET/DELETE requests without body
        timeout: Option<u64>,
    ) -> RoutingResult<Res>
    where
        Req: Serialize + Send + Sync + 'static,
        Res: serde::de::DeserializeOwned + Send + 'static + std::fmt::Debug,
    {
        let response = build_and_send_decision_engine_http_request(
            state,
            http_method,
            path,
            request_body,
            timeout,
            "parsing response",
        )
        .await?;

        let status = response.status();
        let response_bytes = response.bytes().await.unwrap_or_default();

        let body_str = String::from_utf8_lossy(&response_bytes); // For logging

        if !status.is_success() {
            match serde_json::from_slice::<DeErrorResponse>(&response_bytes) {
                Ok(parsed) => {
                    logger::error!(
                        decision_engine_error_code = %parsed.code,
                        decision_engine_error_message = %parsed.message,
                        decision_engine_raw_response = ?parsed.data,
                        "decision_engine_euclid: validation failed"
                    );

                    return Err(errors::RoutingError::DecisionEngineValidationError(
                        parsed.message,
                    )
                    .into());
                }
                Err(_) => {
                    logger::error!(
                        decision_engine_raw_response = %body_str,
                        "decision_engine_euclid: failed to deserialize validation error response"
                    );

                    return Err(errors::RoutingError::DecisionEngineValidationError(
                        "decision_engine_euclid: Failed to parse validation error from decision engine".to_string(),
                    )
                    .into());
                }
            }
        }

        logger::debug!(
            euclid_response_body = %body_str,
            response_status = ?status,
            euclid_request_path = %path,
            "decision_engine_euclid: Received raw response from Euclid API"
        );

        let parsed_response = serde_json::from_slice::<Res>(&response_bytes)
            .map_err(|_| errors::RoutingError::GenericConversionError {
                from: "ApiResponse".to_string(),
                to: std::any::type_name::<Res>().to_string(),
            })
            .attach_printable_lazy(|| {
                format!(
                    "Unable to parse response of type '{}' received from Euclid API path: {}",
                    std::any::type_name::<Res>(),
                    path
                )
            })?;

        logger::debug!(
            parsed_response = ?parsed_response,
            response_type = %std::any::type_name::<Res>(),
            euclid_request_path = %path,
            "decision_engine_euclid: Successfully parsed response from Euclid API"
        );

        Ok(parsed_response)
    }

    async fn send_decision_engine_request_without_response_parsing<Req>(
        state: &SessionState,
        http_method: services::Method,
        path: &str,
        request_body: Option<Req>,
        timeout: Option<u64>,
    ) -> RoutingResult<()>
    where
        Req: Serialize + Send + Sync + 'static,
    {
        let response = build_and_send_decision_engine_http_request(
            state,
            http_method,
            path,
            request_body,
            timeout,
            "not parsing response",
        )
        .await?;

        logger::debug!(euclid_response = ?response, euclid_request_path = %path, "decision_engine_routing: Received raw response from Euclid API");
        Ok(())
    }
}

#[async_trait]
impl DecisionEngineApiHandler for ConfigApiClient {
    async fn send_decision_engine_request<Req, Res>(
        state: &SessionState,
        http_method: services::Method,
        path: &str,
        request_body: Option<Req>,
        timeout: Option<u64>,
    ) -> RoutingResult<Res>
    where
        Req: Serialize + Send + Sync + 'static,
        Res: serde::de::DeserializeOwned + Send + 'static + std::fmt::Debug,
    {
        let response = build_and_send_decision_engine_http_request(
            state,
            http_method,
            path,
            request_body,
            timeout,
            "parsing response",
        )
        .await?;
        logger::debug!(decision_engine_config_response = ?response, decision_engine_request_path = %path, "decision_engine_config: Received raw response from Decision Engine config API");

        let parsed_response = response
            .json::<Res>()
            .await
            .change_context(errors::RoutingError::GenericConversionError {
                from: "ApiResponse".to_string(),
                to: std::any::type_name::<Res>().to_string(),
            })
            .attach_printable_lazy(|| {
                format!(
                    "Unable to parse response of type '{}' received from Decision Engine config API path: {}",
                    std::any::type_name::<Res>(),
                    path
                )
            })?;
        logger::debug!(parsed_response = ?parsed_response, response_type = %std::any::type_name::<Res>(), decision_engine_request_path = %path, "decision_engine_config: Successfully parsed response from Decision Engine config API");
        Ok(parsed_response)
    }

    async fn send_decision_engine_request_without_response_parsing<Req>(
        state: &SessionState,
        http_method: services::Method,
        path: &str,
        request_body: Option<Req>,
        timeout: Option<u64>,
    ) -> RoutingResult<()>
    where
        Req: Serialize + Send + Sync + 'static,
    {
        let response = build_and_send_decision_engine_http_request(
            state,
            http_method,
            path,
            request_body,
            timeout,
            "not parsing response",
        )
        .await?;

        logger::debug!(decision_engine_response = ?response, decision_engine_request_path = %path, "decision_engine_config: Received raw response from Decision Engine config API");
        Ok(())
    }
}

const EUCLID_API_TIMEOUT: u64 = 5;

pub async fn perform_decision_euclid_routing(
    state: &SessionState,
    input: BackendInput,
    created_by: String,
) -> RoutingResult<Vec<String>> {
    logger::debug!("decision_engine_euclid: evaluate api call for euclid routing evaluation");

    let routing_request = convert_backend_input_to_routing_eval(created_by, input)?;

    let euclid_response: RoutingEvaluateResponse = EuclidApiClient::send_decision_engine_request(
        state,
        services::Method::Post,
        "routing/evaluate",
        Some(routing_request),
        Some(EUCLID_API_TIMEOUT),
    )
    .await?;

    logger::debug!(decision_engine_euclid_response=?euclid_response,"decision_engine_euclid");
    logger::debug!(decision_engine_euclid_selected_connector=?euclid_response.evaluated_output,"decision_engine_euclid");

    Ok(euclid_response.evaluated_output)
}

pub async fn create_de_euclid_routing_algo(
    state: &SessionState,
    routing_request: &RoutingRule,
) -> RoutingResult<String> {
    logger::debug!("decision_engine_euclid: create api call for euclid routing rule creation");

    logger::debug!(decision_engine_euclid_request=?routing_request,"decision_engine_euclid");
    let euclid_response: RoutingDictionaryRecord = EuclidApiClient::send_decision_engine_request(
        state,
        services::Method::Post,
        "routing/create",
        Some(routing_request.clone()),
        Some(EUCLID_API_TIMEOUT),
    )
    .await?;

    logger::debug!(decision_engine_euclid_parsed_response=?euclid_response,"decision_engine_euclid");
    Ok(euclid_response.rule_id)
}

pub async fn link_de_euclid_routing_algorithm(
    state: &SessionState,
    routing_request: ActivateRoutingConfigRequest,
) -> RoutingResult<()> {
    logger::debug!("decision_engine_euclid: link api call for euclid routing algorithm");

    EuclidApiClient::send_decision_engine_request_without_response_parsing(
        state,
        services::Method::Post,
        "routing/activate",
        Some(routing_request.clone()),
        Some(EUCLID_API_TIMEOUT),
    )
    .await?;

    logger::debug!(decision_engine_euclid_activated=?routing_request, "decision_engine_euclid: link_de_euclid_routing_algorithm completed");
    Ok(())
}

pub async fn list_de_euclid_routing_algorithms(
    state: &SessionState,
    routing_list_request: ListRountingAlgorithmsRequest,
) -> RoutingResult<Vec<api_routing::RoutingDictionaryRecord>> {
    logger::debug!("decision_engine_euclid: list api call for euclid routing algorithms");
    let created_by = routing_list_request.created_by;
    let response: Vec<RoutingAlgorithmRecord> = EuclidApiClient::send_decision_engine_request(
        state,
        services::Method::Post,
        format!("routing/list/{created_by}").as_str(),
        None::<()>,
        Some(EUCLID_API_TIMEOUT),
    )
    .await?;

    Ok(response
        .into_iter()
        .map(routing_algorithm::RoutingProfileMetadata::from)
        .map(ForeignInto::foreign_into)
        .collect::<Vec<_>>())
}

pub fn compare_and_log_result<T: RoutingEq<T> + Serialize>(
    de_result: Vec<T>,
    result: Vec<T>,
    flow: String,
) {
    let is_equal = de_result.len() == result.len()
        && de_result
            .iter()
            .zip(result.iter())
            .all(|(a, b)| T::is_equal(a, b));

    if is_equal {
        router_env::logger::info!(routing_flow=?flow, is_equal=?is_equal, "decision_engine_euclid");
    } else {
        router_env::logger::debug!(routing_flow=?flow, is_equal=?is_equal, de_response=?to_json_string(&de_result), hs_response=?to_json_string(&result), "decision_engine_euclid");
    }
}

pub trait RoutingEq<T> {
    fn is_equal(a: &T, b: &T) -> bool;
}

impl RoutingEq<Self> for api_routing::RoutingDictionaryRecord {
    fn is_equal(a: &Self, b: &Self) -> bool {
        a.name == b.name
            && a.profile_id == b.profile_id
            && a.description == b.description
            && a.kind == b.kind
            && a.algorithm_for == b.algorithm_for
    }
}

impl RoutingEq<Self> for String {
    fn is_equal(a: &Self, b: &Self) -> bool {
        a.to_lowercase() == b.to_lowercase()
    }
}

pub fn to_json_string<T: Serialize>(value: &T) -> String {
    serde_json::to_string(value)
        .map_err(|_| errors::RoutingError::GenericConversionError {
            from: "T".to_string(),
            to: "JsonValue".to_string(),
        })
        .unwrap_or_default()
}

#[derive(Clone, Debug, serde::Serialize, serde::Deserialize)]
pub struct ActivateRoutingConfigRequest {
    pub created_by: String,
    pub routing_algorithm_id: String,
}

#[derive(Clone, Debug, serde::Serialize, serde::Deserialize)]
pub struct ListRountingAlgorithmsRequest {
    pub created_by: String,
}

// Maps Hyperswitch `BackendInput` to a `RoutingEvaluateRequest` compatible with Decision Engine
pub fn convert_backend_input_to_routing_eval(
    created_by: String,
    input: BackendInput,
) -> RoutingResult<RoutingEvaluateRequest> {
    let mut params: HashMap<String, Option<ValueType>> = HashMap::new();

    // Payment
    params.insert(
        "amount".to_string(),
        Some(ValueType::Number(
            input
                .payment
                .amount
                .get_amount_as_i64()
                .try_into()
                .unwrap_or_default(),
        )),
    );
    params.insert(
        "currency".to_string(),
        Some(ValueType::EnumVariant(input.payment.currency.to_string())),
    );

    if let Some(auth_type) = input.payment.authentication_type {
        params.insert(
            "authentication_type".to_string(),
            Some(ValueType::EnumVariant(auth_type.to_string())),
        );
    }
    if let Some(bin) = input.payment.card_bin {
        params.insert("card_bin".to_string(), Some(ValueType::StrValue(bin)));
    }
    if let Some(capture_method) = input.payment.capture_method {
        params.insert(
            "capture_method".to_string(),
            Some(ValueType::EnumVariant(capture_method.to_string())),
        );
    }
    if let Some(country) = input.payment.business_country {
        params.insert(
            "business_country".to_string(),
            Some(ValueType::EnumVariant(country.to_string())),
        );
    }
    if let Some(country) = input.payment.billing_country {
        params.insert(
            "billing_country".to_string(),
            Some(ValueType::EnumVariant(country.to_string())),
        );
    }
    if let Some(label) = input.payment.business_label {
        params.insert(
            "business_label".to_string(),
            Some(ValueType::StrValue(label)),
        );
    }
    if let Some(sfu) = input.payment.setup_future_usage {
        params.insert(
            "setup_future_usage".to_string(),
            Some(ValueType::EnumVariant(sfu.to_string())),
        );
    }

    // PaymentMethod
    if let Some(pm) = input.payment_method.payment_method {
        params.insert(
            "payment_method".to_string(),
            Some(ValueType::EnumVariant(pm.to_string())),
        );
    }
    if let Some(pmt) = input.payment_method.payment_method_type {
        params.insert(
            "payment_method_type".to_string(),
            Some(ValueType::EnumVariant(pmt.to_string())),
        );
    }
    if let Some(network) = input.payment_method.card_network {
        params.insert(
            "card_network".to_string(),
            Some(ValueType::EnumVariant(network.to_string())),
        );
    }

    // Mandate
    if let Some(pt) = input.mandate.payment_type {
        params.insert(
            "payment_type".to_string(),
            Some(ValueType::EnumVariant(pt.to_string())),
        );
    }
    if let Some(mt) = input.mandate.mandate_type {
        params.insert(
            "mandate_type".to_string(),
            Some(ValueType::EnumVariant(mt.to_string())),
        );
    }
    if let Some(mat) = input.mandate.mandate_acceptance_type {
        params.insert(
            "mandate_acceptance_type".to_string(),
            Some(ValueType::EnumVariant(mat.to_string())),
        );
    }

    // Metadata
    if let Some(meta) = input.metadata {
        for (k, v) in meta.into_iter() {
            params.insert(
                k.clone(),
                Some(ValueType::MetadataVariant(MetadataValue {
                    key: k,
                    value: v,
                })),
            );
        }
    }

    Ok(RoutingEvaluateRequest {
        created_by,
        parameters: params,
    })
}

#[derive(Debug, Clone, serde::Deserialize)]
struct DeErrorResponse {
    code: String,
    message: String,
    data: Option<serde_json::Value>,
}

//TODO: temporary change will be refactored afterwards
#[derive(Clone, Debug, serde::Serialize, serde::Deserialize, PartialEq)]
pub struct RoutingEvaluateRequest {
    pub created_by: String,
    pub parameters: HashMap<String, Option<ValueType>>,
}

#[derive(Debug, serde::Serialize, serde::Deserialize)]
pub struct RoutingEvaluateResponse {
    pub status: String,
    pub output: serde_json::Value,
    pub evaluated_output: Vec<String>,
    pub eligible_connectors: Vec<String>,
}

#[derive(Clone, Debug, PartialEq, Eq, Hash, Serialize, Deserialize)]
pub struct MetadataValue {
    pub key: String,
    pub value: String,
}

/// Represents a value in the DSL
#[derive(Clone, Debug, PartialEq, Eq, Hash, Serialize, Deserialize)]
#[serde(tag = "type", content = "value", rename_all = "snake_case")]
pub enum ValueType {
    /// Represents a number literal
    Number(u64),
    /// Represents an enum variant
    EnumVariant(String),
    /// Represents a Metadata variant
    MetadataVariant(MetadataValue),
    /// Represents a arbitrary String value
    StrValue(String),
    GlobalRef(String),
}

pub type Metadata = HashMap<String, serde_json::Value>;
/// Represents a number comparison for "NumberComparisonArrayValue"
#[derive(Clone, Debug, PartialEq, Serialize, Deserialize)]
#[serde(rename_all = "snake_case")]
pub struct NumberComparison {
    pub comparison_type: ComparisonType,
    pub number: u64,
}

/// Conditional comparison type
#[derive(Clone, Debug, PartialEq, Eq, Hash, Serialize, Deserialize)]
#[serde(rename_all = "snake_case")]
pub enum ComparisonType {
    Equal,
    NotEqual,
    LessThan,
    LessThanEqual,
    GreaterThan,
    GreaterThanEqual,
}

/// Represents a single comparison condition.
#[derive(Clone, Debug, Serialize, Deserialize)]
#[serde(rename_all = "snake_case")]
pub struct Comparison {
    /// The left hand side which will always be a domain input identifier like "payment.method.cardtype"
    pub lhs: String,
    /// The comparison operator
    pub comparison: ComparisonType,
    /// The value to compare against
    pub value: ValueType,
    /// Additional metadata that the Static Analyzer and Backend does not touch.
    /// This can be used to store useful information for the frontend and is required for communication
    /// between the static analyzer and the frontend.
    // #[schema(value_type=HashMap<String, serde_json::Value>)]
    pub metadata: Metadata,
}

/// Represents all the conditions of an IF statement
/// eg:
///
/// ```text
/// payment.method = card & payment.method.cardtype = debit & payment.method.network = diners
/// ```
pub type IfCondition = Vec<Comparison>;

/// Represents an IF statement with conditions and optional nested IF statements
///
/// ```text
/// payment.method = card {
///     payment.method.cardtype = (credit, debit) {
///         payment.method.network = (amex, rupay, diners)
///     }
/// }
/// ```
#[derive(Clone, Debug, Serialize, Deserialize)]
#[serde(rename_all = "snake_case")]
pub struct IfStatement {
    // #[schema(value_type=Vec<Comparison>)]
    pub condition: IfCondition,
    pub nested: Option<Vec<IfStatement>>,
}

/// Represents a rule
///
/// ```text
/// rule_name: [stripe, adyen, checkout]
/// {
///     payment.method = card {
///         payment.method.cardtype = (credit, debit) {
///             payment.method.network = (amex, rupay, diners)
///         }
///
///         payment.method.cardtype = credit
///     }
/// }
/// ```
#[derive(Clone, Debug, Serialize, Deserialize)]
#[serde(rename_all = "snake_case")]
// #[aliases(RuleConnectorSelection = Rule<ConnectorSelection>)]
pub struct Rule {
    pub name: String,
    #[serde(alias = "routingType")]
    pub routing_type: RoutingType,
    #[serde(alias = "routingOutput")]
    pub output: Output,
    pub statements: Vec<IfStatement>,
}

#[derive(Clone, Debug, Serialize, Deserialize)]
#[serde(rename_all = "snake_case")]
pub enum RoutingType {
    Priority,
    VolumeSplit,
    VolumeSplitPriority,
}

#[derive(Clone, Debug, Serialize, Deserialize)]
#[serde(rename_all = "snake_case")]
pub struct VolumeSplit<T> {
    pub split: u8,
    pub output: T,
}

#[derive(Clone, Debug, Serialize, Deserialize)]
#[serde(rename_all = "snake_case")]
pub struct ConnectorInfo {
    pub connector: String,
    pub mca_id: Option<String>,
}

impl ConnectorInfo {
    pub fn new(connector: String, mca_id: Option<String>) -> Self {
        Self { connector, mca_id }
    }
}

#[derive(Clone, Debug, Serialize, Deserialize)]
#[serde(rename_all = "snake_case")]
pub enum Output {
    Priority(Vec<ConnectorInfo>),
    VolumeSplit(Vec<VolumeSplit<ConnectorInfo>>),
    VolumeSplitPriority(Vec<VolumeSplit<Vec<ConnectorInfo>>>),
}

pub type Globals = HashMap<String, HashSet<ValueType>>;

/// The program, having a default connector selection and
/// a bunch of rules. Also can hold arbitrary metadata.
#[derive(Clone, Debug, Serialize, Deserialize)]
#[serde(rename_all = "snake_case")]
// #[aliases(ProgramConnectorSelection = Program<ConnectorSelection>)]
pub struct Program {
    pub globals: Globals,
    pub default_selection: Output,
    // #[schema(value_type=RuleConnectorSelection)]
    pub rules: Vec<Rule>,
    // #[schema(value_type=HashMap<String, serde_json::Value>)]
    pub metadata: Option<Metadata>,
}

#[derive(Clone, Debug, Serialize, Deserialize)]
#[serde(rename_all = "snake_case")]
pub struct RoutingRule {
    pub rule_id: Option<String>,
    pub name: String,
    pub description: Option<String>,
    pub metadata: Option<RoutingMetadata>,
    pub created_by: String,
    pub algorithm: StaticRoutingAlgorithm,
}

#[derive(Debug, Clone, Serialize, Deserialize)]
#[serde(tag = "type", content = "data", rename_all = "snake_case")]
pub enum StaticRoutingAlgorithm {
    Advanced(Program),
}

#[derive(Clone, Debug, Serialize, Deserialize)]
#[serde(rename_all = "snake_case")]
pub struct RoutingMetadata {
    pub kind: enums::RoutingAlgorithmKind,
    pub algorithm_for: enums::TransactionType,
}

#[derive(Debug, Clone, serde::Serialize, serde::Deserialize)]
#[serde(rename_all = "snake_case")]
pub struct RoutingDictionaryRecord {
    pub rule_id: String,
    pub name: String,
    pub created_at: time::PrimitiveDateTime,
    pub modified_at: time::PrimitiveDateTime,
}

#[derive(Debug, Clone, serde::Serialize, serde::Deserialize)]
#[serde(rename_all = "snake_case")]
pub struct RoutingAlgorithmRecord {
    pub id: id_type::RoutingId,
    pub name: String,
    pub description: Option<String>,
    pub created_by: id_type::ProfileId,
    pub algorithm_data: Program,
    pub metadata: Option<RoutingMetadata>,
    pub created_at: time::PrimitiveDateTime,
    pub modified_at: time::PrimitiveDateTime,
}

impl From<RoutingAlgorithmRecord> for routing_algorithm::RoutingProfileMetadata {
    fn from(record: RoutingAlgorithmRecord) -> Self {
        let (kind, algorithm_for) = match record.metadata {
            Some(metadata) => (metadata.kind, metadata.algorithm_for),
            None => (
                enums::RoutingAlgorithmKind::Advanced,
                enums::TransactionType::default(),
            ),
        };
        Self {
            profile_id: record.created_by,
            algorithm_id: record.id,
            name: record.name,
            description: record.description,
            kind,
            created_at: record.created_at,
            modified_at: record.modified_at,
            algorithm_for,
        }
    }
}

impl TryFrom<ast::Program<ConnectorSelection>> for Program {
    type Error = error_stack::Report<errors::RoutingError>;

    fn try_from(p: ast::Program<ConnectorSelection>) -> Result<Self, Self::Error> {
        let rules = p
            .rules
            .into_iter()
            .map(convert_rule)
            .collect::<Result<Vec<_>, _>>()?;

        Ok(Self {
            globals: HashMap::new(),
            default_selection: convert_output(p.default_selection),
            rules,
            metadata: Some(p.metadata),
        })
    }
}

impl TryFrom<ast::Program<ConnectorSelection>> for StaticRoutingAlgorithm {
    type Error = error_stack::Report<errors::RoutingError>;

    fn try_from(p: ast::Program<ConnectorSelection>) -> Result<Self, Self::Error> {
        let internal_program: Program = p.try_into()?;
        Ok(Self::Advanced(internal_program))
    }
}

fn convert_rule(rule: ast::Rule<ConnectorSelection>) -> RoutingResult<Rule> {
    let routing_type = match &rule.connector_selection {
        ConnectorSelection::Priority(_) => RoutingType::Priority,
        ConnectorSelection::VolumeSplit(_) => RoutingType::VolumeSplit,
    };

    Ok(Rule {
        name: rule.name,
        routing_type,
        output: convert_output(rule.connector_selection),
        statements: rule
            .statements
            .into_iter()
            .map(convert_if_stmt)
            .collect::<RoutingResult<Vec<IfStatement>>>()?,
    })
}

fn convert_if_stmt(stmt: ast::IfStatement) -> RoutingResult<IfStatement> {
    Ok(IfStatement {
        condition: stmt
            .condition
            .into_iter()
            .map(convert_comparison)
            .collect::<RoutingResult<Vec<Comparison>>>()?,

        nested: stmt
            .nested
            .map(|v| {
                v.into_iter()
                    .map(convert_if_stmt)
                    .collect::<RoutingResult<Vec<IfStatement>>>()
            })
            .transpose()?,
    })
}

fn convert_comparison(c: ast::Comparison) -> RoutingResult<Comparison> {
    Ok(Comparison {
        lhs: c.lhs,
        comparison: convert_comparison_type(c.comparison),
        value: convert_value(c.value)?,
        metadata: c.metadata,
    })
}

fn convert_comparison_type(ct: ast::ComparisonType) -> ComparisonType {
    match ct {
        ast::ComparisonType::Equal => ComparisonType::Equal,
        ast::ComparisonType::NotEqual => ComparisonType::NotEqual,
        ast::ComparisonType::LessThan => ComparisonType::LessThan,
        ast::ComparisonType::LessThanEqual => ComparisonType::LessThanEqual,
        ast::ComparisonType::GreaterThan => ComparisonType::GreaterThan,
        ast::ComparisonType::GreaterThanEqual => ComparisonType::GreaterThanEqual,
    }
}

fn convert_value(v: ast::ValueType) -> RoutingResult<ValueType> {
    use ast::ValueType::*;
    match v {
        Number(n) => Ok(ValueType::Number(
            n.get_amount_as_i64().try_into().unwrap_or_default(),
        )),
        EnumVariant(e) => Ok(ValueType::EnumVariant(e)),
        MetadataVariant(m) => Ok(ValueType::MetadataVariant(MetadataValue {
            key: m.key,
            value: m.value,
        })),
        StrValue(s) => Ok(ValueType::StrValue(s)),
        _ => Err(error_stack::Report::new(
            errors::RoutingError::InvalidRoutingAlgorithmStructure,
        )),
    }
}

fn convert_output(sel: ConnectorSelection) -> Output {
    match sel {
        ConnectorSelection::Priority(choices) => {
            Output::Priority(choices.into_iter().map(stringify_choice).collect())
        }
        ConnectorSelection::VolumeSplit(vs) => Output::VolumeSplit(
            vs.into_iter()
                .map(|v| VolumeSplit {
                    split: v.split,
                    output: stringify_choice(v.connector),
                })
                .collect(),
        ),
    }
}

<<<<<<< HEAD
fn stringify_choice(c: RoutableConnectorChoice) -> String {
    c.connector.to_string()
}

pub fn select_routing_result<T>(
    business_profile: &business_profile::Profile,
    hyperswitch_result: T,
    de_result: T,
) -> T {
    if let Some(enums::RoutingResultSource::DecisionEngine) = business_profile.routing_result_source
    {
        logger::debug!(business_profile_id=?business_profile.get_id(), "Using Decision Engine routing result");
        de_result
    } else {
        logger::debug!(business_profile_id=?business_profile.get_id(), "Using Hyperswitch routing result");
        hyperswitch_result
    }
=======
fn stringify_choice(c: RoutableConnectorChoice) -> ConnectorInfo {
    ConnectorInfo::new(
        c.connector.to_string(),
        c.merchant_connector_id
            .map(|mca_id| mca_id.get_string_repr().to_string()),
    )
>>>>>>> 0eab55d1
}<|MERGE_RESOLUTION|>--- conflicted
+++ resolved
@@ -908,9 +908,12 @@
     }
 }
 
-<<<<<<< HEAD
-fn stringify_choice(c: RoutableConnectorChoice) -> String {
-    c.connector.to_string()
+fn stringify_choice(c: RoutableConnectorChoice) -> ConnectorInfo {
+    ConnectorInfo::new(
+        c.connector.to_string(),
+        c.merchant_connector_id
+            .map(|mca_id| mca_id.get_string_repr().to_string()),
+    )
 }
 
 pub fn select_routing_result<T>(
@@ -926,12 +929,4 @@
         logger::debug!(business_profile_id=?business_profile.get_id(), "Using Hyperswitch routing result");
         hyperswitch_result
     }
-=======
-fn stringify_choice(c: RoutableConnectorChoice) -> ConnectorInfo {
-    ConnectorInfo::new(
-        c.connector.to_string(),
-        c.merchant_connector_id
-            .map(|mca_id| mca_id.get_string_repr().to_string()),
-    )
->>>>>>> 0eab55d1
 }