use api_models::payments::{QrCodeInformation, VoucherNextStepData};
use common_enums::enums;
use common_utils::{
    errors::CustomResult,
    ext_traits::{ByteSliceExt, Encode},
    id_type,
    types::{AmountConvertor, FloatMajorUnit, StringMajorUnit, StringMajorUnitForConnector},
};
use crc::{Algorithm, Crc};
use error_stack::ResultExt;
use hyperswitch_domain_models::{
    payment_method_data::{BankTransferData, PaymentMethodData, VoucherData},
    router_data::{AccessToken, ConnectorAuthType, RouterData},
    router_request_types::ResponseId,
    router_response_types::{PaymentsResponseData, RefundsResponseData},
    types::{PaymentsAuthorizeRouterData, PaymentsCancelRouterData, RefundsRouterData},
};
use hyperswitch_interfaces::errors;
use masking::{ExposeInterface, Secret};
use serde::{Deserialize, Serialize};
use serde_json::Value;
// use time::OffsetDateTime;
use url::Url;

use crate::{
    types::{RefundsResponseRouterData, ResponseRouterData},
    utils::{self as connector_utils, QrImage, RouterData as _},
};
const CRC_16_CCITT_FALSE: Algorithm<u16> = Algorithm {
    width: 16,
    poly: 0x1021,
    init: 0xFFFF,
    refin: false,
    refout: false,
    xorout: 0x0000,
    check: 0x29B1,
    residue: 0x0000,
};

type Error = error_stack::Report<errors::ConnectorError>;

pub struct SantanderRouterData<T> {
    pub amount: StringMajorUnit,
    pub router_data: T,
}

impl<T> From<(StringMajorUnit, T)> for SantanderRouterData<T> {
    fn from((amount, item): (StringMajorUnit, T)) -> Self {
        Self {
            amount,
            router_data: item,
        }
    }
}
<<<<<<< HEAD
#[derive(Debug, Serialize, Deserialize)]
=======
#[derive(Debug, Default, Serialize, Deserialize)]
>>>>>>> 2633fd1f
#[serde(rename_all = "camelCase")]
pub struct SantanderMetadataObject {
    pub pix_key: Secret<String>,
    // pub expiration_time: PixQRExpirationDuration,
    pub cpf: Secret<String>,
    pub merchant_city: String,
    pub merchant_name: String,
    pub workspace_id: String,
<<<<<<< HEAD
    pub covenant_code: String,
=======
    pub covenant_code: String, // max_size : 9
>>>>>>> 2633fd1f
}

// #[derive(Debug, Serialize, Deserialize)]
// pub enum PixQRExpirationDuration {
//     Immediate(ImmediateExpirationTime),
//     Scheduled(DueDateExpirationTime),
// }

// #[derive(Debug, Serialize, Deserialize)]
// #[serde(rename_all = "camelCase")]
// pub struct ImmediateExpirationTime {
//     pub time_in_seconds: i32, // in seconds
// }

// #[derive(Debug, Serialize, Deserialize)]
// #[serde(rename_all = "camelCase")]
// pub struct DueDateExpirationTime {
//     pub date: chrono::NaiveDate,                // in YYYY-MM-DD format
//     pub validity_after_expiration: Option<i32>, // in days
// }

impl TryFrom<&Option<common_utils::pii::SecretSerdeValue>> for SantanderMetadataObject {
    type Error = error_stack::Report<errors::ConnectorError>;
    fn try_from(
        meta_data: &Option<common_utils::pii::SecretSerdeValue>,
    ) -> Result<Self, Self::Error> {
        let metadata = connector_utils::to_connector_meta_from_secret::<Self>(meta_data.clone())
            .change_context(errors::ConnectorError::InvalidConnectorConfig {
                config: "metadata",
            })?;
        Ok(metadata)
    }
}

pub fn format_emv_field(id: &str, value: &str) -> String {
    format!("{id}{:02}{value}", value.len())
}

pub fn generate_emv_string(
    payload_url: &str,
    merchant_name: &str,
    merchant_city: &str,
    amount: Option<&str>,
    txid: Option<&str>,
) -> String {
    let mut emv = String::new();

    // 00: Payload Format Indicator
    emv += &format_emv_field("00", "01");
    // 01: Point of Initiation Method (dynamic)
    emv += &format_emv_field("01", "12");

    // 26: Merchant Account Info
    let gui = format_emv_field("00", "br.gov.bcb.pix");
    let url = format_emv_field("25", payload_url);
    let merchant_account_info = format_emv_field("26", &(gui + &url));
    emv += &merchant_account_info;

    // 52: Merchant Category Code (0000)
    emv += &format_emv_field("52", "0000");
    // 53: Currency Code (986 for BRL)
    emv += &format_emv_field("53", "986");

    // 54: Amount (optional)
    if let Some(amount) = amount {
        emv += &format_emv_field("54", amount);
    }

    // 58: Country Code (BR)
    emv += &format_emv_field("58", "BR");
    // 59: Merchant Name
    emv += &format_emv_field("59", merchant_name);
    // 60: Merchant City
    emv += &format_emv_field("60", merchant_city);

    // 62: Additional Data Field Template (optional TXID)
    if let Some(txid) = txid {
        let reference = format_emv_field("05", txid);
        emv += &format_emv_field("62", &reference);
    }

    // Placeholder for CRC (we need to calculate this last)
    emv += "6304";

    // Compute CRC16-CCITT (False) checksum
    let crc = Crc::<u16>::new(&CRC_16_CCITT_FALSE);
    let checksum = crc.checksum(emv.as_bytes());
    emv += &format!("{checksum:04X}");

    emv
}

#[derive(Debug, Serialize, Deserialize)]
pub struct SantanderAuthUpdateResponse {
    #[serde(rename = "camelCase")]
    pub refresh_url: String,
    pub token_type: String,
    pub client_id: String,
    pub access_token: Secret<String>,
    pub scopes: String,
    pub expires_in: i64,
}

#[derive(Default, Debug, Serialize)]
pub struct SantanderCard {
    number: cards::CardNumber,
    expiry_month: Secret<String>,
    expiry_year: Secret<String>,
    cvc: Secret<String>,
    complete: bool,
}

pub struct SantanderAuthType {
    pub(super) _api_key: Secret<String>,
    pub(super) _key1: Secret<String>,
}

impl TryFrom<&ConnectorAuthType> for SantanderAuthType {
    type Error = error_stack::Report<errors::ConnectorError>;
    fn try_from(auth_type: &ConnectorAuthType) -> Result<Self, Self::Error> {
        match auth_type {
            ConnectorAuthType::BodyKey { api_key, key1 } => Ok(Self {
                _api_key: api_key.to_owned(),
                _key1: key1.to_owned(),
            }),
            _ => Err(errors::ConnectorError::FailedToObtainAuthType.into()),
        }
    }
}

impl<F, T> TryFrom<ResponseRouterData<F, SantanderAuthUpdateResponse, T, AccessToken>>
    for RouterData<F, T, AccessToken>
{
    type Error = error_stack::Report<errors::ConnectorError>;
    fn try_from(
        item: ResponseRouterData<F, SantanderAuthUpdateResponse, T, AccessToken>,
    ) -> Result<Self, Self::Error> {
        Ok(Self {
            response: Ok(AccessToken {
                token: item.response.access_token,
                expires: item.response.expires_in,
            }),
            ..item.data
        })
    }
}

impl
    TryFrom<(
        &SantanderRouterData<&PaymentsAuthorizeRouterData>,
        &router_env::env::Env,
    )> for SantanderPaymentRequest
{
    type Error = Error;
    fn try_from(
<<<<<<< HEAD
        value: (
            &SantanderRouterData<&PaymentsAuthorizeRouterData>,
            &router_env::env::Env,
        ),
    ) -> Result<Self, Self::Error> {
        if value.0.router_data.request.capture_method != Some(enums::CaptureMethod::Automatic) {
            return Err(errors::ConnectorError::FlowNotSupported {
                flow: format!("{:?}", value.0.router_data.request.capture_method),
=======
        value: &SantanderRouterData<&PaymentsAuthorizeRouterData>,
    ) -> Result<Self, Self::Error> {
        if value.router_data.request.capture_method != Some(enums::CaptureMethod::Automatic) {
            return Err(errors::ConnectorError::FlowNotSupported {
                flow: format!("{:?}", value.router_data.request.capture_method),
>>>>>>> 2633fd1f
                connector: "Santander".to_string(),
            }
            .into());
        }
<<<<<<< HEAD
        match value.0.router_data.request.payment_method_data.clone() {
            PaymentMethodData::BankTransfer(ref bank_transfer_data) => {
                Self::try_from((value.0, bank_transfer_data.as_ref()))
            }
            PaymentMethodData::Voucher(ref voucher_data) => {
                Self::try_from((value.0, voucher_data, value.1))
=======
        match value.router_data.request.payment_method_data.clone() {
            PaymentMethodData::BankTransfer(ref bank_transfer_data) => {
                Self::try_from((value, bank_transfer_data.as_ref()))
>>>>>>> 2633fd1f
            }
            PaymentMethodData::Voucher(ref voucher_data) => Self::try_from((value, voucher_data)),
            _ => Err(errors::ConnectorError::NotImplemented(
                crate::utils::get_unimplemented_payment_method_error_message("Santander"),
            ))?,
        }
    }
}

impl
    TryFrom<(
        &SantanderRouterData<&PaymentsAuthorizeRouterData>,
        &VoucherData,
<<<<<<< HEAD
        &router_env::env::Env,
=======
>>>>>>> 2633fd1f
    )> for SantanderPaymentRequest
{
    type Error = Error;
    fn try_from(
        value: (
            &SantanderRouterData<&PaymentsAuthorizeRouterData>,
            &VoucherData,
<<<<<<< HEAD
            &router_env::env::Env,
=======
>>>>>>> 2633fd1f
        ),
    ) -> Result<Self, Self::Error> {
        let santander_mca_metadata =
            SantanderMetadataObject::try_from(&value.0.router_data.connector_meta_data)?;

        let voucher_data = match &value.0.router_data.request.payment_method_data {
            PaymentMethodData::Voucher(VoucherData::Boleto(boleto_data)) => boleto_data,
            _ => {
                return Err(errors::ConnectorError::NotImplemented(
                    crate::utils::get_unimplemented_payment_method_error_message("Santander"),
                )
                .into());
            }
        };

<<<<<<< HEAD
        Ok(Self::Boleto(Box::new(SantanderBoletoPaymentRequest {
            environment: Environment::from(*value.2),
            nsu_code: value.0.router_data.payment_id.clone(), // size: 20
            nsu_date: time::OffsetDateTime::now_utc()
                .date()
                .format(&time::macros::format_description!("[year]-[month]-[day]"))
                .change_context(errors::ConnectorError::DateFormattingFailed)?,
            covenant_code: santander_mca_metadata.covenant_code.clone(), // size: 9
=======
        let nsu_code = if value
            .0
            .router_data
            .is_payment_id_from_merchant
            .unwrap_or(false)
            && value.0.router_data.payment_id.len() > 20
        {
            return Err(errors::ConnectorError::MaxFieldLengthViolated {
                connector: "Santander".to_string(),
                field_name: "payment_id".to_string(),
                max_length: 20,
                received_length: value.0.router_data.payment_id.len(),
            }
            .into());
        } else {
            value.0.router_data.payment_id.clone()
        };

        Ok(Self::Boleto(Box::new(SantanderBoletoPaymentRequest {
            environment: Environment::from(router_env::env::which()),
            nsu_code,
            nsu_date: OffsetDateTime::now_utc()
                .date()
                .format(&time::macros::format_description!("[year]-[month]-[day]"))
                .change_context(errors::ConnectorError::DateFormattingFailed)?,
            covenant_code: santander_mca_metadata.covenant_code.clone(),
>>>>>>> 2633fd1f
            bank_number: voucher_data.bank_number.clone().ok_or_else(|| {
                errors::ConnectorError::MissingRequiredField {
                    field_name: "document_type",
                }
            })?, // size: 13
            client_number: Some(value.0.router_data.get_customer_id()?),
            due_date: voucher_data.due_date.clone().ok_or(
                errors::ConnectorError::MissingRequiredField {
                    field_name: "due_date",
                },
<<<<<<< HEAD
            )?, // format: YYYY-MM-DD
            issue_date: time::OffsetDateTime::now_utc()
=======
            )?,
            issue_date: OffsetDateTime::now_utc()
>>>>>>> 2633fd1f
                .date()
                .format(&time::macros::format_description!("[year]-[month]-[day]"))
                .change_context(errors::ConnectorError::DateFormattingFailed)?,
            currency: Some(value.0.router_data.request.currency),
            nominal_value: value.0.amount.to_owned(),
            participant_code: value
                .0
                .router_data
                .request
                .merchant_order_reference_id
                .clone(),
            payer: Payer {
                name: value.0.router_data.get_billing_full_name()?,
                document_type: voucher_data.document_type.ok_or_else(|| {
                    errors::ConnectorError::MissingRequiredField {
                        field_name: "document_type",
                    }
                })?,
                document_number: voucher_data.social_security_number.clone(),
                address: Secret::new(
                    [
                        value.0.router_data.get_billing_line1()?,
                        value.0.router_data.get_billing_line2()?,
                    ]
                    .map(|s| s.expose())
                    .join(" "),
                ),
                neighborhood: value.0.router_data.get_billing_line1()?,
                city: value.0.router_data.get_billing_city()?,
                state: value.0.router_data.get_billing_state()?,
                zipcode: value.0.router_data.get_billing_zip()?,
            },
            beneficiary: None,
            document_kind: BoletoDocumentKind::BillProposal, // to change
            discount: Some(Discount {
<<<<<<< HEAD
                discount_type: DiscountType::Free, // to change
=======
                discount_type: DiscountType::Free,
>>>>>>> 2633fd1f
                discount_one: None,
                discount_two: None,
                discount_three: None,
            }),
            fine_percentage: voucher_data.fine_percentage.clone(),
            fine_quantity_days: voucher_data.fine_quantity_days.clone(),
            interest_percentage: voucher_data.interest_percentage.clone(),
            deduction_value: None,
            protest_type: None,
            protest_quantity_days: None,
            write_off_quantity_days: voucher_data.write_off_quantity_days.clone(),
            payment_type: PaymentType::Registration,
            parcels_quantity: None,
            value_type: None,
            min_value_or_percentage: None,
            max_value_or_percentage: None,
            iof_percentage: None,
            sharing: None,
            key: None,
            tx_id: None,
            messages: voucher_data.messages.clone(),
        })))
    }
}

impl
    TryFrom<(
        &SantanderRouterData<&PaymentsAuthorizeRouterData>,
        &BankTransferData,
    )> for SantanderPaymentRequest
{
    type Error = Error;
    fn try_from(
        value: (
            &SantanderRouterData<&PaymentsAuthorizeRouterData>,
            &BankTransferData,
        ),
    ) -> Result<Self, Self::Error> {
        let santander_mca_metadata =
            SantanderMetadataObject::try_from(&value.0.router_data.connector_meta_data)?;

        let debtor = Some(SantanderDebtor {
            cpf: santander_mca_metadata.cpf.clone(),
            name: value.0.router_data.get_billing_full_name()?,
<<<<<<< HEAD
            email: value.0.router_data.get_optional_billing_email(),
            street: value.0.router_data.get_optional_billing_line1(),
            city: value.0.router_data.get_optional_billing_city(),
            uf: value.0.router_data.get_billing_state()?,
            zip_code: value.0.router_data.get_optional_billing_zip(),
        });

        let calendar = match &value
            .0
            .router_data
            .request
            .feature_metadata
            .as_ref()
            .and_then(|f| f.pix_qr_expiry_time.as_ref())
        {
            Some(api_models::payments::PixQRExpirationDuration::Immediate(val)) => {
                SantanderPixCalendar::Immediate(SantanderPixImmediateCalendar {
                    expiration: val.time,
                })
            }
            Some(api_models::payments::PixQRExpirationDuration::Scheduled(val)) => {
                SantanderPixCalendar::Scheduled(SantanderPixDueDateCalendar {
                    due_date: val.date.clone(),
                    validity_after_expiration: val.validity_after_expiration,
                })
            }
            None => {
                SantanderPixCalendar::Immediate(SantanderPixImmediateCalendar {
                    expiration: 3600, // default 1 hour
                })
            }
        };

        Ok(Self::PixQR(Box::new(SantanderPixQRPaymentRequest {
            calendar,
=======
        });

        Ok(Self::PixQR(Box::new(SantanderPixQRPaymentRequest {
            calender: SantanderCalendar {
                creation: OffsetDateTime::now_utc()
                    .date()
                    .format(&time::macros::format_description!("[year]-[month]-[day]"))
                    .change_context(errors::ConnectorError::DateFormattingFailed)?,
                expiration: santander_mca_metadata.expiration_time,
            },
>>>>>>> 2633fd1f
            debtor,
            value: SantanderValue {
                original: value.0.amount.to_owned(),
            },
            key: santander_mca_metadata.pix_key.clone(),
            request_payer: value.0.router_data.request.statement_descriptor.clone(),
            additional_info: None,
        })))
    }
}

#[derive(Debug, Serialize)]
pub enum SantanderPaymentRequest {
    PixQR(Box<SantanderPixQRPaymentRequest>),
    Boleto(Box<SantanderBoletoPaymentRequest>),
}

#[derive(Debug, Clone, Serialize, Deserialize)]
pub struct Discount {
    #[serde(rename = "type")]
    pub discount_type: DiscountType,
    pub discount_one: Option<DiscountObject>,
    pub discount_two: Option<DiscountObject>,
    pub discount_three: Option<DiscountObject>,
}

#[derive(Debug, Serialize)]
<<<<<<< HEAD
#[serde(rename_all = "camelCase")]
pub struct SantanderBoletoPaymentRequest {
    // pub workspace_id: String,
    pub environment: Environment,
    pub nsu_code: String,
    pub nsu_date: String,
    pub covenant_code: String,
    pub bank_number: String,
    pub client_number: Option<id_type::CustomerId>,
    pub due_date: String,
    pub issue_date: String,
    pub currency: Option<enums::Currency>,
    pub nominal_value: StringMajorUnit,
    pub participant_code: Option<String>,
    pub payer: Payer,
    pub beneficiary: Option<Beneficiary>,
    pub document_kind: BoletoDocumentKind,
    pub discount: Option<Discount>,
    pub fine_percentage: Option<String>,
    pub fine_quantity_days: Option<String>,
    pub interest_percentage: Option<String>,
    pub deduction_value: Option<FloatMajorUnit>,
    pub protest_type: Option<ProtestType>,
    pub protest_quantity_days: Option<i64>,
    pub write_off_quantity_days: Option<String>,
    pub payment_type: PaymentType,
    pub parcels_quantity: Option<i64>,
    pub value_type: Option<String>,
    pub min_value_or_percentage: Option<f64>,
    pub max_value_or_percentage: Option<f64>,
    pub iof_percentage: Option<f64>,
    pub sharing: Option<Sharing>,
    pub key: Option<Key>,
    pub tx_id: Option<String>,
    pub messages: Option<Vec<String>>,
}

#[derive(Debug, Clone, Serialize, Deserialize)]
#[serde(rename_all = "camelCase")]
pub struct Payer {
    pub name: Secret<String>,
    pub document_type: enums::DocumentKind,
    pub document_number: Option<Secret<String>>,
    pub address: Secret<String>,
    pub neighborhood: Secret<String>,
    pub city: String,
    pub state: Secret<String>,
    pub zipcode: Secret<String>,
}

#[derive(Debug, Clone, Serialize, Deserialize)]
#[serde(rename_all = "camelCase")]
pub struct Beneficiary {
    pub name: Option<Secret<String>>,
    pub document_type: Option<enums::DocumentKind>,
    pub document_number: Option<String>,
}

#[derive(Debug, Clone, Serialize, Deserialize)]
#[serde(rename_all = "UPPERCASE")]
pub enum Environment {
    #[serde(rename = "Teste")]
    Sandbox,
    #[serde(rename = "Producao")]
    Production,
}

#[derive(Debug, Serialize, Deserialize)]
#[serde(rename_all = "UPPERCASE")]
pub enum SantanderDocumentKind {
    Cpf,
    Cnpj,
}

#[derive(Debug, Clone, Serialize, Deserialize)]
#[serde(rename_all = "SCREAMING_SNAKE_CASE")]
pub enum BoletoDocumentKind {
    #[serde(rename = "DUPLICATA_MERCANTIL")]
    DuplicateMercantil,
    #[serde(rename = "DUPLICATA_SERVICO")]
    DuplicateService,
    #[serde(rename = "NOTA_PROMISSORIA")]
    PromissoryNote,
    #[serde(rename = "NOTA_PROMISSORIA_RURAL")]
    RuralPromissoryNote,
    #[serde(rename = "RECIBO")]
    Receipt,
    #[serde(rename = "APOLICE_SEGURO")]
    InsurancePolicy,
    #[serde(rename = "BOLETO_CARTAO_CREDITO")]
    BillCreditCard,
    #[serde(rename = "BOLETO_PROPOSTA")]
    BillProposal,
    #[serde(rename = "BOLETO_DEPOSITO_APORTE")]
    BoletoDepositoAponte,
    #[serde(rename = "CHEQUE")]
    Check,
    #[serde(rename = "NOTA_PROMISSORIA_DIRETA")]
    DirectPromissoryNote,
    #[serde(rename = "OUTROS")]
    Others,
}

#[derive(Debug, Clone, Serialize, Deserialize)]
#[serde(rename_all = "SCREAMING_SNAKE_CASE")]
pub enum DiscountType {
    #[serde(rename = "ISENTO")]
    Free,
    #[serde(rename = "VALOR_DATA_FIXA")]
    FixedDateValue,
    #[serde(rename = "VALOR_DIA_CORRIDO")]
    ValueDayConductor,
    #[serde(rename = "VALOR_DIA_UTIL")]
    ValueWorthDay,
}

#[derive(Debug, Clone, Serialize, Deserialize)]
#[serde(rename_all = "SCREAMING_SNAKE_CASE")]
pub struct DiscountObject {
    pub value: StringMajorUnit, // Changed from f64 → String for API safety
    pub limit_date: String,     // YYYY-MM-DD
}

#[derive(Debug, Clone, Serialize, Deserialize)]
#[serde(rename_all = "SCREAMING_SNAKE_CASE")]
pub enum ProtestType {
    #[serde(rename = "SEM_PROTESTO")]
    WithoutProtest,

    #[serde(rename = "DIAS_CORRIDOS")]
    DaysConducted,

    #[serde(rename = "DIAS_UTEIS")]
    WorkingDays,

    #[serde(rename = "CADASTRO_CONVENIO")]
    RegistrationAgreement,
}

#[derive(Debug, Clone, Serialize, Deserialize)]
#[serde(rename_all = "UPPERCASE")]
pub enum PaymentType {
    #[serde(rename = "REGISTRO")]
    Registration,

    #[serde(rename = "DIVERGENTE")]
    Divergent,

    #[serde(rename = "PARCIAL")]
    Partial,
}

#[derive(Debug, Clone, Serialize, Deserialize)]
pub struct Sharing {
    pub code: String,
    pub value: FloatMajorUnit, // Changed from f64 → String for monetary precision
}

#[derive(Debug, Clone, Serialize, Deserialize)]
pub struct Key {
    #[serde(rename = "type")]
    pub key_type: Option<String>,
    pub dict_key: Option<String>,
=======
#[serde(rename_all = "camelCase")]
pub struct SantanderBoletoPaymentRequest {
    pub environment: Environment,
    pub nsu_code: String,
    pub nsu_date: String,
    pub covenant_code: String,
    pub bank_number: String,
    pub client_number: Option<id_type::CustomerId>,
    pub due_date: String,
    pub issue_date: String,
    pub currency: Option<enums::Currency>,
    pub nominal_value: StringMajorUnit,
    pub participant_code: Option<String>,
    pub payer: Payer,
    pub beneficiary: Option<Beneficiary>,
    pub document_kind: BoletoDocumentKind,
    pub discount: Option<Discount>,
    pub fine_percentage: Option<String>,
    pub fine_quantity_days: Option<String>,
    pub interest_percentage: Option<String>,
    pub deduction_value: Option<FloatMajorUnit>,
    pub protest_type: Option<ProtestType>,
    pub protest_quantity_days: Option<i64>,
    pub write_off_quantity_days: Option<String>,
    pub payment_type: PaymentType,
    pub parcels_quantity: Option<i64>,
    pub value_type: Option<String>,
    pub min_value_or_percentage: Option<f64>,
    pub max_value_or_percentage: Option<f64>,
    pub iof_percentage: Option<f64>,
    pub sharing: Option<Sharing>,
    pub key: Option<Key>,
    pub tx_id: Option<String>,
    pub messages: Option<Vec<String>>,
}

#[derive(Debug, Clone, Serialize, Deserialize)]
#[serde(rename_all = "camelCase")]
pub struct Payer {
    pub name: Secret<String>,
    pub document_type: enums::DocumentKind,
    pub document_number: Option<Secret<String>>,
    pub address: Secret<String>,
    pub neighborhood: Secret<String>,
    pub city: String,
    pub state: Secret<String>,
    pub zipcode: Secret<String>,
}

#[derive(Debug, Clone, Serialize, Deserialize)]
#[serde(rename_all = "camelCase")]
pub struct Beneficiary {
    pub name: Option<Secret<String>>,
    pub document_type: Option<enums::DocumentKind>,
    pub document_number: Option<String>,
}

#[derive(Debug, Clone, Serialize, Deserialize)]
#[serde(rename_all = "UPPERCASE")]
pub enum Environment {
    #[serde(rename = "Teste")]
    Sandbox,
    #[serde(rename = "Producao")]
    Production,
}

#[derive(Debug, Serialize, Deserialize)]
#[serde(rename_all = "UPPERCASE")]
pub enum SantanderDocumentKind {
    Cpf,
    Cnpj,
}

#[derive(Debug, Clone, Serialize, Deserialize)]
#[serde(rename_all = "SCREAMING_SNAKE_CASE")]
pub enum BoletoDocumentKind {
    #[serde(rename = "DUPLICATA_MERCANTIL")]
    DuplicateMercantil,
    #[serde(rename = "DUPLICATA_SERVICO")]
    DuplicateService,
    #[serde(rename = "NOTA_PROMISSORIA")]
    PromissoryNote,
    #[serde(rename = "NOTA_PROMISSORIA_RURAL")]
    RuralPromissoryNote,
    #[serde(rename = "RECIBO")]
    Receipt,
    #[serde(rename = "APOLICE_SEGURO")]
    InsurancePolicy,
    #[serde(rename = "BOLETO_CARTAO_CREDITO")]
    BillCreditCard,
    #[serde(rename = "BOLETO_PROPOSTA")]
    BillProposal,
    #[serde(rename = "BOLETO_DEPOSITO_APORTE")]
    BoletoDepositoAponte,
    #[serde(rename = "CHEQUE")]
    Check,
    #[serde(rename = "NOTA_PROMISSORIA_DIRETA")]
    DirectPromissoryNote,
    #[serde(rename = "OUTROS")]
    Others,
}

#[derive(Debug, Clone, Serialize, Deserialize)]
#[serde(rename_all = "SCREAMING_SNAKE_CASE")]
pub enum DiscountType {
    #[serde(rename = "ISENTO")]
    Free,
    #[serde(rename = "VALOR_DATA_FIXA")]
    FixedDateValue,
    #[serde(rename = "VALOR_DIA_CORRIDO")]
    ValueDayConductor,
    #[serde(rename = "VALOR_DIA_UTIL")]
    ValueWorthDay,
}

#[derive(Debug, Clone, Serialize, Deserialize)]
#[serde(rename_all = "SCREAMING_SNAKE_CASE")]
pub struct DiscountObject {
    pub value: f64,
    pub limit_date: String, // YYYY-MM-DD
}

#[derive(Debug, Clone, Serialize, Deserialize)]
#[serde(rename_all = "SCREAMING_SNAKE_CASE")]
pub enum ProtestType {
    #[serde(rename = "SEM_PROTESTO")]
    WithoutProtest,

    #[serde(rename = "DIAS_CORRIDOS")]
    DaysConducted,

    #[serde(rename = "DIAS_UTEIS")]
    WorkingDays,

    #[serde(rename = "CADASTRO_CONVENIO")]
    RegistrationAgreement,
}

#[derive(Debug, Clone, Serialize, Deserialize)]
#[serde(rename_all = "UPPERCASE")]
pub enum PaymentType {
    #[serde(rename = "REGISTRO")]
    Registration,

    #[serde(rename = "DIVERGENTE")]
    Divergent,

    #[serde(rename = "PARCIAL")]
    Partial,
}

#[derive(Debug, Clone, Serialize, Deserialize)]
pub struct Sharing {
    pub code: String,
    pub value: f64,
}

#[derive(Debug, Clone, Serialize, Deserialize)]
pub struct Key {
    #[serde(rename = "type")]
    pub key_type: Option<String>,
    pub dict_key: Option<String>,
}

#[derive(Debug, Serialize)]
#[serde(rename_all = "camelCase")]
pub struct SantanderPixQRCodeRequest {
    #[serde(rename = "calendario")]
    pub calender: SantanderCalendar,
    #[serde(rename = "devedor")]
    pub debtor: SantanderDebtor,
    #[serde(rename = "valor")]
    pub value: SantanderValue,
    #[serde(rename = "chave")]
    pub key: Secret<String>,
    #[serde(rename = "solicitacaoPagador")]
    pub request_payer: Option<String>,
    #[serde(rename = "infoAdicionais")]
    pub additional_info: Option<Vec<SantanderAdditionalInfo>>,
>>>>>>> 2633fd1f
}

// #[derive(Debug, Serialize)]
// #[serde(rename_all = "camelCase")]
// pub struct SantanderPixQRCodeRequest {
//     #[serde(rename = "calendario")]
//     pub calender: SantanderCalendar,
//     #[serde(rename = "devedor")]
//     pub debtor: SantanderDebtor,
//     #[serde(rename = "valor")]
//     pub value: SantanderValue,
//     #[serde(rename = "chave")]
//     pub key: Secret<String>,
//     #[serde(rename = "solicitacaoPagador")]
//     pub request_payer: Option<String>,
//     #[serde(rename = "infoAdicionais")]
//     pub additional_info: Option<Vec<SantanderAdditionalInfo>>,
// }

#[derive(Debug, Serialize)]
#[serde(rename_all = "camelCase")]
pub struct SantanderPixQRPaymentRequest {
    #[serde(rename = "calendario")]
    pub calendar: SantanderPixCalendar,
    #[serde(rename = "devedor")]
    pub debtor: Option<SantanderDebtor>,
    #[serde(rename = "valor")]
    pub value: SantanderValue,
    #[serde(rename = "chave")]
    pub key: Secret<String>,
    #[serde(rename = "solicitacaoPagador")]
    pub request_payer: Option<String>,
    #[serde(rename = "infoAdicionais")]
    pub additional_info: Option<Vec<SantanderAdditionalInfo>>,
}

#[derive(Debug, Clone, Serialize, Deserialize)]
#[serde(rename_all = "camelCase")]
pub struct SantanderDebtor {
    #[serde(rename = "email")]
    pub email: Option<common_utils::pii::Email>,
    #[serde(rename = "logradouro")]
    pub street: Option<Secret<String>>,
    #[serde(rename = "cidade")]
    pub city: Option<String>,
    #[serde(rename = "uf")]
    pub uf: Secret<String>,
    #[serde(rename = "cep")]
    pub zip_code: Option<Secret<String>>,
    #[serde(rename = "cpf")]
    pub cpf: Secret<String>,
    #[serde(rename = "nome")]
    pub name: Secret<String>,
}

#[derive(Debug, Clone, Serialize, Deserialize)]
#[serde(rename_all = "camelCase")]
pub struct SantanderValue {
    pub original: StringMajorUnit,
}

#[derive(Default, Debug, Clone, Serialize, Deserialize)]
#[serde(rename_all = "camelCase")]
pub struct SantanderAdditionalInfo {
    #[serde(rename = "nome")]
    pub name: String,
    #[serde(rename = "valor")]
    pub value: String,
}

#[derive(Clone, Debug, Serialize, Deserialize)]
#[serde(rename_all = "SCREAMING_SNAKE_CASE")]
pub enum SantanderPaymentStatus {
    Active,
    Completed,
    RemovedByReceivingUser,
    RemovedByPSP,
}

#[derive(Clone, Debug, Serialize, Deserialize)]
#[serde(rename_all = "SCREAMING_SNAKE_CASE")]
pub enum SantanderVoidStatus {
    RemovedByReceivingUser,
}

impl From<SantanderPaymentStatus> for common_enums::AttemptStatus {
    fn from(item: SantanderPaymentStatus) -> Self {
        match item {
            SantanderPaymentStatus::Active => Self::Authorizing,
            SantanderPaymentStatus::Completed => Self::Charged,
            SantanderPaymentStatus::RemovedByReceivingUser
            | SantanderPaymentStatus::RemovedByPSP => Self::Failure,
        }
    }
}

impl From<router_env::env::Env> for Environment {
    fn from(item: router_env::env::Env) -> Self {
        match item {
            router_env::env::Env::Sandbox | router_env::env::Env::Development => Self::Sandbox,
            router_env::env::Env::Production => Self::Production,
        }
    }
}

#[derive(Debug, Clone, Serialize, Deserialize)]
pub enum SantanderPaymentsResponse {
    PixQRCode(Box<SantanderPixQRCodePaymentsResponse>),
    Boleto(Box<SantanderBoletoPaymentsResponse>),
}

#[derive(Debug, Clone, Serialize, Deserialize)]
pub struct SantanderBoletoPaymentsResponse {
    pub environment: Environment,
    pub nsu_code: String,
    pub nsu_date: String,
    pub covenant_code: String,
    pub bank_number: String,
    pub client_number: Option<id_type::CustomerId>,
    pub due_date: String,
    pub issue_date: String,
    pub participant_code: Option<String>,
    pub nominal_value: StringMajorUnit,
    pub payer: Payer,
    pub beneficiary: Option<Beneficiary>,
    pub document_kind: BoletoDocumentKind,
    pub discount: Option<Discount>,
    pub fine_percentage: Option<String>,
    pub fine_quantity_days: Option<String>,
    pub interest_percentage: Option<String>,
    pub deduction_value: Option<FloatMajorUnit>,
    pub protest_type: Option<ProtestType>,
    pub protest_quantity_days: Option<i64>,
    pub write_off_quantity_days: Option<String>,
    pub payment_type: PaymentType,
    pub parcels_quantity: Option<i64>,
    pub value_type: Option<String>,
    pub min_value_or_percentage: Option<f64>,
    pub max_value_or_percentage: Option<f64>,
    pub iof_percentage: Option<f64>,
    pub sharing: Option<Sharing>,
    pub key: Option<Key>,
    pub tx_id: Option<String>,
    pub messages: Option<Vec<String>>,
    pub barcode: Option<String>,
    pub digitable_line: Option<String>,
    pub entry_date: Option<String>,
    pub qr_code_pix: Option<String>,
    pub qr_code_url: Option<String>,
}

#[derive(Debug, Clone, Serialize, Deserialize)]
<<<<<<< HEAD
pub enum SantanderPixResponseCalendar {
    Immediate(SantanderPixImmediateResponseCalendar),
    Scheduled(SantanderPixDueDateResponseCalendar),
}

#[derive(Debug, Clone, Serialize, Deserialize)]
pub struct SantanderPixDueDateResponseCalendar {
    pub creation: String,
    pub due_date: String,
    pub validity_after_expiration: Option<i32>,
}

#[derive(Debug, Clone, Serialize, Deserialize)]
pub struct SantanderPixImmediateResponseCalendar {
    pub creation: String,
    pub expiration: i32,
}

#[derive(Debug, Clone, Serialize, Deserialize)]
=======
>>>>>>> 2633fd1f
pub struct SantanderPixQRCodePaymentsResponse {
    #[serde(rename = "calendario")]
    pub calendar: SantanderPixResponseCalendar,
    #[serde(rename = "txid")]
    pub transaction_id: String,
    #[serde(rename = "revisao")]
    pub revision: i32,
    #[serde(rename = "devedor")]
    pub debtor: Option<SantanderDebtor>,
    pub location: Option<String>,
    pub status: SantanderPaymentStatus,
    #[serde(rename = "valor")]
    pub value: SantanderValue,
    #[serde(rename = "chave")]
    pub key: Secret<String>,
    #[serde(rename = "solicitacaoPagador")]
    pub request_payer: Option<String>,
    #[serde(rename = "infoAdicionais")]
    pub additional_info: Option<Vec<SantanderAdditionalInfo>>,
}

#[derive(Debug, Clone, Serialize, Deserialize)]
#[serde(rename_all = "camelCase")]
pub struct SantanderVoidResponse {
    #[serde(rename = "calendario")]
    pub calendar: SantanderPixResponseCalendar,
    #[serde(rename = "txid")]
    pub transaction_id: String,
    #[serde(rename = "revisao")]
    pub revision: i32,
    #[serde(rename = "devedor")]
    pub debtor: Option<SantanderDebtor>,
    pub location: Option<String>,
    pub status: SantanderPaymentStatus,
    #[serde(rename = "valor")]
    pub value: SantanderValue,
    #[serde(rename = "chave")]
    pub key: Secret<String>,
    #[serde(rename = "solicitacaoPagador")]
    pub request_payer: Option<String>,
    #[serde(rename = "infoAdicionais")]
    pub additional_info: Option<Vec<SantanderAdditionalInfo>>,
}

#[derive(Debug, Clone, Serialize, Deserialize)]
pub enum SantanderPixCalendar {
    Immediate(SantanderPixImmediateCalendar),
    Scheduled(SantanderPixDueDateCalendar),
}
#[derive(Debug, Clone, Serialize, Deserialize)]
pub struct SantanderPixImmediateCalendar {
    // #[serde(rename = "calendario")]
    // pub creation: String,
    #[serde(rename = "expiracao")]
    pub expiration: i32,
}

#[derive(Debug, Clone, Serialize, Deserialize)]
<<<<<<< HEAD
pub struct SantanderPixDueDateCalendar {
    #[serde(rename = "dataDeVencimento")]
    pub due_date: String,
    #[serde(rename = "validadeAposVencimento")]
    pub validity_after_expiration: Option<i32>,
}

#[derive(Debug, Clone, Serialize, Deserialize)]
=======
>>>>>>> 2633fd1f
pub enum SantanderPaymentsSyncResponse {
    PixQRCode(Box<SantanderPixQRCodeResponse>),
    Boleto(Box<SantanderBoletoPaymentsResponse>),
}

#[derive(Debug, Clone, Serialize, Deserialize)]
pub struct SantanderPixQRCodeResponse {
    pub status: SantanderPaymentStatus,
    pub pix: Vec<SantanderPix>,
    #[serde(rename = "calendario")]
    pub calendar: SantanderPixResponseCalendar,
    #[serde(rename = "devedor")]
    pub debtor: Option<SantanderDebtor>,
    #[serde(rename = "valor")]
    pub value: SantanderValue,
    #[serde(rename = "chave")]
    pub key: Secret<String>,
    #[serde(rename = "solicitacaoPagador")]
    pub request_payer: Option<String>,
    #[serde(rename = "infoAdicionais")]
    pub additional_info: Option<Vec<SantanderAdditionalInfo>>,
    #[serde(rename = "txid")]
    pub transaction_id: String,
    #[serde(rename = "revisao")]
    pub revision: i32,
    pub location: Option<String>,
}

#[derive(Debug, Clone, Serialize, Deserialize)]
#[serde(rename_all = "camelCase")]
pub struct SantanderPix {
    pub end_to_end_id: Secret<String>,
    #[serde(rename = "txid")]
    pub transaction_id: Secret<String>,
    #[serde(rename = "valor")]
    pub value: String,
    #[serde(rename = "horario")]
    pub time: String,
    #[serde(rename = "infoPagador")]
    pub info_payer: Option<String>,
}

#[derive(Debug, Clone, Serialize, Deserialize)]
#[serde(rename_all = "camelCase")]
pub struct SantanderPaymentsCancelRequest {
    pub status: Option<SantanderVoidStatus>,
}

impl<F, T> TryFrom<ResponseRouterData<F, SantanderPaymentsSyncResponse, T, PaymentsResponseData>>
    for RouterData<F, T, PaymentsResponseData>
{
    type Error = error_stack::Report<errors::ConnectorError>;
    fn try_from(
        item: ResponseRouterData<F, SantanderPaymentsSyncResponse, T, PaymentsResponseData>,
    ) -> Result<Self, Self::Error> {
        let response = item.response.clone();

        match response {
            SantanderPaymentsSyncResponse::PixQRCode(pix_data) => {
                let connector_metadata = pix_data.pix.first().map(|pix| {
                    serde_json::json!({
                        "end_to_end_id": pix.end_to_end_id.clone().expose()
                    })
                });
                Ok(Self {
                    status: common_enums::AttemptStatus::from(pix_data.status),
                    response: Ok(PaymentsResponseData::TransactionResponse {
                        resource_id: ResponseId::ConnectorTransactionId(
                            pix_data.transaction_id.clone(),
                        ),
                        redirection_data: Box::new(None),
                        mandate_reference: Box::new(None),
                        connector_metadata,
                        network_txn_id: None,
                        connector_response_reference_id: None,
                        incremental_authorization_allowed: None,
                        charges: None,
                    }),
                    ..item.data
                })
            }
            SantanderPaymentsSyncResponse::Boleto(boleto_data) => {
                let voucher_data = VoucherNextStepData {
                    expires_at: None,
                    digitable_line: boleto_data.digitable_line,
                    reference: boleto_data.barcode.ok_or(
                        errors::ConnectorError::MissingConnectorRedirectionPayload {
                            field_name: "barcode",
                        },
                    )?,
                    entry_date: boleto_data.entry_date,
                    download_url: None,
                    instructions_url: None,
                };

                let connector_metadata = Some(voucher_data.encode_to_value())
                    .transpose()
                    .change_context(errors::ConnectorError::ResponseHandlingFailed)?;

                let resource_id = match boleto_data.tx_id {
                    Some(tx_id) => ResponseId::ConnectorTransactionId(tx_id),
                    None => ResponseId::NoResponseId,
                };

                Ok(Self {
                    status: common_enums::AttemptStatus::AuthenticationPending,
                    response: Ok(PaymentsResponseData::TransactionResponse {
                        resource_id,
                        redirection_data: Box::new(None),
                        mandate_reference: Box::new(None),
                        connector_metadata,
                        network_txn_id: None,
                        connector_response_reference_id: Some(boleto_data.bank_number),
                        incremental_authorization_allowed: None,
                        charges: None,
                    }),
                    ..item.data
                })
            }
        }
    }
}

impl<F, T> TryFrom<ResponseRouterData<F, SantanderPaymentsResponse, T, PaymentsResponseData>>
    for RouterData<F, T, PaymentsResponseData>
{
    type Error = error_stack::Report<errors::ConnectorError>;
    fn try_from(
        item: ResponseRouterData<F, SantanderPaymentsResponse, T, PaymentsResponseData>,
    ) -> Result<Self, Self::Error> {
        let response = item.response.clone();

        match response {
            SantanderPaymentsResponse::PixQRCode(pix_data) => Ok(Self {
                status: common_enums::AttemptStatus::from(pix_data.status.clone()),
                response: Ok(PaymentsResponseData::TransactionResponse {
                    resource_id: ResponseId::ConnectorTransactionId(
                        pix_data.transaction_id.clone(),
                    ),
                    redirection_data: Box::new(None),
                    mandate_reference: Box::new(None),
                    connector_metadata: get_qr_code_data(&item, &pix_data)?,
                    network_txn_id: None,
                    connector_response_reference_id: None,
                    incremental_authorization_allowed: None,
                    charges: None,
                }),
                ..item.data
            }),
            SantanderPaymentsResponse::Boleto(boleto_data) => {
                let voucher_data = VoucherNextStepData {
                    expires_at: None,
                    digitable_line: boleto_data.digitable_line,
                    reference: boleto_data.barcode.ok_or(
                        errors::ConnectorError::MissingConnectorRedirectionPayload {
                            field_name: "barcode",
                        },
                    )?,
                    entry_date: boleto_data.entry_date,
                    download_url: None,
                    instructions_url: None,
                };

                let connector_metadata = Some(voucher_data.encode_to_value())
                    .transpose()
                    .change_context(errors::ConnectorError::ResponseHandlingFailed)?;

                let resource_id = match boleto_data.tx_id {
                    Some(tx_id) => ResponseId::ConnectorTransactionId(tx_id),
                    None => ResponseId::NoResponseId,
                };

                Ok(Self {
                    status: common_enums::AttemptStatus::AuthenticationPending,
                    response: Ok(PaymentsResponseData::TransactionResponse {
                        resource_id,
                        redirection_data: Box::new(None),
                        mandate_reference: Box::new(None),
                        connector_metadata,
                        network_txn_id: None,
                        connector_response_reference_id: Some(boleto_data.bank_number),
                        incremental_authorization_allowed: None,
                        charges: None,
                    }),
                    ..item.data
                })
            }
        }
    }
}

impl<F, T> TryFrom<ResponseRouterData<F, SantanderVoidResponse, T, PaymentsResponseData>>
    for RouterData<F, T, PaymentsResponseData>
{
    type Error = error_stack::Report<errors::ConnectorError>;
    fn try_from(
        item: ResponseRouterData<F, SantanderVoidResponse, T, PaymentsResponseData>,
    ) -> Result<Self, Self::Error> {
        let response = item.response.clone();
        Ok(Self {
            status: common_enums::AttemptStatus::from(item.response.status),
            response: Ok(PaymentsResponseData::TransactionResponse {
                resource_id: ResponseId::ConnectorTransactionId(response.transaction_id.clone()),
                redirection_data: Box::new(None),
                mandate_reference: Box::new(None),
                connector_metadata: *Box::new(None),
                network_txn_id: None,
                connector_response_reference_id: None,
                incremental_authorization_allowed: None,
                charges: None,
            }),
            ..item.data
        })
    }
}

impl TryFrom<&PaymentsCancelRouterData> for SantanderPaymentsCancelRequest {
    type Error = Error;
    fn try_from(_item: &PaymentsCancelRouterData) -> Result<Self, Self::Error> {
        Ok(Self {
            status: Some(SantanderVoidStatus::RemovedByReceivingUser),
        })
    }
}

fn get_qr_code_data<F, T>(
    item: &ResponseRouterData<F, SantanderPaymentsResponse, T, PaymentsResponseData>,
    pix_data: &SantanderPixQRCodePaymentsResponse,
) -> CustomResult<Option<Value>, errors::ConnectorError> {
    let santander_mca_metadata = SantanderMetadataObject::try_from(&item.data.connector_meta_data)?;

    let response = pix_data.clone();
<<<<<<< HEAD
=======
    let expiration_time = response.calendar.expiration;

    let expiration_i64 = i64::from(expiration_time);

    let rfc3339_expiry = (OffsetDateTime::now_utc() + time::Duration::seconds(expiration_i64))
        .format(&time::format_description::well_known::Rfc3339)
        .map_err(|_| errors::ConnectorError::ResponseHandlingFailed)?;

    let qr_expiration_duration = OffsetDateTime::parse(
        rfc3339_expiry.as_str(),
        &time::format_description::well_known::Rfc3339,
    )
    .map_err(|_| errors::ConnectorError::ResponseHandlingFailed)?
    .unix_timestamp()
        * 1000;
>>>>>>> 2633fd1f

    let merchant_city = santander_mca_metadata.merchant_city.as_str();

    let merchant_name = santander_mca_metadata.merchant_name.as_str();

    let payload_url = if let Some(location) = response.location {
        location
    } else {
        return Err(errors::ConnectorError::ResponseHandlingFailed)?;
    };

    let amount_i64 = StringMajorUnitForConnector
        .convert_back(response.value.original, enums::Currency::BRL)
        .change_context(errors::ConnectorError::ResponseHandlingFailed)?
        .get_amount_as_i64();

    let amount_string = amount_i64.to_string();
    let amount = amount_string.as_str();

    let dynamic_pix_code = generate_emv_string(
        payload_url.as_str(),
        merchant_name,
        merchant_city,
        Some(amount),
        Some(response.transaction_id.as_str()),
    );

    let image_data = QrImage::new_from_data(dynamic_pix_code.clone())
        .change_context(errors::ConnectorError::ResponseHandlingFailed)?;

    let image_data_url = Url::parse(image_data.data.clone().as_str())
        .change_context(errors::ConnectorError::ResponseHandlingFailed)?;

    let qr_code_info = QrCodeInformation::QrDataUrl {
        image_data_url,
        display_to_timestamp: None,
    };

    Some(qr_code_info.encode_to_value())
        .transpose()
        .change_context(errors::ConnectorError::ResponseHandlingFailed)
}

#[derive(Default, Debug, Serialize)]
pub struct SantanderRefundRequest {
    #[serde(rename = "valor")]
    pub value: StringMajorUnit,
}

impl<F> TryFrom<&SantanderRouterData<&RefundsRouterData<F>>> for SantanderRefundRequest {
    type Error = error_stack::Report<errors::ConnectorError>;
    fn try_from(item: &SantanderRouterData<&RefundsRouterData<F>>) -> Result<Self, Self::Error> {
        Ok(Self {
            value: item.amount.to_owned(),
        })
    }
}

#[derive(Debug, Serialize, Deserialize, Clone)]
#[serde(rename_all = "SCREAMING_SNAKE_CASE")]
pub enum SantanderRefundStatus {
    InProcessing,
    Returned,
    NotDone,
}

impl From<SantanderRefundStatus> for enums::RefundStatus {
    fn from(item: SantanderRefundStatus) -> Self {
        match item {
            SantanderRefundStatus::Returned => Self::Success,
            SantanderRefundStatus::NotDone => Self::Failure,
            SantanderRefundStatus::InProcessing => Self::Pending,
        }
    }
}

#[derive(Debug, Clone, Serialize, Deserialize)]
#[serde(rename_all = "camelCase")]
pub struct SantanderRefundResponse {
    pub id: Secret<String>,
    pub rtr_id: Secret<String>,
    #[serde(rename = "valor")]
    pub value: StringMajorUnit,
    #[serde(rename = "horario")]
    pub time: SantanderTime,
    pub status: SantanderRefundStatus,
    #[serde(rename = "motivo")]
    pub reason: String,
}

#[derive(Default, Debug, Clone, Serialize, Deserialize)]
#[serde(rename_all = "camelCase")]
pub struct SantanderTime {
    #[serde(rename = "solicitacao")]
    pub request: Option<String>,
    #[serde(rename = "liquidacao")]
    pub liquidation: Option<String>,
}

impl<F> TryFrom<RefundsResponseRouterData<F, SantanderRefundResponse>> for RefundsRouterData<F> {
    type Error = error_stack::Report<errors::ConnectorError>;
    fn try_from(
        item: RefundsResponseRouterData<F, SantanderRefundResponse>,
    ) -> Result<Self, Self::Error> {
        Ok(Self {
            response: Ok(RefundsResponseData {
                connector_refund_id: item.response.rtr_id.clone().expose(),
                refund_status: enums::RefundStatus::from(item.response.status),
            }),
            ..item.data
        })
    }
}

#[derive(Debug, Serialize, Deserialize)]
pub enum SantanderErrorResponse {
    PixQrCode(SantanderPixQRCodeErrorResponse),
    Boleto(SantanderBoletoErrorResponse),
}

#[derive(Debug, Clone, Serialize, Deserialize)]
pub struct SantanderBoletoErrorResponse {
    #[serde(rename = "_errorCode")]
    pub error_code: i64,

    #[serde(rename = "_message")]
    pub error_message: String,

    #[serde(rename = "_details")]
    pub issuer_error_message: String,

    #[serde(rename = "_timestamp")]
    pub timestamp: String,

    #[serde(rename = "_traceId")]
    pub trace_id: String,

    #[serde(rename = "_errors")]
    pub errors: Option<Vec<ErrorObject>>,
}

#[derive(Debug, Clone, Serialize, Deserialize)]
pub struct ErrorObject {
    #[serde(rename = "_code")]
    pub code: Option<i64>,

    #[serde(rename = "_field")]
    pub field: Option<String>,

    #[serde(rename = "_message")]
    pub message: String,
}

#[derive(Debug, Serialize, Deserialize)]
#[serde(rename_all = "camelCase")]
pub struct SantanderPixQRCodeErrorResponse {
    #[serde(rename = "type")]
    pub field_type: Secret<String>,
    pub title: String,
    pub status: i64,
    pub detail: Option<String>,
    pub correlation_id: Option<String>,
    #[serde(rename = "violacoes")]
    pub violations: Option<Vec<SantanderViolations>>,
}

#[derive(Debug, Serialize, Deserialize)]
pub struct SantanderViolations {
    #[serde(rename = "razao")]
    pub reason: Option<String>,
    #[serde(rename = "propriedade")]
    pub property: Option<String>,
    #[serde(rename = "valor")]
    pub value: Option<String>,
}

#[derive(Debug, Serialize, Deserialize)]
#[serde(rename_all = "camelCase")]
pub struct SantanderWebhookBody {
    pub message: MessageCode,   // meaning of this enum variant is not clear
    pub function: FunctionType, // event type of the webhook
    pub payment_type: WebhookPaymentType,
    pub issue_date: String,
    pub payment_date: String,
    pub bank_code: String,
    pub payment_channel: PaymentChannel,
    pub payment_kind: PaymentKind,
    pub covenant: String,
    pub type_of_person_agreement: enums::DocumentKind,
    pub agreement_document: String,
    pub bank_number: String,
    pub client_number: String,
    pub participant_code: String,
    pub tx_id: String,
    pub payer_document_type: enums::DocumentKind,
    pub payer_document_number: String,
    pub payer_name: String,
    pub final_beneficiaryr_document_type: enums::DocumentKind,
    pub final_beneficiary_document_number: String,
    pub final_beneficiary_name: String,
    pub due_date: String,
    pub nominal_value: StringMajorUnit,
    pub payed_value: String,
    pub interest_value: String,
    pub fine: String,
    pub deduction_value: String,
    pub rebate_value: String,
    pub iof_value: String,
}

#[derive(Debug, Clone, Serialize, Deserialize)]
#[serde(rename_all = "SCREAMING_SNAKE_CASE")]
pub enum MessageCode {
    Wbhkpagest,
}

#[derive(Debug, Clone, Serialize, Deserialize)]
#[serde(rename_all = "SCREAMING_SNAKE_CASE")]
pub enum FunctionType {
    Pagamento, // Payment
    Estorno,   // Refund
}

#[derive(Debug, Clone, Serialize, Deserialize)]
#[serde(rename_all = "SCREAMING_SNAKE_CASE")]
pub enum WebhookPaymentType {
    Santander,
    OutrosBancos,
    Pix,
}

#[derive(Debug, Clone, Serialize, Deserialize)]
#[serde(rename_all = "SCREAMING_SNAKE_CASE")]
/// Represents the channel through which a boleto payment was made.
pub enum PaymentChannel {
    /// Payment made at a bank branch or ATM (self-service).
    AgenciasAutoAtendimento,

    /// Payment made through online banking.
    InternetBanking,

    /// Payment made at a physical correspondent agent (e.g., convenience stores, partner outlets).
    CorrespondenteBancarioFisico,

    /// Payment made via Santander’s call center.
    CentralDeAtendimento,

    /// Payment made via electronic file, typically for bulk company payments.
    ArquivoEletronico,

    /// Payment made via DDA (Débito Direto Autorizado) / electronic bill presentment system.
    Dda,

    /// Payment made via digital correspondent channels (apps, kiosks, digital partners).
    CorrespondenteBancarioDigital,
}

#[derive(Debug, Clone, Serialize, Deserialize)]
#[serde(rename_all = "SCREAMING_SNAKE_CASE")]
/// Represents the type of payment instrument used to pay a boleto.
pub enum PaymentKind {
    /// Payment made in cash or physical form (not via account or card).
    Especie,

    /// Payment made via direct debit from a bank account.
    DebitoEmConta,

    /// Payment made via credit card.
    CartaoDeCredito,

    /// Payment made via check.
    Cheque,
}

pub(crate) fn get_webhook_object_from_body(
    body: &[u8],
) -> CustomResult<SantanderWebhookBody, common_utils::errors::ParsingError> {
    let webhook: SantanderWebhookBody = body.parse_struct("SantanderIncomingWebhook")?;

    Ok(webhook)
}

pub(crate) fn get_santander_webhook_event(
    event_type: FunctionType,
) -> api_models::webhooks::IncomingWebhookEvent {
    // need to confirm about the other possible webhook event statues, as of now only two known
    match event_type {
        FunctionType::Pagamento => api_models::webhooks::IncomingWebhookEvent::PaymentIntentSuccess,
        FunctionType::Estorno => api_models::webhooks::IncomingWebhookEvent::RefundSuccess,
    }
}<|MERGE_RESOLUTION|>--- conflicted
+++ resolved
@@ -52,11 +52,7 @@
         }
     }
 }
-<<<<<<< HEAD
 #[derive(Debug, Serialize, Deserialize)]
-=======
-#[derive(Debug, Default, Serialize, Deserialize)]
->>>>>>> 2633fd1f
 #[serde(rename_all = "camelCase")]
 pub struct SantanderMetadataObject {
     pub pix_key: Secret<String>,
@@ -65,11 +61,7 @@
     pub merchant_city: String,
     pub merchant_name: String,
     pub workspace_id: String,
-<<<<<<< HEAD
-    pub covenant_code: String,
-=======
     pub covenant_code: String, // max_size : 9
->>>>>>> 2633fd1f
 }
 
 // #[derive(Debug, Serialize, Deserialize)]
@@ -217,46 +209,21 @@
     }
 }
 
-impl
-    TryFrom<(
-        &SantanderRouterData<&PaymentsAuthorizeRouterData>,
-        &router_env::env::Env,
-    )> for SantanderPaymentRequest
-{
+impl TryFrom<&SantanderRouterData<&PaymentsAuthorizeRouterData>> for SantanderPaymentRequest {
     type Error = Error;
     fn try_from(
-<<<<<<< HEAD
-        value: (
-            &SantanderRouterData<&PaymentsAuthorizeRouterData>,
-            &router_env::env::Env,
-        ),
-    ) -> Result<Self, Self::Error> {
-        if value.0.router_data.request.capture_method != Some(enums::CaptureMethod::Automatic) {
-            return Err(errors::ConnectorError::FlowNotSupported {
-                flow: format!("{:?}", value.0.router_data.request.capture_method),
-=======
         value: &SantanderRouterData<&PaymentsAuthorizeRouterData>,
     ) -> Result<Self, Self::Error> {
         if value.router_data.request.capture_method != Some(enums::CaptureMethod::Automatic) {
             return Err(errors::ConnectorError::FlowNotSupported {
                 flow: format!("{:?}", value.router_data.request.capture_method),
->>>>>>> 2633fd1f
                 connector: "Santander".to_string(),
             }
             .into());
         }
-<<<<<<< HEAD
-        match value.0.router_data.request.payment_method_data.clone() {
-            PaymentMethodData::BankTransfer(ref bank_transfer_data) => {
-                Self::try_from((value.0, bank_transfer_data.as_ref()))
-            }
-            PaymentMethodData::Voucher(ref voucher_data) => {
-                Self::try_from((value.0, voucher_data, value.1))
-=======
         match value.router_data.request.payment_method_data.clone() {
             PaymentMethodData::BankTransfer(ref bank_transfer_data) => {
                 Self::try_from((value, bank_transfer_data.as_ref()))
->>>>>>> 2633fd1f
             }
             PaymentMethodData::Voucher(ref voucher_data) => Self::try_from((value, voucher_data)),
             _ => Err(errors::ConnectorError::NotImplemented(
@@ -270,10 +237,6 @@
     TryFrom<(
         &SantanderRouterData<&PaymentsAuthorizeRouterData>,
         &VoucherData,
-<<<<<<< HEAD
-        &router_env::env::Env,
-=======
->>>>>>> 2633fd1f
     )> for SantanderPaymentRequest
 {
     type Error = Error;
@@ -281,10 +244,6 @@
         value: (
             &SantanderRouterData<&PaymentsAuthorizeRouterData>,
             &VoucherData,
-<<<<<<< HEAD
-            &router_env::env::Env,
-=======
->>>>>>> 2633fd1f
         ),
     ) -> Result<Self, Self::Error> {
         let santander_mca_metadata =
@@ -300,16 +259,6 @@
             }
         };
 
-<<<<<<< HEAD
-        Ok(Self::Boleto(Box::new(SantanderBoletoPaymentRequest {
-            environment: Environment::from(*value.2),
-            nsu_code: value.0.router_data.payment_id.clone(), // size: 20
-            nsu_date: time::OffsetDateTime::now_utc()
-                .date()
-                .format(&time::macros::format_description!("[year]-[month]-[day]"))
-                .change_context(errors::ConnectorError::DateFormattingFailed)?,
-            covenant_code: santander_mca_metadata.covenant_code.clone(), // size: 9
-=======
         let nsu_code = if value
             .0
             .router_data
@@ -336,7 +285,6 @@
                 .format(&time::macros::format_description!("[year]-[month]-[day]"))
                 .change_context(errors::ConnectorError::DateFormattingFailed)?,
             covenant_code: santander_mca_metadata.covenant_code.clone(),
->>>>>>> 2633fd1f
             bank_number: voucher_data.bank_number.clone().ok_or_else(|| {
                 errors::ConnectorError::MissingRequiredField {
                     field_name: "document_type",
@@ -347,13 +295,8 @@
                 errors::ConnectorError::MissingRequiredField {
                     field_name: "due_date",
                 },
-<<<<<<< HEAD
-            )?, // format: YYYY-MM-DD
-            issue_date: time::OffsetDateTime::now_utc()
-=======
             )?,
             issue_date: OffsetDateTime::now_utc()
->>>>>>> 2633fd1f
                 .date()
                 .format(&time::macros::format_description!("[year]-[month]-[day]"))
                 .change_context(errors::ConnectorError::DateFormattingFailed)?,
@@ -389,11 +332,7 @@
             beneficiary: None,
             document_kind: BoletoDocumentKind::BillProposal, // to change
             discount: Some(Discount {
-<<<<<<< HEAD
-                discount_type: DiscountType::Free, // to change
-=======
                 discount_type: DiscountType::Free,
->>>>>>> 2633fd1f
                 discount_one: None,
                 discount_two: None,
                 discount_three: None,
@@ -438,7 +377,6 @@
         let debtor = Some(SantanderDebtor {
             cpf: santander_mca_metadata.cpf.clone(),
             name: value.0.router_data.get_billing_full_name()?,
-<<<<<<< HEAD
             email: value.0.router_data.get_optional_billing_email(),
             street: value.0.router_data.get_optional_billing_line1(),
             city: value.0.router_data.get_optional_billing_city(),
@@ -474,18 +412,6 @@
 
         Ok(Self::PixQR(Box::new(SantanderPixQRPaymentRequest {
             calendar,
-=======
-        });
-
-        Ok(Self::PixQR(Box::new(SantanderPixQRPaymentRequest {
-            calender: SantanderCalendar {
-                creation: OffsetDateTime::now_utc()
-                    .date()
-                    .format(&time::macros::format_description!("[year]-[month]-[day]"))
-                    .change_context(errors::ConnectorError::DateFormattingFailed)?,
-                expiration: santander_mca_metadata.expiration_time,
-            },
->>>>>>> 2633fd1f
             debtor,
             value: SantanderValue {
                 original: value.0.amount.to_owned(),
@@ -513,171 +439,6 @@
 }
 
 #[derive(Debug, Serialize)]
-<<<<<<< HEAD
-#[serde(rename_all = "camelCase")]
-pub struct SantanderBoletoPaymentRequest {
-    // pub workspace_id: String,
-    pub environment: Environment,
-    pub nsu_code: String,
-    pub nsu_date: String,
-    pub covenant_code: String,
-    pub bank_number: String,
-    pub client_number: Option<id_type::CustomerId>,
-    pub due_date: String,
-    pub issue_date: String,
-    pub currency: Option<enums::Currency>,
-    pub nominal_value: StringMajorUnit,
-    pub participant_code: Option<String>,
-    pub payer: Payer,
-    pub beneficiary: Option<Beneficiary>,
-    pub document_kind: BoletoDocumentKind,
-    pub discount: Option<Discount>,
-    pub fine_percentage: Option<String>,
-    pub fine_quantity_days: Option<String>,
-    pub interest_percentage: Option<String>,
-    pub deduction_value: Option<FloatMajorUnit>,
-    pub protest_type: Option<ProtestType>,
-    pub protest_quantity_days: Option<i64>,
-    pub write_off_quantity_days: Option<String>,
-    pub payment_type: PaymentType,
-    pub parcels_quantity: Option<i64>,
-    pub value_type: Option<String>,
-    pub min_value_or_percentage: Option<f64>,
-    pub max_value_or_percentage: Option<f64>,
-    pub iof_percentage: Option<f64>,
-    pub sharing: Option<Sharing>,
-    pub key: Option<Key>,
-    pub tx_id: Option<String>,
-    pub messages: Option<Vec<String>>,
-}
-
-#[derive(Debug, Clone, Serialize, Deserialize)]
-#[serde(rename_all = "camelCase")]
-pub struct Payer {
-    pub name: Secret<String>,
-    pub document_type: enums::DocumentKind,
-    pub document_number: Option<Secret<String>>,
-    pub address: Secret<String>,
-    pub neighborhood: Secret<String>,
-    pub city: String,
-    pub state: Secret<String>,
-    pub zipcode: Secret<String>,
-}
-
-#[derive(Debug, Clone, Serialize, Deserialize)]
-#[serde(rename_all = "camelCase")]
-pub struct Beneficiary {
-    pub name: Option<Secret<String>>,
-    pub document_type: Option<enums::DocumentKind>,
-    pub document_number: Option<String>,
-}
-
-#[derive(Debug, Clone, Serialize, Deserialize)]
-#[serde(rename_all = "UPPERCASE")]
-pub enum Environment {
-    #[serde(rename = "Teste")]
-    Sandbox,
-    #[serde(rename = "Producao")]
-    Production,
-}
-
-#[derive(Debug, Serialize, Deserialize)]
-#[serde(rename_all = "UPPERCASE")]
-pub enum SantanderDocumentKind {
-    Cpf,
-    Cnpj,
-}
-
-#[derive(Debug, Clone, Serialize, Deserialize)]
-#[serde(rename_all = "SCREAMING_SNAKE_CASE")]
-pub enum BoletoDocumentKind {
-    #[serde(rename = "DUPLICATA_MERCANTIL")]
-    DuplicateMercantil,
-    #[serde(rename = "DUPLICATA_SERVICO")]
-    DuplicateService,
-    #[serde(rename = "NOTA_PROMISSORIA")]
-    PromissoryNote,
-    #[serde(rename = "NOTA_PROMISSORIA_RURAL")]
-    RuralPromissoryNote,
-    #[serde(rename = "RECIBO")]
-    Receipt,
-    #[serde(rename = "APOLICE_SEGURO")]
-    InsurancePolicy,
-    #[serde(rename = "BOLETO_CARTAO_CREDITO")]
-    BillCreditCard,
-    #[serde(rename = "BOLETO_PROPOSTA")]
-    BillProposal,
-    #[serde(rename = "BOLETO_DEPOSITO_APORTE")]
-    BoletoDepositoAponte,
-    #[serde(rename = "CHEQUE")]
-    Check,
-    #[serde(rename = "NOTA_PROMISSORIA_DIRETA")]
-    DirectPromissoryNote,
-    #[serde(rename = "OUTROS")]
-    Others,
-}
-
-#[derive(Debug, Clone, Serialize, Deserialize)]
-#[serde(rename_all = "SCREAMING_SNAKE_CASE")]
-pub enum DiscountType {
-    #[serde(rename = "ISENTO")]
-    Free,
-    #[serde(rename = "VALOR_DATA_FIXA")]
-    FixedDateValue,
-    #[serde(rename = "VALOR_DIA_CORRIDO")]
-    ValueDayConductor,
-    #[serde(rename = "VALOR_DIA_UTIL")]
-    ValueWorthDay,
-}
-
-#[derive(Debug, Clone, Serialize, Deserialize)]
-#[serde(rename_all = "SCREAMING_SNAKE_CASE")]
-pub struct DiscountObject {
-    pub value: StringMajorUnit, // Changed from f64 → String for API safety
-    pub limit_date: String,     // YYYY-MM-DD
-}
-
-#[derive(Debug, Clone, Serialize, Deserialize)]
-#[serde(rename_all = "SCREAMING_SNAKE_CASE")]
-pub enum ProtestType {
-    #[serde(rename = "SEM_PROTESTO")]
-    WithoutProtest,
-
-    #[serde(rename = "DIAS_CORRIDOS")]
-    DaysConducted,
-
-    #[serde(rename = "DIAS_UTEIS")]
-    WorkingDays,
-
-    #[serde(rename = "CADASTRO_CONVENIO")]
-    RegistrationAgreement,
-}
-
-#[derive(Debug, Clone, Serialize, Deserialize)]
-#[serde(rename_all = "UPPERCASE")]
-pub enum PaymentType {
-    #[serde(rename = "REGISTRO")]
-    Registration,
-
-    #[serde(rename = "DIVERGENTE")]
-    Divergent,
-
-    #[serde(rename = "PARCIAL")]
-    Partial,
-}
-
-#[derive(Debug, Clone, Serialize, Deserialize)]
-pub struct Sharing {
-    pub code: String,
-    pub value: FloatMajorUnit, // Changed from f64 → String for monetary precision
-}
-
-#[derive(Debug, Clone, Serialize, Deserialize)]
-pub struct Key {
-    #[serde(rename = "type")]
-    pub key_type: Option<String>,
-    pub dict_key: Option<String>,
-=======
 #[serde(rename_all = "camelCase")]
 pub struct SantanderBoletoPaymentRequest {
     pub environment: Environment,
@@ -840,24 +601,6 @@
     #[serde(rename = "type")]
     pub key_type: Option<String>,
     pub dict_key: Option<String>,
-}
-
-#[derive(Debug, Serialize)]
-#[serde(rename_all = "camelCase")]
-pub struct SantanderPixQRCodeRequest {
-    #[serde(rename = "calendario")]
-    pub calender: SantanderCalendar,
-    #[serde(rename = "devedor")]
-    pub debtor: SantanderDebtor,
-    #[serde(rename = "valor")]
-    pub value: SantanderValue,
-    #[serde(rename = "chave")]
-    pub key: Secret<String>,
-    #[serde(rename = "solicitacaoPagador")]
-    pub request_payer: Option<String>,
-    #[serde(rename = "infoAdicionais")]
-    pub additional_info: Option<Vec<SantanderAdditionalInfo>>,
->>>>>>> 2633fd1f
 }
 
 // #[derive(Debug, Serialize)]
@@ -1010,7 +753,6 @@
 }
 
 #[derive(Debug, Clone, Serialize, Deserialize)]
-<<<<<<< HEAD
 pub enum SantanderPixResponseCalendar {
     Immediate(SantanderPixImmediateResponseCalendar),
     Scheduled(SantanderPixDueDateResponseCalendar),
@@ -1030,8 +772,6 @@
 }
 
 #[derive(Debug, Clone, Serialize, Deserialize)]
-=======
->>>>>>> 2633fd1f
 pub struct SantanderPixQRCodePaymentsResponse {
     #[serde(rename = "calendario")]
     pub calendar: SantanderPixResponseCalendar,
@@ -1090,7 +830,6 @@
 }
 
 #[derive(Debug, Clone, Serialize, Deserialize)]
-<<<<<<< HEAD
 pub struct SantanderPixDueDateCalendar {
     #[serde(rename = "dataDeVencimento")]
     pub due_date: String,
@@ -1099,8 +838,6 @@
 }
 
 #[derive(Debug, Clone, Serialize, Deserialize)]
-=======
->>>>>>> 2633fd1f
 pub enum SantanderPaymentsSyncResponse {
     PixQRCode(Box<SantanderPixQRCodeResponse>),
     Boleto(Box<SantanderBoletoPaymentsResponse>),
@@ -1333,24 +1070,6 @@
     let santander_mca_metadata = SantanderMetadataObject::try_from(&item.data.connector_meta_data)?;
 
     let response = pix_data.clone();
-<<<<<<< HEAD
-=======
-    let expiration_time = response.calendar.expiration;
-
-    let expiration_i64 = i64::from(expiration_time);
-
-    let rfc3339_expiry = (OffsetDateTime::now_utc() + time::Duration::seconds(expiration_i64))
-        .format(&time::format_description::well_known::Rfc3339)
-        .map_err(|_| errors::ConnectorError::ResponseHandlingFailed)?;
-
-    let qr_expiration_duration = OffsetDateTime::parse(
-        rfc3339_expiry.as_str(),
-        &time::format_description::well_known::Rfc3339,
-    )
-    .map_err(|_| errors::ConnectorError::ResponseHandlingFailed)?
-    .unix_timestamp()
-        * 1000;
->>>>>>> 2633fd1f
 
     let merchant_city = santander_mca_metadata.merchant_city.as_str();
 
