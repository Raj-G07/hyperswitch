use std::collections::HashMap;

use api_models::payment_methods::PaymentMethodsData;
use common_enums::PaymentMethod;
use common_utils::{
    crypto::Encryptable,
    ext_traits::{AsyncExt, Encode, ValueExt},
    id_type, pii,
};
use error_stack::{report, ResultExt};
use masking::{ExposeInterface, Secret};
use router_env::{instrument, metrics::add_attributes, tracing};

use super::helpers;
use crate::{
    consts,
    core::{
        errors::{self, ConnectorErrorExt, RouterResult, StorageErrorExt},
        mandate,
        payment_methods::{self, cards::create_encrypted_data, network_tokenization},
        payments,
    },
    logger,
    routes::{metrics, SessionState},
    services,
    types::{
        self,
        api::{self, CardDetailFromLocker, CardDetailsPaymentMethod, PaymentMethodCreateExt},
        domain,
        storage::{self, enums as storage_enums},
    },
    utils::{generate_id, OptionExt},
};

pub struct SavePaymentMethodData<Req> {
    request: Req,
    response: Result<types::PaymentsResponseData, types::ErrorResponse>,
    payment_method_token: Option<types::PaymentMethodToken>,
    payment_method: PaymentMethod,
    attempt_status: common_enums::AttemptStatus,
}

impl<F, Req: Clone> From<&types::RouterData<F, Req, types::PaymentsResponseData>>
    for SavePaymentMethodData<Req>
{
    fn from(router_data: &types::RouterData<F, Req, types::PaymentsResponseData>) -> Self {
        Self {
            request: router_data.request.clone(),
            response: router_data.response.clone(),
            payment_method_token: router_data.payment_method_token.clone(),
            payment_method: router_data.payment_method,
            attempt_status: router_data.status,
        }
    }
}

#[instrument(skip_all)]
#[allow(clippy::too_many_arguments)]
pub async fn save_payment_method<FData>(
    state: &SessionState,
    connector_name: String,
    merchant_connector_id: Option<String>,
    save_payment_method_data: SavePaymentMethodData<FData>,
    customer_id: Option<id_type::CustomerId>,
    merchant_account: &domain::MerchantAccount,
    payment_method_type: Option<storage_enums::PaymentMethodType>,
    key_store: &domain::MerchantKeyStore,
    amount: Option<i64>,
    currency: Option<storage_enums::Currency>,
    billing_name: Option<Secret<String>>,
    payment_method_billing_address: Option<&api::Address>,
    business_profile: &domain::BusinessProfile,
) -> RouterResult<(Option<String>, Option<common_enums::PaymentMethodStatus>)>
where
    FData: mandate::MandateBehaviour + Clone,
{
    let mut pm_status = None;
    match save_payment_method_data.response {
        Ok(responses) => {
            let db = &*state.store;
            let token_store = state
                .conf
                .tokenization
                .0
                .get(&connector_name.to_string())
                .map(|token_filter| token_filter.long_lived_token)
                .unwrap_or(false);

            let network_transaction_id = match &responses {
                types::PaymentsResponseData::TransactionResponse { network_txn_id, .. } => {
                    network_txn_id.clone()
                }
                _ => None,
            };

            let network_transaction_id =
                if let Some(network_transaction_id) = network_transaction_id {
                    if business_profile.is_connector_agnostic_mit_enabled == Some(true)
                        && save_payment_method_data.request.get_setup_future_usage()
                            == Some(storage_enums::FutureUsage::OffSession)
                    {
                        Some(network_transaction_id)
                    } else {
                        logger::info!("Skip storing network transaction id");
                        None
                    }
                } else {
                    None
                };

            let connector_token = if token_store {
                let tokens = save_payment_method_data
                    .payment_method_token
                    .to_owned()
                    .get_required_value("payment_token")?;
                let token = match tokens {
                    types::PaymentMethodToken::Token(connector_token) => connector_token.expose(),
                    types::PaymentMethodToken::ApplePayDecrypt(_) => {
                        Err(errors::ApiErrorResponse::NotSupported {
                            message: "Apple Pay Decrypt token is not supported".to_string(),
                        })?
                    }
                };
                Some((connector_name, token))
            } else {
                None
            };

            let mandate_data_customer_acceptance = save_payment_method_data
                .request
                .get_setup_mandate_details()
                .and_then(|mandate_data| mandate_data.customer_acceptance.clone());

            let customer_acceptance = save_payment_method_data
                .request
                .get_customer_acceptance()
                .or(mandate_data_customer_acceptance.clone().map(From::from))
                .map(|ca| ca.encode_to_value())
                .transpose()
                .change_context(errors::ApiErrorResponse::InternalServerError)
                .attach_printable("Unable to serialize customer acceptance to value")?;

            let connector_mandate_id = match responses {
                types::PaymentsResponseData::TransactionResponse {
                    ref mandate_reference,
                    ..
                } => {
                    if let Some(mandate_ref) = mandate_reference {
                        mandate_ref.connector_mandate_id.clone()
                    } else {
                        None
                    }
                }
                _ => None,
            };
            let check_for_mit_mandates = save_payment_method_data
                .request
                .get_setup_mandate_details()
                .is_none()
                && save_payment_method_data
                    .request
                    .get_setup_future_usage()
                    .map(|future_usage| future_usage == storage_enums::FutureUsage::OffSession)
                    .unwrap_or(false);
            // insert in PaymentMethods if its a off-session mit payment
            let connector_mandate_details = if check_for_mit_mandates {
                add_connector_mandate_details_in_payment_method(
                    payment_method_type,
                    amount,
                    currency,
                    merchant_connector_id.clone(),
                    connector_mandate_id.clone(),
                )
            } else {
                None
            }
            .map(|connector_mandate_data| connector_mandate_data.encode_to_value())
            .transpose()
            .change_context(errors::ApiErrorResponse::InternalServerError)
            .attach_printable("Unable to serialize customer acceptance to value")?;

            let pm_id = if customer_acceptance.is_some() {
                let payment_method_create_request = helpers::get_payment_method_create_request(
                    Some(&save_payment_method_data.request.get_payment_method_data()),
                    Some(save_payment_method_data.payment_method),
                    payment_method_type,
                    &customer_id.clone(),
                    billing_name,
                )
                .await?;
                let customer_id = customer_id.to_owned().get_required_value("customer_id")?;
                let merchant_id = merchant_account.get_id();
                let ((mut resp, duplication_check, network_token_requestor_ref_id), token_resp) =
                    if !state.conf.locker.locker_enabled {
                        let (res, dc) = skip_saving_card_in_locker(
                            merchant_account,
                            payment_method_create_request.to_owned(),
                        )
                        .await?;
                        ((res, dc, None), None)
                    } else {
                        pm_status = Some(common_enums::PaymentMethodStatus::from(
                            save_payment_method_data.attempt_status,
                        ));
                        let (res, dc, ref_id) = Box::pin(save_in_locker(
                            state,
                            merchant_account,
                            Some(&save_payment_method_data.request.get_payment_method_data()),
                            payment_method_create_request.to_owned(),
                            false,
                            amount.clone(),
                            currency,
                        ))
                        .await?;

                        let (res2, dc2, network_token_requestor_ref_id) = Box::pin(save_in_locker(
                            state,
                            merchant_account,
                            Some(&save_payment_method_data.request.get_payment_method_data()),
                            payment_method_create_request.to_owned(),
                            true,
                            amount,
                            currency,
                        ))
                        .await?;

                        ((res, dc, network_token_requestor_ref_id), Some(res2))
                    };
                let token_locker_id = match token_resp {
                    Some(ref token_resp) => Some(token_resp.payment_method_id.clone()),
                    None => None,
                };

                let pm_card_details = resp.card.as_ref().map(|card| {
                    PaymentMethodsData::Card(CardDetailsPaymentMethod::from(card.clone()))
                });

                let pm_data_encrypted: Option<Encryptable<Secret<serde_json::Value>>> =
                    pm_card_details
                        .async_map(|pm_card| create_encrypted_data(state, key_store, pm_card))
                        .await
                        .transpose()
                        .change_context(errors::ApiErrorResponse::InternalServerError)
                        .attach_printable("Unable to encrypt payment method data")?;

                let pm_token_data_encrypted: Option<Encryptable<Secret<serde_json::Value>>> =
                    match token_resp {
                        Some(token_resp) => {
                            let pm_token_details = token_resp.card.as_ref().map(|card| {
                                PaymentMethodsData::Card(CardDetailsPaymentMethod::from(
                                    card.clone(),
                                ))
                            });

                            pm_token_details
                                .async_map(|pm_card| {
                                    create_encrypted_data(state, key_store, pm_card)
                                })
                                .await
                                .transpose()
                                .change_context(errors::ApiErrorResponse::InternalServerError)
                                .attach_printable("Unable to encrypt payment method data")?
                        }
                        None => None,
                    };

                let encrypted_payment_method_billing_address: Option<
                    Encryptable<Secret<serde_json::Value>>,
                > = payment_method_billing_address
                    .async_map(|address| create_encrypted_data(state, key_store, address.clone()))
                    .await
                    .transpose()
                    .change_context(errors::ApiErrorResponse::InternalServerError)
                    .attach_printable("Unable to encrypt payment method billing address")?;

                let mut payment_method_id = resp.payment_method_id.clone();
                let mut locker_id = None;

                match duplication_check {
                    Some(duplication_check) => match duplication_check {
                        payment_methods::transformers::DataDuplicationCheck::Duplicated => {
                            let payment_method = {
                                let existing_pm_by_pmid = db
                                    .find_payment_method(
                                        &payment_method_id,
                                        merchant_account.storage_scheme,
                                    )
                                    .await;

                                if let Err(err) = existing_pm_by_pmid {
                                    if err.current_context().is_db_not_found() {
                                        locker_id = Some(payment_method_id.clone());
                                        let existing_pm_by_locker_id = db
                                            .find_payment_method_by_locker_id(
                                                &payment_method_id,
                                                merchant_account.storage_scheme,
                                            )
                                            .await;

                                        match &existing_pm_by_locker_id {
                                            Ok(pm) => {
                                                payment_method_id.clone_from(&pm.payment_method_id);
                                            }
                                            Err(_) => {
                                                payment_method_id =
                                                    generate_id(consts::ID_LENGTH, "pm")
                                            }
                                        };
                                        existing_pm_by_locker_id
                                    } else {
                                        Err(err)
                                    }
                                } else {
                                    existing_pm_by_pmid
                                }
                            };

                            resp.payment_method_id = payment_method_id;

                            match payment_method {
                                Ok(pm) => {
                                    let pm_metadata = create_payment_method_metadata(
                                        pm.metadata.as_ref(),
                                        connector_token,
                                    )?;
                                    payment_methods::cards::update_payment_method_metadata_and_last_used(
                                        db,
                                        pm.clone(),
                                        pm_metadata,
                                        merchant_account.storage_scheme,
                                    )
                                    .await
                                    .change_context(errors::ApiErrorResponse::InternalServerError)
                                    .attach_printable("Failed to add payment method in db")?;
                                    if check_for_mit_mandates {
                                        let connector_mandate_details =
                                            update_connector_mandate_details_in_payment_method(
                                                pm.clone(),
                                                payment_method_type,
                                                amount,
                                                currency,
                                                merchant_connector_id.clone(),
                                                connector_mandate_id.clone(),
                                            )?;

                                        payment_methods::cards::update_payment_method_connector_mandate_details(db, pm, connector_mandate_details, merchant_account.storage_scheme).await.change_context(
                                        errors::ApiErrorResponse::InternalServerError,
                                    )
                                    .attach_printable("Failed to update payment method in db")?;
                                    }
                                }
                                Err(err) => {
                                    if err.current_context().is_db_not_found() {
                                        let pm_metadata =
                                            create_payment_method_metadata(None, connector_token)?;
                                        payment_methods::cards::create_payment_method(
                                            state,
                                            &payment_method_create_request,
                                            &customer_id,
                                            &resp.payment_method_id,
                                            locker_id,
                                            merchant_id,
                                            pm_metadata,
                                            customer_acceptance,
                                            pm_data_encrypted.map(Into::into),
                                            key_store,
                                            connector_mandate_details,
                                            pm_status,
                                            network_transaction_id,
                                            merchant_account.storage_scheme,
                                            encrypted_payment_method_billing_address
                                                .map(Into::into),
                                            resp.card.and_then(|card| {
                                                card.card_network
                                                    .map(|card_network| card_network.to_string())
                                            }),
                                            network_token_requestor_ref_id, //todo!
                                            token_locker_id,
                                            pm_token_data_encrypted.map(Into::into),
                                        )
                                        .await
                                    } else {
                                        Err(err)
                                            .change_context(
                                                errors::ApiErrorResponse::InternalServerError,
                                            )
                                            .attach_printable("Error while finding payment method")
                                    }?;
                                }
                            };
                        }
                        payment_methods::transformers::DataDuplicationCheck::MetaDataChanged => {
                            if let Some(card) = payment_method_create_request.card.clone() {
                                let payment_method = {
                                    let existing_pm_by_pmid = db
                                        .find_payment_method(
                                            &payment_method_id,
                                            merchant_account.storage_scheme,
                                        )
                                        .await;

                                    if let Err(err) = existing_pm_by_pmid {
                                        if err.current_context().is_db_not_found() {
                                            locker_id = Some(payment_method_id.clone());
                                            let existing_pm_by_locker_id = db
                                                .find_payment_method_by_locker_id(
                                                    &payment_method_id,
                                                    merchant_account.storage_scheme,
                                                )
                                                .await;

                                            match &existing_pm_by_locker_id {
                                                Ok(pm) => {
                                                    payment_method_id
                                                        .clone_from(&pm.payment_method_id);
                                                }
                                                Err(_) => {
                                                    payment_method_id =
                                                        generate_id(consts::ID_LENGTH, "pm")
                                                }
                                            };
                                            existing_pm_by_locker_id
                                        } else {
                                            Err(err)
                                        }
                                    } else {
                                        existing_pm_by_pmid
                                    }
                                };

                                resp.payment_method_id = payment_method_id;

                                let existing_pm = match payment_method {
                                    Ok(pm) => {
                                        // update if its a off-session mit payment
                                        if check_for_mit_mandates {
                                            let connector_mandate_details =
                                                update_connector_mandate_details_in_payment_method(
                                                    pm.clone(),
                                                    payment_method_type,
                                                    amount,
                                                    currency,
                                                    merchant_connector_id.clone(),
                                                    connector_mandate_id.clone(),
                                                )?;

                                            payment_methods::cards::update_payment_method_connector_mandate_details(db, pm.clone(), connector_mandate_details, merchant_account.storage_scheme).await.change_context(
                                            errors::ApiErrorResponse::InternalServerError,
                                        )
                                        .attach_printable("Failed to update payment method in db")?;
                                        }
                                        Ok(pm)
                                    }
                                    Err(err) => {
                                        if err.current_context().is_db_not_found() {
                                            payment_methods::cards::create_payment_method(
                                                state,
                                                &payment_method_create_request,
                                                &customer_id,
                                                &resp.payment_method_id,
                                                locker_id,
                                                merchant_id,
                                                resp.metadata.clone().map(|val| val.expose()),
                                                customer_acceptance,
                                                pm_data_encrypted.map(Into::into),
                                                key_store,
                                                connector_mandate_details,
                                                pm_status,
                                                network_transaction_id,
                                                merchant_account.storage_scheme,
                                                encrypted_payment_method_billing_address
                                                    .map(Into::into),
<<<<<<< HEAD
                                                network_token_requestor_ref_id, //todo!
                                                token_locker_id,
                                                pm_token_data_encrypted.map(Into::into),
=======
                                                resp.card.and_then(|card| {
                                                    card.card_network.map(|card_network| {
                                                        card_network.to_string()
                                                    })
                                                }),
>>>>>>> ed13ecac
                                            )
                                            .await
                                        } else {
                                            Err(err)
                                                .change_context(
                                                    errors::ApiErrorResponse::InternalServerError,
                                                )
                                                .attach_printable(
                                                    "Error while finding payment method",
                                                )
                                        }
                                    }
                                }?;

                                payment_methods::cards::delete_card_from_locker(
                                    state,
                                    &customer_id,
                                    merchant_id,
                                    existing_pm
                                        .locker_id
                                        .as_ref()
                                        .unwrap_or(&existing_pm.payment_method_id),
                                )
                                .await?;

                                let add_card_resp = payment_methods::cards::add_card_hs(
                                    state,
                                    payment_method_create_request,
                                    &card,
                                    &customer_id,
                                    merchant_account,
                                    api::enums::LockerChoice::HyperswitchCardVault,
                                    Some(
                                        existing_pm
                                            .locker_id
                                            .as_ref()
                                            .unwrap_or(&existing_pm.payment_method_id),
                                    ),
                                )
                                .await;

                                if let Err(err) = add_card_resp {
                                    logger::error!(vault_err=?err);
                                    db.delete_payment_method_by_merchant_id_payment_method_id(
                                        merchant_id,
                                        &resp.payment_method_id,
                                    )
                                    .await
                                    .to_not_found_response(
                                        errors::ApiErrorResponse::PaymentMethodNotFound,
                                    )?;

                                    Err(report!(errors::ApiErrorResponse::InternalServerError)
                                        .attach_printable(
                                            "Failed while updating card metadata changes",
                                        ))?
                                };

                                let existing_pm_data = payment_methods::cards::get_card_details_without_locker_fallback(&existing_pm,state,
                                    key_store,
                                )
                                .await?;

                                let updated_card = Some(CardDetailFromLocker {
                                    scheme: existing_pm.scheme.clone(),
                                    last4_digits: Some(card.card_number.get_last4()),
                                    issuer_country: card
                                        .card_issuing_country
                                        .or(existing_pm_data.issuer_country),
                                    card_isin: Some(card.card_number.get_card_isin()),
                                    card_number: Some(card.card_number),
                                    expiry_month: Some(card.card_exp_month),
                                    expiry_year: Some(card.card_exp_year),
                                    card_token: None,
                                    card_fingerprint: None,
                                    card_holder_name: card
                                        .card_holder_name
                                        .or(existing_pm_data.card_holder_name),
                                    nick_name: card.nick_name.or(existing_pm_data.nick_name),
                                    card_network: card
                                        .card_network
                                        .or(existing_pm_data.card_network),
                                    card_issuer: card.card_issuer.or(existing_pm_data.card_issuer),
                                    card_type: card.card_type.or(existing_pm_data.card_type),
                                    saved_to_locker: true,
                                });

                                let updated_pmd = updated_card.as_ref().map(|card| {
                                    PaymentMethodsData::Card(CardDetailsPaymentMethod::from(
                                        card.clone(),
                                    ))
                                });
                                let pm_data_encrypted: Option<
                                    Encryptable<Secret<serde_json::Value>>,
                                > = updated_pmd
                                    .async_map(|pmd| create_encrypted_data(state, key_store, pmd))
                                    .await
                                    .transpose()
                                    .change_context(errors::ApiErrorResponse::InternalServerError)
                                    .attach_printable("Unable to encrypt payment method data")?;

                                payment_methods::cards::update_payment_method_and_last_used(
                                    db,
                                    existing_pm,
                                    pm_data_encrypted.map(Into::into),
                                    merchant_account.storage_scheme,
                                )
                                .await
                                .change_context(errors::ApiErrorResponse::InternalServerError)
                                .attach_printable("Failed to add payment method in db")?;
                            }
                        }
                    },
                    None => {
                        let customer_saved_pm_option = if payment_method_type
                            == Some(api_models::enums::PaymentMethodType::ApplePay)
                            || payment_method_type
                                == Some(api_models::enums::PaymentMethodType::GooglePay)
                        {
                            match state
                                .store
                                .find_payment_method_by_customer_id_merchant_id_list(
                                    &customer_id,
                                    merchant_id,
                                    None,
                                )
                                .await
                            {
                                Ok(customer_payment_methods) => Ok(customer_payment_methods
                                    .iter()
                                    .find(|payment_method| {
                                        payment_method.payment_method_type == payment_method_type
                                    })
                                    .cloned()),
                                Err(error) => {
                                    if error.current_context().is_db_not_found() {
                                        Ok(None)
                                    } else {
                                        Err(error)
                                            .change_context(
                                                errors::ApiErrorResponse::InternalServerError,
                                            )
                                            .attach_printable(
                                                "failed to find payment methods for a customer",
                                            )
                                    }
                                }
                            }
                        } else {
                            Ok(None)
                        }?;

                        if let Some(customer_saved_pm) = customer_saved_pm_option {
                            payment_methods::cards::update_last_used_at(
                                &customer_saved_pm,
                                state,
                                merchant_account.storage_scheme,
                            )
                            .await
                            .map_err(|e| {
                                logger::error!("Failed to update last used at: {:?}", e);
                            })
                            .ok();
                            resp.payment_method_id = customer_saved_pm.payment_method_id;
                        } else {
                            let pm_metadata =
                                create_payment_method_metadata(None, connector_token)?;

                            locker_id = resp.payment_method.and_then(|pm| {
                                if pm == PaymentMethod::Card {
                                    Some(resp.payment_method_id)
                                } else {
                                    None
                                }
                            });

                            resp.payment_method_id = generate_id(consts::ID_LENGTH, "pm");
                            payment_methods::cards::create_payment_method(
                                state,
                                &payment_method_create_request,
                                &customer_id,
                                &resp.payment_method_id,
                                locker_id,
                                merchant_id,
                                pm_metadata,
                                customer_acceptance,
                                pm_data_encrypted.map(Into::into),
                                key_store,
                                connector_mandate_details,
                                pm_status,
                                network_transaction_id,
                                merchant_account.storage_scheme,
                                encrypted_payment_method_billing_address.map(Into::into),
                                resp.card.and_then(|card| {
                                    card.card_network
                                        .map(|card_network| card_network.to_string())
                                }),
                                network_token_requestor_ref_id, //todo!
                                token_locker_id,                //todo!
                                pm_token_data_encrypted.map(Into::into), //todo!
                            )
                            .await?;
                        };
                    }
                }

                Some(resp.payment_method_id)
            } else {
                None
            };
            Ok((pm_id, pm_status))
        }
        Err(_) => Ok((None, None)),
    }
}

async fn skip_saving_card_in_locker(
    merchant_account: &domain::MerchantAccount,
    payment_method_request: api::PaymentMethodCreate,
) -> RouterResult<(
    api_models::payment_methods::PaymentMethodResponse,
    Option<payment_methods::transformers::DataDuplicationCheck>,
)> {
    let merchant_id = merchant_account.get_id();
    let customer_id = payment_method_request
        .clone()
        .customer_id
        .clone()
        .get_required_value("customer_id")?;
    let payment_method_id = common_utils::generate_id(consts::ID_LENGTH, "pm");

    let last4_digits = payment_method_request
        .card
        .clone()
        .map(|c| c.card_number.get_last4());

    let card_isin = payment_method_request
        .card
        .clone()
        .map(|c| c.card_number.get_card_isin());

    match payment_method_request.card.clone() {
        Some(card) => {
            let card_detail = CardDetailFromLocker {
                scheme: None,
                issuer_country: card.card_issuing_country.clone(),
                last4_digits: last4_digits.clone(),
                card_number: None,
                expiry_month: Some(card.card_exp_month.clone()),
                expiry_year: Some(card.card_exp_year),
                card_token: None,
                card_holder_name: card.card_holder_name.clone(),
                card_fingerprint: None,
                nick_name: None,
                card_isin: card_isin.clone(),
                card_issuer: card.card_issuer.clone(),
                card_network: card.card_network.clone(),
                card_type: card.card_type.clone(),
                saved_to_locker: false,
            };
            let pm_resp = api::PaymentMethodResponse {
                merchant_id: merchant_id.to_owned(),
                customer_id: Some(customer_id),
                payment_method_id,
                payment_method: payment_method_request.payment_method,
                payment_method_type: payment_method_request.payment_method_type,
                card: Some(card_detail),
                recurring_enabled: false,
                installment_payment_enabled: false,
                payment_experience: Some(vec![api_models::enums::PaymentExperience::RedirectToUrl]),
                metadata: None,
                created: Some(common_utils::date_time::now()),
                #[cfg(feature = "payouts")]
                bank_transfer: None,
                last_used_at: Some(common_utils::date_time::now()),
                client_secret: None,
            };

            Ok((pm_resp, None))
        }
        None => {
            let pm_id = common_utils::generate_id(consts::ID_LENGTH, "pm");
            let payment_method_response = api::PaymentMethodResponse {
                merchant_id: merchant_id.to_owned(),
                customer_id: Some(customer_id),
                payment_method_id: pm_id,
                payment_method: payment_method_request.payment_method,
                payment_method_type: payment_method_request.payment_method_type,
                card: None,
                metadata: None,
                created: Some(common_utils::date_time::now()),
                recurring_enabled: false,
                installment_payment_enabled: false,
                payment_experience: Some(vec![api_models::enums::PaymentExperience::RedirectToUrl]),
                #[cfg(feature = "payouts")]
                bank_transfer: None,
                last_used_at: Some(common_utils::date_time::now()),
                client_secret: None,
            };
            Ok((payment_method_response, None))
        }
    }
}

pub async fn save_in_locker(
    state: &SessionState,
    merchant_account: &domain::MerchantAccount,
    payment_method_data: Option<&domain::PaymentMethodData>,
    payment_method_request: api::PaymentMethodCreate,
    save_token: bool,
    amount: Option<i64>,
    currency: Option<storage_enums::Currency>,
) -> RouterResult<(
    api_models::payment_methods::PaymentMethodResponse,
    Option<payment_methods::transformers::DataDuplicationCheck>,
    Option<String>,
)> {
    payment_method_request.validate()?;
    let merchant_id = merchant_account.get_id();
    let customer_id = payment_method_request
        .customer_id
        .clone()
        .get_required_value("customer_id")?;
    if save_token {
        let (token_response, network_token_requestor_ref_id) =
            network_tokenization::make_card_network_tokenization_request(
                state,
                payment_method_data,
                merchant_account,
                &payment_method_request.customer_id,
                amount,
                currency,
            )
            .await?;
        let card_data = api::CardDetail {
            card_number: token_response.token.clone(),
            card_exp_month: token_response.token_expiry_month.clone(),
            card_exp_year: token_response.token_expiry_year.clone(),
            card_holder_name: None,
            nick_name: None,
            card_issuing_country: None,
            card_network: Some(token_response.card_brand.clone()),
            card_issuer: None,
            card_type: None,
        };
        let (res, dc) = Box::pin(payment_methods::cards::add_card_to_locker(
            state,
            payment_method_request,
            &card_data,
            &customer_id,
            merchant_account,
            None,
        ))
        .await
        .change_context(errors::ApiErrorResponse::InternalServerError)
        .attach_printable("Add Card Failed")?;
        Ok((res, dc, network_token_requestor_ref_id))
    } else {
        match payment_method_request.card.clone() {
            Some(card) => {
                let (res, dc) = Box::pin(payment_methods::cards::add_card_to_locker(
                    state,
                    payment_method_request,
                    &card,
                    &customer_id,
                    merchant_account,
                    None,
                ))
                .await
                .change_context(errors::ApiErrorResponse::InternalServerError)
                .attach_printable("Add Card Failed")?;
                Ok((res, dc, None))
            }
            None => {
                let pm_id = common_utils::generate_id(consts::ID_LENGTH, "pm");
                let payment_method_response = api::PaymentMethodResponse {
                    merchant_id: merchant_id.clone(),
                    customer_id: Some(customer_id),
                    payment_method_id: pm_id,
                    payment_method: payment_method_request.payment_method,
                    payment_method_type: payment_method_request.payment_method_type,
                    #[cfg(feature = "payouts")]
                    bank_transfer: None,
                    card: None,
                    metadata: None,
                    created: Some(common_utils::date_time::now()),
                    recurring_enabled: false,           //[#219]
                    installment_payment_enabled: false, //[#219]
                    payment_experience: Some(vec![
                        api_models::enums::PaymentExperience::RedirectToUrl,
                    ]), //[#219]
                    last_used_at: Some(common_utils::date_time::now()),
                    client_secret: None,
                };
                Ok((payment_method_response, None, None))
            }
        }
    }
}

pub fn create_payment_method_metadata(
    metadata: Option<&pii::SecretSerdeValue>,
    connector_token: Option<(String, String)>,
) -> RouterResult<Option<serde_json::Value>> {
    let mut meta = match metadata {
        None => serde_json::Map::new(),
        Some(meta) => {
            let metadata = meta.clone().expose();
            let existing_metadata: serde_json::Map<String, serde_json::Value> = metadata
                .parse_value("Map<String, Value>")
                .change_context(errors::ApiErrorResponse::InternalServerError)
                .attach_printable("Failed to parse the metadata")?;
            existing_metadata
        }
    };
    Ok(connector_token.and_then(|connector_and_token| {
        meta.insert(
            connector_and_token.0,
            serde_json::Value::String(connector_and_token.1),
        )
    }))
}

pub async fn add_payment_method_token<F: Clone, T: types::Tokenizable + Clone>(
    state: &SessionState,
    connector: &api::ConnectorData,
    tokenization_action: &payments::TokenizationAction,
    router_data: &mut types::RouterData<F, T, types::PaymentsResponseData>,
    pm_token_request_data: types::PaymentMethodTokenizationData,
    should_continue_payment: bool,
) -> RouterResult<types::PaymentMethodTokenResult> {
    if should_continue_payment {
        match tokenization_action {
            payments::TokenizationAction::TokenizeInConnector
            | payments::TokenizationAction::TokenizeInConnectorAndApplepayPreDecrypt(_) => {
                let connector_integration: services::BoxedPaymentConnectorIntegrationInterface<
                    api::PaymentMethodToken,
                    types::PaymentMethodTokenizationData,
                    types::PaymentsResponseData,
                > = connector.connector.get_connector_integration();

                let pm_token_response_data: Result<
                    types::PaymentsResponseData,
                    types::ErrorResponse,
                > = Err(types::ErrorResponse::default());

                let pm_token_router_data =
                    helpers::router_data_type_conversion::<_, api::PaymentMethodToken, _, _, _, _>(
                        router_data.clone(),
                        pm_token_request_data,
                        pm_token_response_data,
                    );

                router_data
                    .request
                    .set_session_token(pm_token_router_data.session_token.clone());

                let resp = services::execute_connector_processing_step(
                    state,
                    connector_integration,
                    &pm_token_router_data,
                    payments::CallConnectorAction::Trigger,
                    None,
                )
                .await
                .to_payment_failed_response()?;

                metrics::CONNECTOR_PAYMENT_METHOD_TOKENIZATION.add(
                    &metrics::CONTEXT,
                    1,
                    &add_attributes([
                        ("connector", connector.connector_name.to_string()),
                        ("payment_method", router_data.payment_method.to_string()),
                    ]),
                );

                let payment_token_resp = resp.response.map(|res| {
                    if let types::PaymentsResponseData::TokenizationResponse { token } = res {
                        Some(token)
                    } else {
                        None
                    }
                });

                Ok(types::PaymentMethodTokenResult {
                    payment_method_token_result: payment_token_resp,
                    is_payment_method_tokenization_performed: true,
                })
            }
            _ => Ok(types::PaymentMethodTokenResult {
                payment_method_token_result: Ok(None),
                is_payment_method_tokenization_performed: false,
            }),
        }
    } else {
        logger::debug!("Skipping connector tokenization based on should_continue_payment flag");
        Ok(types::PaymentMethodTokenResult {
            payment_method_token_result: Ok(None),
            is_payment_method_tokenization_performed: false,
        })
    }
}

pub fn update_router_data_with_payment_method_token_result<F: Clone, T>(
    payment_method_token_result: types::PaymentMethodTokenResult,
    router_data: &mut types::RouterData<F, T, types::PaymentsResponseData>,
    is_retry_payment: bool,
    should_continue_further: bool,
) -> bool {
    if payment_method_token_result.is_payment_method_tokenization_performed {
        match payment_method_token_result.payment_method_token_result {
            Ok(pm_token_result) => {
                router_data.payment_method_token = pm_token_result.map(|pm_token| {
                    hyperswitch_domain_models::router_data::PaymentMethodToken::Token(Secret::new(
                        pm_token,
                    ))
                });

                true
            }
            Err(err) => {
                if is_retry_payment {
                    router_data.response = Err(err);
                    false
                } else {
                    logger::debug!(payment_method_tokenization_error=?err);
                    true
                }
            }
        }
    } else {
        should_continue_further
    }
}

pub fn add_connector_mandate_details_in_payment_method(
    payment_method_type: Option<storage_enums::PaymentMethodType>,
    authorized_amount: Option<i64>,
    authorized_currency: Option<storage_enums::Currency>,
    merchant_connector_id: Option<String>,
    connector_mandate_id: Option<String>,
) -> Option<storage::PaymentsMandateReference> {
    let mut mandate_details = HashMap::new();

    if let Some((mca_id, connector_mandate_id)) =
        merchant_connector_id.clone().zip(connector_mandate_id)
    {
        mandate_details.insert(
            mca_id,
            storage::PaymentsMandateReferenceRecord {
                connector_mandate_id,
                payment_method_type,
                original_payment_authorized_amount: authorized_amount,
                original_payment_authorized_currency: authorized_currency,
            },
        );
        Some(storage::PaymentsMandateReference(mandate_details))
    } else {
        None
    }
}

pub fn update_connector_mandate_details_in_payment_method(
    payment_method: diesel_models::PaymentMethod,
    payment_method_type: Option<storage_enums::PaymentMethodType>,
    authorized_amount: Option<i64>,
    authorized_currency: Option<storage_enums::Currency>,
    merchant_connector_id: Option<String>,
    connector_mandate_id: Option<String>,
) -> RouterResult<Option<serde_json::Value>> {
    let mandate_reference = match payment_method.connector_mandate_details {
        Some(_) => {
            let mandate_details = payment_method
                .connector_mandate_details
                .map(|val| {
                    val.parse_value::<storage::PaymentsMandateReference>("PaymentsMandateReference")
                })
                .transpose()
                .change_context(errors::ApiErrorResponse::InternalServerError)
                .attach_printable("Failed to deserialize to Payment Mandate Reference ")?;

            if let Some((mca_id, connector_mandate_id)) =
                merchant_connector_id.clone().zip(connector_mandate_id)
            {
                let updated_record = storage::PaymentsMandateReferenceRecord {
                    connector_mandate_id: connector_mandate_id.clone(),
                    payment_method_type,
                    original_payment_authorized_amount: authorized_amount,
                    original_payment_authorized_currency: authorized_currency,
                };
                mandate_details.map(|mut payment_mandate_reference| {
                    payment_mandate_reference
                        .entry(mca_id)
                        .and_modify(|pm| *pm = updated_record)
                        .or_insert(storage::PaymentsMandateReferenceRecord {
                            connector_mandate_id,
                            payment_method_type,
                            original_payment_authorized_amount: authorized_amount,
                            original_payment_authorized_currency: authorized_currency,
                        });
                    payment_mandate_reference
                })
            } else {
                None
            }
        }
        None => add_connector_mandate_details_in_payment_method(
            payment_method_type,
            authorized_amount,
            authorized_currency,
            merchant_connector_id,
            connector_mandate_id,
        ),
    };
    let connector_mandate_details = mandate_reference
        .map(|mand| mand.encode_to_value())
        .transpose()
        .change_context(errors::ApiErrorResponse::InternalServerError)
        .attach_printable("Unable to serialize customer acceptance to value")?;

    Ok(connector_mandate_details)
}<|MERGE_RESOLUTION|>--- conflicted
+++ resolved
@@ -470,17 +470,14 @@
                                                 merchant_account.storage_scheme,
                                                 encrypted_payment_method_billing_address
                                                     .map(Into::into),
-<<<<<<< HEAD
-                                                network_token_requestor_ref_id, //todo!
-                                                token_locker_id,
-                                                pm_token_data_encrypted.map(Into::into),
-=======
                                                 resp.card.and_then(|card| {
                                                     card.card_network.map(|card_network| {
                                                         card_network.to_string()
                                                     })
                                                 }),
->>>>>>> ed13ecac
+                                                network_token_requestor_ref_id, //todo!
+                                                token_locker_id,
+                                                pm_token_data_encrypted.map(Into::into),
                                             )
                                             .await
                                         } else {
