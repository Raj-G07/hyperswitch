use std::str::FromStr;

use api_models::{
    admin::{self as admin_types},
    enums as api_enums, routing as routing_types,
};
use common_enums::{MerchantAccountType, OrganizationType};
use common_utils::{
    date_time,
    ext_traits::{AsyncExt, Encode, OptionExt, ValueExt},
    fp_utils, id_type, pii, type_name,
    types::keymanager::{self as km_types, KeyManagerState, ToEncryptable},
};
use diesel_models::configs;
#[cfg(all(any(feature = "v1", feature = "v2"), feature = "olap"))]
use diesel_models::{business_profile::CardTestingGuardConfig, organization::OrganizationBridge};
use error_stack::{report, FutureExt, ResultExt};
use external_services::http_client::client;
use hyperswitch_domain_models::merchant_connector_account::{
    FromRequestEncryptableMerchantConnectorAccount, UpdateEncryptableMerchantConnectorAccount,
};
use masking::{ExposeInterface, PeekInterface, Secret};
use pm_auth::{connector::plaid::transformers::PlaidAuthType, types as pm_auth_types};
use regex::Regex;
use uuid::Uuid;

#[cfg(any(feature = "v1", feature = "v2"))]
use crate::types::transformers::ForeignFrom;
use crate::{
    consts,
    core::{
        encryption::transfer_encryption_key,
        errors::{self, RouterResponse, RouterResult, StorageErrorExt},
        payment_methods::{cards, transformers},
        payments::helpers,
        pm_auth::helpers::PaymentAuthConnectorDataExt,
        routing, utils as core_utils,
    },
    db::{AccountsStorageInterface, StorageInterface},
    routes::{metrics, SessionState},
    services::{
        self,
        api::{self as service_api},
        authentication, pm_auth as payment_initiation_service,
    },
    types::{
        self,
        api::{self, admin},
        domain::{
            self,
            types::{self as domain_types, AsyncLift},
        },
        storage::{self, enums::MerchantStorageScheme},
        transformers::{ForeignInto, ForeignTryFrom, ForeignTryInto},
    },
    utils,
};

const IBAN_MAX_LENGTH: usize = 34;
const BACS_SORT_CODE_LENGTH: usize = 6;
const BACS_MAX_ACCOUNT_NUMBER_LENGTH: usize = 8;

#[inline]
pub fn create_merchant_publishable_key() -> String {
    format!(
        "pk_{}_{}",
        router_env::env::prefix_for_env(),
        Uuid::new_v4().simple()
    )
}

pub async fn insert_merchant_configs(
    db: &dyn StorageInterface,
    merchant_id: &id_type::MerchantId,
) -> RouterResult<()> {
    db.insert_config(configs::ConfigNew {
        key: merchant_id.get_requires_cvv_key(),
        config: "true".to_string(),
    })
    .await
    .change_context(errors::ApiErrorResponse::InternalServerError)
    .attach_printable("Error while setting requires_cvv config")?;

    db.insert_config(configs::ConfigNew {
        key: merchant_id.get_merchant_fingerprint_secret_key(),
        config: utils::generate_id(consts::FINGERPRINT_SECRET_LENGTH, "fs"),
    })
    .await
    .change_context(errors::ApiErrorResponse::InternalServerError)
    .attach_printable("Error while inserting merchant fingerprint secret")?;

    Ok(())
}

#[cfg(feature = "olap")]
fn add_publishable_key_to_decision_service(
    state: &SessionState,
    merchant_context: &domain::MerchantContext,
) {
    let state = state.clone();
    let publishable_key = merchant_context
        .get_merchant_account()
        .publishable_key
        .clone();
    let merchant_id = merchant_context.get_merchant_account().get_id().clone();

    authentication::decision::spawn_tracked_job(
        async move {
            authentication::decision::add_publishable_key(
                &state,
                publishable_key.into(),
                merchant_id,
                None,
            )
            .await
        },
        authentication::decision::ADD,
    );
}

#[cfg(feature = "olap")]
pub async fn create_organization(
    state: SessionState,
    req: api::OrganizationCreateRequest,
) -> RouterResponse<api::OrganizationResponse> {
    let db_organization = ForeignFrom::foreign_from(req);
    state
        .accounts_store
        .insert_organization(db_organization)
        .await
        .to_duplicate_response(errors::ApiErrorResponse::GenericDuplicateError {
            message: "Organization with the given organization_name already exists".to_string(),
        })
        .attach_printable("Error when creating organization")
        .map(ForeignFrom::foreign_from)
        .map(service_api::ApplicationResponse::Json)
}

#[cfg(feature = "olap")]
pub async fn update_organization(
    state: SessionState,
    org_id: api::OrganizationId,
    req: api::OrganizationUpdateRequest,
) -> RouterResponse<api::OrganizationResponse> {
    let organization_update = diesel_models::organization::OrganizationUpdate::Update {
        organization_name: req.organization_name,
        organization_details: req.organization_details,
        metadata: req.metadata,
        platform_merchant_id: req.platform_merchant_id,
    };
    state
        .accounts_store
        .update_organization_by_org_id(&org_id.organization_id, organization_update)
        .await
        .to_not_found_response(errors::ApiErrorResponse::GenericNotFoundError {
            message: "organization with the given id does not exist".to_string(),
        })
        .attach_printable(format!(
            "Failed to update organization with organization_id: {:?}",
            org_id.organization_id
        ))
        .map(ForeignFrom::foreign_from)
        .map(service_api::ApplicationResponse::Json)
}

#[cfg(feature = "olap")]
pub async fn get_organization(
    state: SessionState,
    org_id: api::OrganizationId,
) -> RouterResponse<api::OrganizationResponse> {
    #[cfg(all(feature = "v1", feature = "olap"))]
    {
        CreateOrValidateOrganization::new(Some(org_id.organization_id))
            .create_or_validate(state.accounts_store.as_ref())
            .await
            .map(ForeignFrom::foreign_from)
            .map(service_api::ApplicationResponse::Json)
    }
    #[cfg(all(feature = "v2", feature = "olap"))]
    {
        CreateOrValidateOrganization::new(org_id.organization_id)
            .create_or_validate(state.accounts_store.as_ref())
            .await
            .map(ForeignFrom::foreign_from)
            .map(service_api::ApplicationResponse::Json)
    }
}

#[cfg(feature = "olap")]
pub async fn create_merchant_account(
    state: SessionState,
    req: api::MerchantAccountCreate,
) -> RouterResponse<api::MerchantAccountResponse> {
    #[cfg(feature = "keymanager_create")]
    use common_utils::{keymanager, types::keymanager::EncryptionTransferRequest};

    let db = state.store.as_ref();

    let key = services::generate_aes256_key()
        .change_context(errors::ApiErrorResponse::InternalServerError)
        .attach_printable("Unable to generate aes 256 key")?;

    let master_key = db.get_master_key();

    let key_manager_state: &KeyManagerState = &(&state).into();
    let merchant_id = req.get_merchant_reference_id();
    let identifier = km_types::Identifier::Merchant(merchant_id.clone());
    #[cfg(feature = "keymanager_create")]
    {
        use base64::Engine;

        use crate::consts::BASE64_ENGINE;

        if key_manager_state.enabled {
            keymanager::transfer_key_to_key_manager(
                key_manager_state,
                EncryptionTransferRequest {
                    identifier: identifier.clone(),
                    key: BASE64_ENGINE.encode(key),
                },
            )
            .await
            .change_context(errors::ApiErrorResponse::DuplicateMerchantAccount)
            .attach_printable("Failed to insert key to KeyManager")?;
        }
    }

    let key_store = domain::MerchantKeyStore {
        merchant_id: merchant_id.clone(),
        key: domain_types::crypto_operation(
            key_manager_state,
            type_name!(domain::MerchantKeyStore),
            domain_types::CryptoOperation::Encrypt(key.to_vec().into()),
            identifier.clone(),
            master_key,
        )
        .await
        .and_then(|val| val.try_into_operation())
        .change_context(errors::ApiErrorResponse::InternalServerError)
        .attach_printable("Failed to decrypt data from key store")?,
        created_at: date_time::now(),
    };

    let domain_merchant_account = req
        .create_domain_model_from_request(&state, key_store.clone(), &merchant_id)
        .await?;
    let key_manager_state = &(&state).into();
    db.insert_merchant_key_store(
        key_manager_state,
        key_store.clone(),
        &master_key.to_vec().into(),
    )
    .await
    .to_duplicate_response(errors::ApiErrorResponse::DuplicateMerchantAccount)?;

    let merchant_account = db
        .insert_merchant(key_manager_state, domain_merchant_account, &key_store)
        .await
        .to_duplicate_response(errors::ApiErrorResponse::DuplicateMerchantAccount)?;

    // Call to DE here
    // Check if creation should be based on default profile
    #[cfg(all(feature = "dynamic_routing", feature = "v1"))]
    {
        if state.conf.open_router.enabled {
            merchant_account
                .default_profile
                .as_ref()
                .async_map(|profile_id| {
                    routing::helpers::create_decision_engine_merchant(&state, profile_id)
                })
                .await
                .transpose()
                .map_err(|err| {
                    crate::logger::error!("Failed to create merchant in Decision Engine {err:?}");
                })
                .ok();
        }
    }

    let merchant_context = domain::MerchantContext::NormalMerchant(Box::new(domain::Context(
        merchant_account.clone(),
        key_store.clone(),
    )));
    add_publishable_key_to_decision_service(&state, &merchant_context);

    insert_merchant_configs(db, &merchant_id).await?;

    Ok(service_api::ApplicationResponse::Json(
        api::MerchantAccountResponse::foreign_try_from(merchant_account)
            .change_context(errors::ApiErrorResponse::InternalServerError)
            .attach_printable("Failed while generating response")?,
    ))
}

#[cfg(feature = "olap")]
#[async_trait::async_trait]
trait MerchantAccountCreateBridge {
    async fn create_domain_model_from_request(
        self,
        state: &SessionState,
        key: domain::MerchantKeyStore,
        identifier: &id_type::MerchantId,
    ) -> RouterResult<domain::MerchantAccount>;
}

#[cfg(all(feature = "v1", feature = "olap"))]
#[async_trait::async_trait]
impl MerchantAccountCreateBridge for api::MerchantAccountCreate {
    async fn create_domain_model_from_request(
        self,
        state: &SessionState,
        key_store: domain::MerchantKeyStore,
        identifier: &id_type::MerchantId,
    ) -> RouterResult<domain::MerchantAccount> {
        let db = &*state.accounts_store;
        let publishable_key = create_merchant_publishable_key();

        let primary_business_details = self.get_primary_details_as_value().change_context(
            errors::ApiErrorResponse::InvalidDataValue {
                field_name: "primary_business_details",
            },
        )?;

        let webhook_details = self.webhook_details.clone().map(ForeignInto::foreign_into);

        let pm_collect_link_config = self.get_pm_link_config_as_value().change_context(
            errors::ApiErrorResponse::InvalidDataValue {
                field_name: "pm_collect_link_config",
            },
        )?;

        let merchant_details = self.get_merchant_details_as_secret().change_context(
            errors::ApiErrorResponse::InvalidDataValue {
                field_name: "merchant_details",
            },
        )?;

        self.parse_routing_algorithm()
            .change_context(errors::ApiErrorResponse::InvalidDataValue {
                field_name: "routing_algorithm",
            })
            .attach_printable("Invalid routing algorithm given")?;

        let metadata = self.get_metadata_as_secret().change_context(
            errors::ApiErrorResponse::InvalidDataValue {
                field_name: "metadata",
            },
        )?;

        // Get the enable payment response hash as a boolean, where the default value is true
        let enable_payment_response_hash = self.get_enable_payment_response_hash();

        let payment_response_hash_key = self.get_payment_response_hash_key();

        let parent_merchant_id = get_parent_merchant(
            state,
            self.sub_merchants_enabled,
            self.parent_merchant_id.as_ref(),
            &key_store,
        )
        .await?;

        let organization = CreateOrValidateOrganization::new(self.organization_id)
            .create_or_validate(db)
            .await?;

        let merchant_account_type = match organization.get_organization_type() {
            OrganizationType::Standard => MerchantAccountType::Standard,

            OrganizationType::Platform => {
                let accounts = state
                    .store
                    .list_merchant_accounts_by_organization_id(
                        &state.into(),
                        &organization.get_organization_id(),
                    )
                    .await
                    .to_not_found_response(errors::ApiErrorResponse::MerchantAccountNotFound)?;

                let platform_account_exists = accounts
                    .iter()
                    .any(|account| account.merchant_account_type == MerchantAccountType::Platform);

                if platform_account_exists {
                    MerchantAccountType::Connected
                } else {
                    MerchantAccountType::Platform
                }
            }
        };

        let key = key_store.key.clone().into_inner();
        let key_manager_state = state.into();

        let merchant_account = async {
            Ok::<_, error_stack::Report<common_utils::errors::CryptoError>>(
                domain::MerchantAccountSetter {
                    merchant_id: identifier.clone(),
                    merchant_name: self
                        .merchant_name
                        .async_lift(|inner| async {
                            domain_types::crypto_operation(
                                &key_manager_state,
                                type_name!(domain::MerchantAccount),
                                domain_types::CryptoOperation::EncryptOptional(inner),
                                km_types::Identifier::Merchant(key_store.merchant_id.clone()),
                                key.peek(),
                            )
                            .await
                            .and_then(|val| val.try_into_optionaloperation())
                        })
                        .await?,
                    merchant_details: merchant_details
                        .async_lift(|inner| async {
                            domain_types::crypto_operation(
                                &key_manager_state,
                                type_name!(domain::MerchantAccount),
                                domain_types::CryptoOperation::EncryptOptional(inner),
                                km_types::Identifier::Merchant(key_store.merchant_id.clone()),
                                key.peek(),
                            )
                            .await
                            .and_then(|val| val.try_into_optionaloperation())
                        })
                        .await?,
                    return_url: self.return_url.map(|a| a.to_string()),
                    webhook_details,
                    routing_algorithm: Some(serde_json::json!({
                        "algorithm_id": null,
                        "timestamp": 0
                    })),
                    sub_merchants_enabled: self.sub_merchants_enabled,
                    parent_merchant_id,
                    enable_payment_response_hash,
                    payment_response_hash_key,
                    redirect_to_merchant_with_http_post: self
                        .redirect_to_merchant_with_http_post
                        .unwrap_or_default(),
                    publishable_key,
                    locker_id: self.locker_id,
                    metadata,
                    storage_scheme: MerchantStorageScheme::PostgresOnly,
                    primary_business_details,
                    created_at: date_time::now(),
                    modified_at: date_time::now(),
                    intent_fulfillment_time: None,
                    frm_routing_algorithm: self.frm_routing_algorithm,
                    #[cfg(feature = "payouts")]
                    payout_routing_algorithm: self.payout_routing_algorithm,
                    #[cfg(not(feature = "payouts"))]
                    payout_routing_algorithm: None,
                    organization_id: organization.get_organization_id(),
                    is_recon_enabled: false,
                    default_profile: None,
                    recon_status: diesel_models::enums::ReconStatus::NotRequested,
                    payment_link_config: None,
                    pm_collect_link_config,
                    version: common_types::consts::API_VERSION,
                    is_platform_account: false,
                    product_type: self.product_type,
                    merchant_account_type,
                },
            )
        }
        .await
        .change_context(errors::ApiErrorResponse::InternalServerError)?;

        let mut domain_merchant_account = domain::MerchantAccount::from(merchant_account);

        CreateProfile::new(self.primary_business_details.clone())
            .create_profiles(state, &mut domain_merchant_account, &key_store)
            .await?;

        Ok(domain_merchant_account)
    }
}

#[cfg(feature = "olap")]
enum CreateOrValidateOrganization {
    /// Creates a new organization
    #[cfg(feature = "v1")]
    Create,
    /// Validates if this organization exists in the records
    Validate {
        organization_id: id_type::OrganizationId,
    },
}

#[cfg(feature = "olap")]
impl CreateOrValidateOrganization {
    #[cfg(all(feature = "v1", feature = "olap"))]
    /// Create an action to either create or validate the given organization_id
    /// If organization_id is passed, then validate if this organization exists
    /// If not passed, create a new organization
    fn new(organization_id: Option<id_type::OrganizationId>) -> Self {
        if let Some(organization_id) = organization_id {
            Self::Validate { organization_id }
        } else {
            Self::Create
        }
    }

    #[cfg(all(feature = "v2", feature = "olap"))]
    /// Create an action to validate the provided organization_id
    fn new(organization_id: id_type::OrganizationId) -> Self {
        Self::Validate { organization_id }
    }

    #[cfg(feature = "olap")]
    /// Apply the action, whether to create the organization or validate the given organization_id
    async fn create_or_validate(
        &self,
        db: &dyn AccountsStorageInterface,
    ) -> RouterResult<diesel_models::organization::Organization> {
        match self {
            #[cfg(feature = "v1")]
            Self::Create => {
                let new_organization = api_models::organization::OrganizationNew::new(
                    OrganizationType::Standard,
                    None,
                );
                let db_organization = ForeignFrom::foreign_from(new_organization);
                db.insert_organization(db_organization)
                    .await
                    .to_duplicate_response(errors::ApiErrorResponse::InternalServerError)
                    .attach_printable("Error when creating organization")
            }
            Self::Validate { organization_id } => db
                .find_organization_by_org_id(organization_id)
                .await
                .to_not_found_response(errors::ApiErrorResponse::GenericNotFoundError {
                    message: "organization with the given id does not exist".to_string(),
                }),
        }
    }
}

#[cfg(all(feature = "v1", feature = "olap"))]
enum CreateProfile {
    /// Create profiles from primary business details
    /// If there is only one profile created, then set this profile as default
    CreateFromPrimaryBusinessDetails {
        primary_business_details: Vec<admin_types::PrimaryBusinessDetails>,
    },
    /// Create a default profile, set this as default profile
    CreateDefaultProfile,
}

#[cfg(all(feature = "v1", feature = "olap"))]
impl CreateProfile {
    /// Create a new profile action from the given information
    /// If primary business details exist, then create profiles from them
    /// If primary business details are empty, then create default profile
    fn new(primary_business_details: Option<Vec<admin_types::PrimaryBusinessDetails>>) -> Self {
        match primary_business_details {
            Some(primary_business_details) if !primary_business_details.is_empty() => {
                Self::CreateFromPrimaryBusinessDetails {
                    primary_business_details,
                }
            }
            _ => Self::CreateDefaultProfile,
        }
    }

    async fn create_profiles(
        &self,
        state: &SessionState,
        merchant_account: &mut domain::MerchantAccount,
        key_store: &domain::MerchantKeyStore,
    ) -> RouterResult<()> {
        match self {
            Self::CreateFromPrimaryBusinessDetails {
                primary_business_details,
            } => {
                let business_profiles = Self::create_profiles_for_each_business_details(
                    state,
                    merchant_account.clone(),
                    primary_business_details,
                    key_store,
                )
                .await?;

                // Update the default business profile in merchant account
                if business_profiles.len() == 1 {
                    merchant_account.default_profile = business_profiles
                        .first()
                        .map(|business_profile| business_profile.get_id().to_owned())
                }
            }
            Self::CreateDefaultProfile => {
                let business_profile = self
                    .create_default_business_profile(state, merchant_account.clone(), key_store)
                    .await?;

                merchant_account.default_profile = Some(business_profile.get_id().to_owned());
            }
        }

        Ok(())
    }

    /// Create default profile
    async fn create_default_business_profile(
        &self,
        state: &SessionState,
        merchant_account: domain::MerchantAccount,
        key_store: &domain::MerchantKeyStore,
    ) -> RouterResult<domain::Profile> {
        let business_profile = create_and_insert_business_profile(
            state,
            api_models::admin::ProfileCreate::default(),
            merchant_account.clone(),
            key_store,
        )
        .await?;

        Ok(business_profile)
    }

    /// Create profile for each primary_business_details,
    /// If there is no default profile in merchant account and only one primary_business_detail
    /// is available, then create a default profile.
    async fn create_profiles_for_each_business_details(
        state: &SessionState,
        merchant_account: domain::MerchantAccount,
        primary_business_details: &Vec<admin_types::PrimaryBusinessDetails>,
        key_store: &domain::MerchantKeyStore,
    ) -> RouterResult<Vec<domain::Profile>> {
        let mut business_profiles_vector = Vec::with_capacity(primary_business_details.len());

        // This must ideally be run in a transaction,
        // if there is an error in inserting some profile, because of unique constraints
        // the whole query must be rolled back
        for business_profile in primary_business_details {
            let profile_name =
                format!("{}_{}", business_profile.country, business_profile.business);

            let profile_create_request = api_models::admin::ProfileCreate {
                profile_name: Some(profile_name),
                ..Default::default()
            };

            create_and_insert_business_profile(
                state,
                profile_create_request,
                merchant_account.clone(),
                key_store,
            )
            .await
            .map_err(|profile_insert_error| {
                crate::logger::warn!("Profile already exists {profile_insert_error:?}");
            })
            .map(|business_profile| business_profiles_vector.push(business_profile))
            .ok();
        }

        Ok(business_profiles_vector)
    }
}

#[cfg(all(feature = "v2", feature = "olap"))]
#[async_trait::async_trait]
impl MerchantAccountCreateBridge for api::MerchantAccountCreate {
    async fn create_domain_model_from_request(
        self,
        state: &SessionState,
        key_store: domain::MerchantKeyStore,
        identifier: &id_type::MerchantId,
    ) -> RouterResult<domain::MerchantAccount> {
        let publishable_key = create_merchant_publishable_key();
        let db = &*state.accounts_store;

        let metadata = self.get_metadata_as_secret().change_context(
            errors::ApiErrorResponse::InvalidDataValue {
                field_name: "metadata",
            },
        )?;

        let merchant_details = self.get_merchant_details_as_secret().change_context(
            errors::ApiErrorResponse::InvalidDataValue {
                field_name: "merchant_details",
            },
        )?;

        let organization = CreateOrValidateOrganization::new(self.organization_id.clone())
            .create_or_validate(db)
            .await?;

        let merchant_account_type = match organization.get_organization_type() {
            OrganizationType::Standard => MerchantAccountType::Standard,
            // Blocking v2 merchant account create for platform
            OrganizationType::Platform => {
                return Err(errors::ApiErrorResponse::InvalidRequestData {
                    message: "Merchant account creation is not allowed for a platform organization"
                        .to_string(),
                }
                .into())
            }
        };

        let key = key_store.key.into_inner();
        let id = identifier.to_owned();
        let key_manager_state = state.into();
        let identifier = km_types::Identifier::Merchant(id.clone());

        async {
            Ok::<_, error_stack::Report<common_utils::errors::CryptoError>>(
                domain::MerchantAccount::from(domain::MerchantAccountSetter {
                    id,
                    merchant_name: Some(
                        domain_types::crypto_operation(
                            &key_manager_state,
                            type_name!(domain::MerchantAccount),
                            domain_types::CryptoOperation::Encrypt(
                                self.merchant_name
                                    .map(|merchant_name| merchant_name.into_inner()),
                            ),
                            identifier.clone(),
                            key.peek(),
                        )
                        .await
                        .and_then(|val| val.try_into_operation())?,
                    ),
                    merchant_details: merchant_details
                        .async_lift(|inner| async {
                            domain_types::crypto_operation(
                                &key_manager_state,
                                type_name!(domain::MerchantAccount),
                                domain_types::CryptoOperation::EncryptOptional(inner),
                                identifier.clone(),
                                key.peek(),
                            )
                            .await
                            .and_then(|val| val.try_into_optionaloperation())
                        })
                        .await?,
                    publishable_key,
                    metadata,
                    storage_scheme: MerchantStorageScheme::PostgresOnly,
                    created_at: date_time::now(),
                    modified_at: date_time::now(),
                    organization_id: organization.get_organization_id(),
                    recon_status: diesel_models::enums::ReconStatus::NotRequested,
                    is_platform_account: false,
                    version: common_types::consts::API_VERSION,
                    product_type: self.product_type,
                    merchant_account_type,
                }),
            )
        }
        .await
        .change_context(errors::ApiErrorResponse::InternalServerError)
        .attach_printable("failed to encrypt merchant details")
    }
}

#[cfg(all(feature = "olap", feature = "v2"))]
pub async fn list_merchant_account(
    state: SessionState,
    organization_id: api_models::organization::OrganizationId,
) -> RouterResponse<Vec<api::MerchantAccountResponse>> {
    let merchant_accounts = state
        .store
        .list_merchant_accounts_by_organization_id(
            &(&state).into(),
            &organization_id.organization_id,
        )
        .await
        .to_not_found_response(errors::ApiErrorResponse::MerchantAccountNotFound)?;

    let merchant_accounts = merchant_accounts
        .into_iter()
        .map(|merchant_account| {
            api::MerchantAccountResponse::foreign_try_from(merchant_account).change_context(
                errors::ApiErrorResponse::InvalidDataValue {
                    field_name: "merchant_account",
                },
            )
        })
        .collect::<Result<Vec<_>, _>>()?;

    Ok(services::ApplicationResponse::Json(merchant_accounts))
}

#[cfg(all(feature = "olap", feature = "v1"))]
pub async fn list_merchant_account(
    state: SessionState,
    req: api_models::admin::MerchantAccountListRequest,
) -> RouterResponse<Vec<api::MerchantAccountResponse>> {
    let merchant_accounts = state
        .store
        .list_merchant_accounts_by_organization_id(&(&state).into(), &req.organization_id)
        .await
        .to_not_found_response(errors::ApiErrorResponse::MerchantAccountNotFound)?;

    let merchant_accounts = merchant_accounts
        .into_iter()
        .map(|merchant_account| {
            api::MerchantAccountResponse::foreign_try_from(merchant_account).change_context(
                errors::ApiErrorResponse::InvalidDataValue {
                    field_name: "merchant_account",
                },
            )
        })
        .collect::<Result<Vec<_>, _>>()?;

    Ok(services::ApplicationResponse::Json(merchant_accounts))
}

pub async fn get_merchant_account(
    state: SessionState,
    req: api::MerchantId,
    _profile_id: Option<id_type::ProfileId>,
) -> RouterResponse<api::MerchantAccountResponse> {
    let db = state.store.as_ref();
    let key_manager_state = &(&state).into();
    let key_store = db
        .get_merchant_key_store_by_merchant_id(
            key_manager_state,
            &req.merchant_id,
            &db.get_master_key().to_vec().into(),
        )
        .await
        .to_not_found_response(errors::ApiErrorResponse::MerchantAccountNotFound)?;

    let merchant_account = db
        .find_merchant_account_by_merchant_id(key_manager_state, &req.merchant_id, &key_store)
        .await
        .to_not_found_response(errors::ApiErrorResponse::MerchantAccountNotFound)?;

    Ok(service_api::ApplicationResponse::Json(
        api::MerchantAccountResponse::foreign_try_from(merchant_account)
            .change_context(errors::ApiErrorResponse::InternalServerError)
            .attach_printable("Failed to construct response")?,
    ))
}

#[cfg(feature = "v1")]
/// For backwards compatibility, whenever new business labels are passed in
/// primary_business_details, create a profile
pub async fn create_profile_from_business_labels(
    state: &SessionState,
    db: &dyn StorageInterface,
    key_store: &domain::MerchantKeyStore,
    merchant_id: &id_type::MerchantId,
    new_business_details: Vec<admin_types::PrimaryBusinessDetails>,
) -> RouterResult<()> {
    let key_manager_state = &state.into();
    let merchant_account = db
        .find_merchant_account_by_merchant_id(key_manager_state, merchant_id, key_store)
        .await
        .to_not_found_response(errors::ApiErrorResponse::MerchantAccountNotFound)?;

    let old_business_details = merchant_account
        .primary_business_details
        .clone()
        .parse_value::<Vec<admin_types::PrimaryBusinessDetails>>("PrimaryBusinessDetails")
        .change_context(errors::ApiErrorResponse::InvalidDataValue {
            field_name: "routing_algorithm",
        })
        .attach_printable("Invalid routing algorithm given")?;

    // find the diff between two vectors
    let business_profiles_to_create = new_business_details
        .into_iter()
        .filter(|business_details| !old_business_details.contains(business_details))
        .collect::<Vec<_>>();

    for business_profile in business_profiles_to_create {
        let profile_name = format!("{}_{}", business_profile.country, business_profile.business);

        let profile_create_request = admin_types::ProfileCreate {
            profile_name: Some(profile_name),
            ..Default::default()
        };

        let profile_create_result = create_and_insert_business_profile(
            state,
            profile_create_request,
            merchant_account.clone(),
            key_store,
        )
        .await
        .map_err(|profile_insert_error| {
            // If there is any duplicate error, we need not take any action
            crate::logger::warn!("Profile already exists {profile_insert_error:?}");
        });

        // If a profile is created, then unset the default profile
        if profile_create_result.is_ok() && merchant_account.default_profile.is_some() {
            let unset_default_profile = domain::MerchantAccountUpdate::UnsetDefaultProfile;
            db.update_merchant(
                key_manager_state,
                merchant_account.clone(),
                unset_default_profile,
                key_store,
            )
            .await
            .to_not_found_response(errors::ApiErrorResponse::MerchantAccountNotFound)?;
        }
    }

    Ok(())
}

#[cfg(any(feature = "v1", feature = "v2", feature = "olap"))]
#[async_trait::async_trait]
trait MerchantAccountUpdateBridge {
    async fn get_update_merchant_object(
        self,
        state: &SessionState,
        merchant_id: &id_type::MerchantId,
        key_store: &domain::MerchantKeyStore,
    ) -> RouterResult<storage::MerchantAccountUpdate>;
}

#[cfg(feature = "v1")]
#[async_trait::async_trait]
impl MerchantAccountUpdateBridge for api::MerchantAccountUpdate {
    async fn get_update_merchant_object(
        self,
        state: &SessionState,
        merchant_id: &id_type::MerchantId,
        key_store: &domain::MerchantKeyStore,
    ) -> RouterResult<storage::MerchantAccountUpdate> {
        let key_manager_state = &state.into();
        let key = key_store.key.get_inner().peek();

        let db = state.store.as_ref();

        let primary_business_details = self.get_primary_details_as_value().change_context(
            errors::ApiErrorResponse::InvalidDataValue {
                field_name: "primary_business_details",
            },
        )?;

        let pm_collect_link_config = self.get_pm_link_config_as_value().change_context(
            errors::ApiErrorResponse::InvalidDataValue {
                field_name: "pm_collect_link_config",
            },
        )?;

        let merchant_details = self.get_merchant_details_as_secret().change_context(
            errors::ApiErrorResponse::InvalidDataValue {
                field_name: "merchant_details",
            },
        )?;

        self.parse_routing_algorithm().change_context(
            errors::ApiErrorResponse::InvalidDataValue {
                field_name: "routing_algorithm",
            },
        )?;

        let webhook_details = self.webhook_details.map(ForeignInto::foreign_into);

        let parent_merchant_id = get_parent_merchant(
            state,
            self.sub_merchants_enabled,
            self.parent_merchant_id.as_ref(),
            key_store,
        )
        .await?;

        // This supports changing the business profile by passing in the profile_id
        let business_profile_id_update = if let Some(ref profile_id) = self.default_profile {
            // Validate whether profile_id passed in request is valid and is linked to the merchant
            core_utils::validate_and_get_business_profile(
                state.store.as_ref(),
                key_manager_state,
                key_store,
                Some(profile_id),
                merchant_id,
            )
            .await?
            .map(|business_profile| Some(business_profile.get_id().to_owned()))
        } else {
            None
        };

        #[cfg(any(feature = "v1", feature = "v2"))]
        // In order to support backwards compatibility, if a business_labels are passed in the update
        // call, then create new profiles with the profile_name as business_label
        self.primary_business_details
            .clone()
            .async_map(|primary_business_details| async {
                let _ = create_profile_from_business_labels(
                    state,
                    db,
                    key_store,
                    merchant_id,
                    primary_business_details,
                )
                .await;
            })
            .await;

        let identifier = km_types::Identifier::Merchant(key_store.merchant_id.clone());
        Ok(storage::MerchantAccountUpdate::Update {
            merchant_name: self
                .merchant_name
                .map(Secret::new)
                .async_lift(|inner| async {
                    domain_types::crypto_operation(
                        key_manager_state,
                        type_name!(storage::MerchantAccount),
                        domain_types::CryptoOperation::EncryptOptional(inner),
                        identifier.clone(),
                        key,
                    )
                    .await
                    .and_then(|val| val.try_into_optionaloperation())
                })
                .await
                .change_context(errors::ApiErrorResponse::InternalServerError)
                .attach_printable("Unable to encrypt merchant name")?,
            merchant_details: merchant_details
                .async_lift(|inner| async {
                    domain_types::crypto_operation(
                        key_manager_state,
                        type_name!(storage::MerchantAccount),
                        domain_types::CryptoOperation::EncryptOptional(inner),
                        identifier.clone(),
                        key,
                    )
                    .await
                    .and_then(|val| val.try_into_optionaloperation())
                })
                .await
                .change_context(errors::ApiErrorResponse::InternalServerError)
                .attach_printable("Unable to encrypt merchant details")?,
            return_url: self.return_url.map(|a| a.to_string()),
            webhook_details,
            sub_merchants_enabled: self.sub_merchants_enabled,
            parent_merchant_id,
            enable_payment_response_hash: self.enable_payment_response_hash,
            payment_response_hash_key: self.payment_response_hash_key,
            redirect_to_merchant_with_http_post: self.redirect_to_merchant_with_http_post,
            locker_id: self.locker_id,
            metadata: self.metadata,
            publishable_key: None,
            primary_business_details,
            frm_routing_algorithm: self.frm_routing_algorithm,
            intent_fulfillment_time: None,
            #[cfg(feature = "payouts")]
            payout_routing_algorithm: self.payout_routing_algorithm,
            #[cfg(not(feature = "payouts"))]
            payout_routing_algorithm: None,
            default_profile: business_profile_id_update,
            payment_link_config: None,
            pm_collect_link_config,
            routing_algorithm: self.routing_algorithm,
        })
    }
}

#[cfg(feature = "v2")]
#[async_trait::async_trait]
impl MerchantAccountUpdateBridge for api::MerchantAccountUpdate {
    async fn get_update_merchant_object(
        self,
        state: &SessionState,
        _merchant_id: &id_type::MerchantId,
        key_store: &domain::MerchantKeyStore,
    ) -> RouterResult<storage::MerchantAccountUpdate> {
        let key_manager_state = &state.into();
        let key = key_store.key.get_inner().peek();

        let merchant_details = self.get_merchant_details_as_secret().change_context(
            errors::ApiErrorResponse::InvalidDataValue {
                field_name: "merchant_details",
            },
        )?;

        let metadata = self.get_metadata_as_secret().change_context(
            errors::ApiErrorResponse::InvalidDataValue {
                field_name: "metadata",
            },
        )?;

        let identifier = km_types::Identifier::Merchant(key_store.merchant_id.clone());
        Ok(storage::MerchantAccountUpdate::Update {
            merchant_name: self
                .merchant_name
                .map(Secret::new)
                .async_lift(|inner| async {
                    domain_types::crypto_operation(
                        key_manager_state,
                        type_name!(storage::MerchantAccount),
                        domain_types::CryptoOperation::EncryptOptional(inner),
                        identifier.clone(),
                        key,
                    )
                    .await
                    .and_then(|val| val.try_into_optionaloperation())
                })
                .await
                .change_context(errors::ApiErrorResponse::InternalServerError)
                .attach_printable("Unable to encrypt merchant name")?,
            merchant_details: merchant_details
                .async_lift(|inner| async {
                    domain_types::crypto_operation(
                        key_manager_state,
                        type_name!(storage::MerchantAccount),
                        domain_types::CryptoOperation::EncryptOptional(inner),
                        identifier.clone(),
                        key,
                    )
                    .await
                    .and_then(|val| val.try_into_optionaloperation())
                })
                .await
                .change_context(errors::ApiErrorResponse::InternalServerError)
                .attach_printable("Unable to encrypt merchant details")?,
            metadata: metadata.map(Box::new),
            publishable_key: None,
        })
    }
}

pub async fn merchant_account_update(
    state: SessionState,
    merchant_id: &id_type::MerchantId,
    _profile_id: Option<id_type::ProfileId>,
    req: api::MerchantAccountUpdate,
) -> RouterResponse<api::MerchantAccountResponse> {
    let db = state.store.as_ref();
    let key_manager_state = &(&state).into();
    let key_store = db
        .get_merchant_key_store_by_merchant_id(
            key_manager_state,
            merchant_id,
            &db.get_master_key().to_vec().into(),
        )
        .await
        .to_not_found_response(errors::ApiErrorResponse::MerchantAccountNotFound)?;

    let merchant_account_storage_object = req
        .get_update_merchant_object(&state, merchant_id, &key_store)
        .await
        .attach_printable("Failed to create merchant account update object")?;

    let response = db
        .update_specific_fields_in_merchant(
            key_manager_state,
            merchant_id,
            merchant_account_storage_object,
            &key_store,
        )
        .await
        .to_not_found_response(errors::ApiErrorResponse::MerchantAccountNotFound)?;

    Ok(service_api::ApplicationResponse::Json(
        api::MerchantAccountResponse::foreign_try_from(response)
            .change_context(errors::ApiErrorResponse::InternalServerError)
            .attach_printable("Failed while generating response")?,
    ))
}

pub async fn merchant_account_delete(
    state: SessionState,
    merchant_id: id_type::MerchantId,
) -> RouterResponse<api::MerchantAccountDeleteResponse> {
    let mut is_deleted = false;
    let db = state.store.as_ref();
    let key_manager_state = &(&state).into();
    let merchant_key_store = db
        .get_merchant_key_store_by_merchant_id(
            key_manager_state,
            &merchant_id,
            &state.store.get_master_key().to_vec().into(),
        )
        .await
        .to_not_found_response(errors::ApiErrorResponse::MerchantAccountNotFound)?;

    let merchant_account = db
        .find_merchant_account_by_merchant_id(key_manager_state, &merchant_id, &merchant_key_store)
        .await
        .to_not_found_response(errors::ApiErrorResponse::MerchantAccountNotFound)?;

    let is_merchant_account_deleted = db
        .delete_merchant_account_by_merchant_id(&merchant_id)
        .await
        .to_not_found_response(errors::ApiErrorResponse::MerchantAccountNotFound)?;
    if is_merchant_account_deleted {
        let is_merchant_key_store_deleted = db
            .delete_merchant_key_store_by_merchant_id(&merchant_id)
            .await
            .to_not_found_response(errors::ApiErrorResponse::MerchantAccountNotFound)?;
        is_deleted = is_merchant_account_deleted && is_merchant_key_store_deleted;
    }

    // Call to DE here
    #[cfg(all(feature = "dynamic_routing", feature = "v1"))]
    {
        if state.conf.open_router.enabled && is_deleted {
            merchant_account
                .default_profile
                .as_ref()
                .async_map(|profile_id| {
                    routing::helpers::delete_decision_engine_merchant(&state, profile_id)
                })
                .await
                .transpose()
                .map_err(|err| {
                    crate::logger::error!("Failed to delete merchant in Decision Engine {err:?}");
                })
                .ok();
        }
    }

    let state = state.clone();
    authentication::decision::spawn_tracked_job(
        async move {
            authentication::decision::revoke_api_key(
                &state,
                merchant_account.publishable_key.into(),
            )
            .await
        },
        authentication::decision::REVOKE,
    );

    match db
        .delete_config_by_key(merchant_id.get_requires_cvv_key().as_str())
        .await
    {
        Ok(_) => Ok::<_, errors::ApiErrorResponse>(()),
        Err(err) => {
            if err.current_context().is_db_not_found() {
                crate::logger::error!("requires_cvv config not found in db: {err:?}");
                Ok(())
            } else {
                Err(err
                    .change_context(errors::ApiErrorResponse::InternalServerError)
                    .attach_printable("Failed while deleting requires_cvv config"))?
            }
        }
    }
    .ok();

    let response = api::MerchantAccountDeleteResponse {
        merchant_id,
        deleted: is_deleted,
    };
    Ok(service_api::ApplicationResponse::Json(response))
}

#[cfg(feature = "v1")]
async fn get_parent_merchant(
    state: &SessionState,
    sub_merchants_enabled: Option<bool>,
    parent_merchant: Option<&id_type::MerchantId>,
    key_store: &domain::MerchantKeyStore,
) -> RouterResult<Option<id_type::MerchantId>> {
    Ok(match sub_merchants_enabled {
        Some(true) => {
            Some(
                parent_merchant.ok_or_else(|| {
                    report!(errors::ValidationError::MissingRequiredField {
                        field_name: "parent_merchant_id".to_string()
                    })
                    .change_context(errors::ApiErrorResponse::PreconditionFailed {
                        message: "If `sub_merchants_enabled` is `true`, then `parent_merchant_id` is mandatory".to_string(),
                    })
                })
                .map(|id| validate_merchant_id(state, id,key_store).change_context(
                    errors::ApiErrorResponse::InvalidDataValue { field_name: "parent_merchant_id" }
                ))?
                .await?
                .get_id().to_owned()
            )
        }
        _ => None,
    })
}

#[cfg(feature = "v1")]
async fn validate_merchant_id(
    state: &SessionState,
    merchant_id: &id_type::MerchantId,
    key_store: &domain::MerchantKeyStore,
) -> RouterResult<domain::MerchantAccount> {
    let db = &*state.store;
    db.find_merchant_account_by_merchant_id(&state.into(), merchant_id, key_store)
        .await
        .to_not_found_response(errors::ApiErrorResponse::MerchantAccountNotFound)
}

struct ConnectorAuthTypeAndMetadataValidation<'a> {
    connector_name: &'a api_models::enums::Connector,
    auth_type: &'a types::ConnectorAuthType,
    connector_meta_data: &'a Option<pii::SecretSerdeValue>,
}

impl ConnectorAuthTypeAndMetadataValidation<'_> {
    pub fn validate_auth_and_metadata_type(
        &self,
    ) -> Result<(), error_stack::Report<errors::ApiErrorResponse>> {
        let connector_auth_type_validation = ConnectorAuthTypeValidation {
            auth_type: self.auth_type,
        };
        connector_auth_type_validation.validate_connector_auth_type()?;
        self.validate_auth_and_metadata_type_with_connector()
            .map_err(|err| match *err.current_context() {
                errors::ConnectorError::InvalidConnectorName => {
                    err.change_context(errors::ApiErrorResponse::InvalidRequestData {
                        message: "The connector name is invalid".to_string(),
                    })
                }
                errors::ConnectorError::InvalidConnectorConfig { config: field_name } => err
                    .change_context(errors::ApiErrorResponse::InvalidRequestData {
                        message: format!("The {} is invalid", field_name),
                    }),
                errors::ConnectorError::FailedToObtainAuthType => {
                    err.change_context(errors::ApiErrorResponse::InvalidRequestData {
                        message: "The auth type is invalid for the connector".to_string(),
                    })
                }
                _ => err.change_context(errors::ApiErrorResponse::InvalidRequestData {
                    message: "The request body is invalid".to_string(),
                }),
            })
    }

    fn validate_auth_and_metadata_type_with_connector(
        &self,
    ) -> Result<(), error_stack::Report<errors::ConnectorError>> {
        use crate::connector::*;

        match self.connector_name {
            api_enums::Connector::Vgs => {
                vgs::transformers::VgsAuthType::try_from(self.auth_type)?;
                Ok(())
            }
            api_enums::Connector::Adyenplatform => {
                adyenplatform::transformers::AdyenplatformAuthType::try_from(self.auth_type)?;
                Ok(())
            }
            // api_enums::Connector::Payone => {payone::transformers::PayoneAuthType::try_from(val)?;Ok(())} Added as a template code for future usage
            #[cfg(feature = "dummy_connector")]
            api_enums::Connector::DummyBillingConnector
            | api_enums::Connector::DummyConnector1
            | api_enums::Connector::DummyConnector2
            | api_enums::Connector::DummyConnector3
            | api_enums::Connector::DummyConnector4
            | api_enums::Connector::DummyConnector5
            | api_enums::Connector::DummyConnector6
            | api_enums::Connector::DummyConnector7 => {
                dummyconnector::transformers::DummyConnectorAuthType::try_from(self.auth_type)?;
                Ok(())
            }
            api_enums::Connector::Aci => {
                aci::transformers::AciAuthType::try_from(self.auth_type)?;
                Ok(())
            }
            api_enums::Connector::Adyen => {
                adyen::transformers::AdyenAuthType::try_from(self.auth_type)?;
                adyen::transformers::AdyenConnectorMetadataObject::try_from(
                    self.connector_meta_data,
                )?;
                Ok(())
            }
            api_enums::Connector::Airwallex => {
                airwallex::transformers::AirwallexAuthType::try_from(self.auth_type)?;
                Ok(())
            }
            api_enums::Connector::Archipel => {
                archipel::transformers::ArchipelAuthType::try_from(self.auth_type)?;
                archipel::transformers::ArchipelConfigData::try_from(self.connector_meta_data)?;
                Ok(())
            }
            api_enums::Connector::Authorizedotnet => {
                authorizedotnet::transformers::AuthorizedotnetAuthType::try_from(self.auth_type)?;
                Ok(())
            }
            api_enums::Connector::Bankofamerica => {
                bankofamerica::transformers::BankOfAmericaAuthType::try_from(self.auth_type)?;
                Ok(())
            }
            // api_enums::Connector::Barclaycard => {
            //     barclaycard::transformers::BarclaycardAuthType::try_from(self.auth_type)?;
            //     Ok(())
            // },
            api_enums::Connector::Billwerk => {
                billwerk::transformers::BillwerkAuthType::try_from(self.auth_type)?;
                Ok(())
            }
            api_enums::Connector::Bitpay => {
                bitpay::transformers::BitpayAuthType::try_from(self.auth_type)?;
                Ok(())
            }
            api_enums::Connector::Bambora => {
                bambora::transformers::BamboraAuthType::try_from(self.auth_type)?;
                Ok(())
            }
            api_enums::Connector::Bamboraapac => {
                bamboraapac::transformers::BamboraapacAuthType::try_from(self.auth_type)?;
                Ok(())
            }
            api_enums::Connector::Boku => {
                boku::transformers::BokuAuthType::try_from(self.auth_type)?;
                Ok(())
            }
            api_enums::Connector::Bluesnap => {
                bluesnap::transformers::BluesnapAuthType::try_from(self.auth_type)?;
                Ok(())
            }
            api_enums::Connector::Braintree => {
                braintree::transformers::BraintreeAuthType::try_from(self.auth_type)?;
                braintree::transformers::BraintreeMeta::try_from(self.connector_meta_data)?;
                Ok(())
            }
            api_enums::Connector::Cashtocode => {
                cashtocode::transformers::CashtocodeAuthType::try_from(self.auth_type)?;
                Ok(())
            }
            api_enums::Connector::Chargebee => {
                chargebee::transformers::ChargebeeAuthType::try_from(self.auth_type)?;
                chargebee::transformers::ChargebeeMetadata::try_from(self.connector_meta_data)?;
                Ok(())
            }
            api_enums::Connector::Checkout => {
                checkout::transformers::CheckoutAuthType::try_from(self.auth_type)?;
                Ok(())
            }
            api_enums::Connector::Coinbase => {
                coinbase::transformers::CoinbaseAuthType::try_from(self.auth_type)?;
                coinbase::transformers::CoinbaseConnectorMeta::try_from(self.connector_meta_data)?;
                Ok(())
            }
            api_enums::Connector::Coingate => {
                coingate::transformers::CoingateAuthType::try_from(self.auth_type)?;
                coingate::transformers::CoingateConnectorMetadataObject::try_from(
                    self.connector_meta_data,
                )?;
                Ok(())
            }
            api_enums::Connector::Cryptopay => {
                cryptopay::transformers::CryptopayAuthType::try_from(self.auth_type)?;
                Ok(())
            }
            api_enums::Connector::CtpMastercard => Ok(()),
            api_enums::Connector::CtpVisa => Ok(()),
            api_enums::Connector::Cybersource => {
                cybersource::transformers::CybersourceAuthType::try_from(self.auth_type)?;
                cybersource::transformers::CybersourceConnectorMetadataObject::try_from(
                    self.connector_meta_data,
                )?;
                Ok(())
            }
            api_enums::Connector::Datatrans => {
                datatrans::transformers::DatatransAuthType::try_from(self.auth_type)?;
                Ok(())
            }
            api_enums::Connector::Deutschebank => {
                deutschebank::transformers::DeutschebankAuthType::try_from(self.auth_type)?;
                Ok(())
            }
            api_enums::Connector::Digitalvirgo => {
                digitalvirgo::transformers::DigitalvirgoAuthType::try_from(self.auth_type)?;
                Ok(())
            }
            api_enums::Connector::Dlocal => {
                dlocal::transformers::DlocalAuthType::try_from(self.auth_type)?;
                Ok(())
            }
            api_enums::Connector::Ebanx => {
                ebanx::transformers::EbanxAuthType::try_from(self.auth_type)?;
                Ok(())
            }
            api_enums::Connector::Elavon => {
                elavon::transformers::ElavonAuthType::try_from(self.auth_type)?;
                Ok(())
            }
            api_enums::Connector::Facilitapay => {
                facilitapay::transformers::FacilitapayAuthType::try_from(self.auth_type)?;
                Ok(())
            }
            api_enums::Connector::Fiserv => {
                fiserv::transformers::FiservAuthType::try_from(self.auth_type)?;
                fiserv::transformers::FiservSessionObject::try_from(self.connector_meta_data)?;
                Ok(())
            }
            api_enums::Connector::Fiservemea => {
                fiservemea::transformers::FiservemeaAuthType::try_from(self.auth_type)?;
                Ok(())
            }
            api_enums::Connector::Fiuu => {
                fiuu::transformers::FiuuAuthType::try_from(self.auth_type)?;
                Ok(())
            }
            api_enums::Connector::Forte => {
                forte::transformers::ForteAuthType::try_from(self.auth_type)?;
                Ok(())
            }
            api_enums::Connector::Getnet => {
                getnet::transformers::GetnetAuthType::try_from(self.auth_type)?;
                Ok(())
            }
            api_enums::Connector::Globalpay => {
                globalpay::transformers::GlobalpayAuthType::try_from(self.auth_type)?;
                globalpay::transformers::GlobalPayMeta::try_from(self.connector_meta_data)?;
                Ok(())
            }
            api_enums::Connector::Globepay => {
                globepay::transformers::GlobepayAuthType::try_from(self.auth_type)?;
                Ok(())
            }
            api_enums::Connector::Gocardless => {
                gocardless::transformers::GocardlessAuthType::try_from(self.auth_type)?;
                Ok(())
            }
            api_enums::Connector::Gpayments => {
                gpayments::transformers::GpaymentsAuthType::try_from(self.auth_type)?;
                gpayments::transformers::GpaymentsMetaData::try_from(self.connector_meta_data)?;
                Ok(())
            }
            api_enums::Connector::Hipay => {
                hipay::transformers::HipayAuthType::try_from(self.auth_type)?;
                Ok(())
            }
            api_enums::Connector::Helcim => {
                helcim::transformers::HelcimAuthType::try_from(self.auth_type)?;
                Ok(())
            }
            api_enums::Connector::Iatapay => {
                iatapay::transformers::IatapayAuthType::try_from(self.auth_type)?;
                Ok(())
            }
            api_enums::Connector::Inespay => {
                inespay::transformers::InespayAuthType::try_from(self.auth_type)?;
                Ok(())
            }
            api_enums::Connector::Itaubank => {
                itaubank::transformers::ItaubankAuthType::try_from(self.auth_type)?;
                Ok(())
            }
            api_enums::Connector::Jpmorgan => {
                jpmorgan::transformers::JpmorganAuthType::try_from(self.auth_type)?;
                Ok(())
            }
            api_enums::Connector::Juspaythreedsserver => Ok(()),
            api_enums::Connector::Klarna => {
                klarna::transformers::KlarnaAuthType::try_from(self.auth_type)?;
                klarna::transformers::KlarnaConnectorMetadataObject::try_from(
                    self.connector_meta_data,
                )?;
                Ok(())
            }
            api_enums::Connector::Mifinity => {
                mifinity::transformers::MifinityAuthType::try_from(self.auth_type)?;
                mifinity::transformers::MifinityConnectorMetadataObject::try_from(
                    self.connector_meta_data,
                )?;
                Ok(())
            }
            api_enums::Connector::Mollie => {
                mollie::transformers::MollieAuthType::try_from(self.auth_type)?;
                Ok(())
            }
            api_enums::Connector::Moneris => {
                moneris::transformers::MonerisAuthType::try_from(self.auth_type)?;
                Ok(())
            }
            api_enums::Connector::Multisafepay => {
                multisafepay::transformers::MultisafepayAuthType::try_from(self.auth_type)?;
                Ok(())
            }
            api_enums::Connector::Netcetera => {
                netcetera::transformers::NetceteraAuthType::try_from(self.auth_type)?;
                netcetera::transformers::NetceteraMetaData::try_from(self.connector_meta_data)?;
                Ok(())
            }
            api_enums::Connector::Nexinets => {
                nexinets::transformers::NexinetsAuthType::try_from(self.auth_type)?;
                Ok(())
            }
            api_enums::Connector::Nexixpay => {
                nexixpay::transformers::NexixpayAuthType::try_from(self.auth_type)?;
                Ok(())
            }
            api_enums::Connector::Nmi => {
                nmi::transformers::NmiAuthType::try_from(self.auth_type)?;
                Ok(())
            }
            api_enums::Connector::Nomupay => {
                nomupay::transformers::NomupayAuthType::try_from(self.auth_type)?;
                Ok(())
            }
            api_enums::Connector::Noon => {
                noon::transformers::NoonAuthType::try_from(self.auth_type)?;
                Ok(())
            }
            // api_enums::Connector::Nordea => {
            //     nordea::transformers::NordeaAuthType::try_from(self.auth_type)?;
            //     Ok(())
            // }
            api_enums::Connector::Novalnet => {
                novalnet::transformers::NovalnetAuthType::try_from(self.auth_type)?;
                Ok(())
            }
            api_enums::Connector::Nuvei => {
                nuvei::transformers::NuveiAuthType::try_from(self.auth_type)?;
                Ok(())
            }
            api_enums::Connector::Opennode => {
                opennode::transformers::OpennodeAuthType::try_from(self.auth_type)?;
                Ok(())
            }
            api_enums::Connector::Paybox => {
                paybox::transformers::PayboxAuthType::try_from(self.auth_type)?;
                Ok(())
            }
            api_enums::Connector::Payme => {
                payme::transformers::PaymeAuthType::try_from(self.auth_type)?;
                Ok(())
            }
            api_enums::Connector::Paypal => {
                paypal::transformers::PaypalAuthType::try_from(self.auth_type)?;
                Ok(())
            }
            api_enums::Connector::Payone => {
                payone::transformers::PayoneAuthType::try_from(self.auth_type)?;
                Ok(())
            }
            api_enums::Connector::Paystack => {
                paystack::transformers::PaystackAuthType::try_from(self.auth_type)?;
                Ok(())
            }
            api_enums::Connector::Payu => {
                payu::transformers::PayuAuthType::try_from(self.auth_type)?;
                Ok(())
            }
            api_enums::Connector::Placetopay => {
                placetopay::transformers::PlacetopayAuthType::try_from(self.auth_type)?;
                Ok(())
            }
            api_enums::Connector::Powertranz => {
                powertranz::transformers::PowertranzAuthType::try_from(self.auth_type)?;
                Ok(())
            }
            api_enums::Connector::Prophetpay => {
                prophetpay::transformers::ProphetpayAuthType::try_from(self.auth_type)?;
                Ok(())
            }
            api_enums::Connector::Rapyd => {
                rapyd::transformers::RapydAuthType::try_from(self.auth_type)?;
                Ok(())
            }
            api_enums::Connector::Razorpay => {
                razorpay::transformers::RazorpayAuthType::try_from(self.auth_type)?;
                Ok(())
            }
            api_enums::Connector::Recurly => {
                recurly::transformers::RecurlyAuthType::try_from(self.auth_type)?;
                Ok(())
            }
            api_enums::Connector::Redsys => {
                redsys::transformers::RedsysAuthType::try_from(self.auth_type)?;
                Ok(())
            }
            api_enums::Connector::Shift4 => {
                shift4::transformers::Shift4AuthType::try_from(self.auth_type)?;
                Ok(())
            }
            api_enums::Connector::Square => {
                square::transformers::SquareAuthType::try_from(self.auth_type)?;
                Ok(())
            }
            api_enums::Connector::Stax => {
                stax::transformers::StaxAuthType::try_from(self.auth_type)?;
                Ok(())
            }
            api_enums::Connector::Taxjar => {
                taxjar::transformers::TaxjarAuthType::try_from(self.auth_type)?;
                Ok(())
            }
            api_enums::Connector::Stripe => {
                stripe::transformers::StripeAuthType::try_from(self.auth_type)?;
                Ok(())
            }
            api_enums::Connector::Stripebilling => {
                stripebilling::transformers::StripebillingAuthType::try_from(self.auth_type)?;
                Ok(())
            }
            api_enums::Connector::Trustpay => {
                trustpay::transformers::TrustpayAuthType::try_from(self.auth_type)?;
                Ok(())
            }
            api_enums::Connector::Tsys => {
                tsys::transformers::TsysAuthType::try_from(self.auth_type)?;
                Ok(())
            }
            api_enums::Connector::Volt => {
                volt::transformers::VoltAuthType::try_from(self.auth_type)?;
                Ok(())
            }
            api_enums::Connector::Wellsfargo => {
                wellsfargo::transformers::WellsfargoAuthType::try_from(self.auth_type)?;
                Ok(())
            }
            api_enums::Connector::Wise => {
                wise::transformers::WiseAuthType::try_from(self.auth_type)?;
                Ok(())
            }
            api_enums::Connector::Worldline => {
                worldline::transformers::WorldlineAuthType::try_from(self.auth_type)?;
                Ok(())
            }
            api_enums::Connector::Worldpay => {
                worldpay::transformers::WorldpayAuthType::try_from(self.auth_type)?;
                Ok(())
            }
            // api_enums::Connector::Worldpayxml => {
            //     worldpayxml::transformers::WorldpayxmlAuthType::try_from(self.auth_type)?;
            //     Ok(())
            // },
            api_enums::Connector::Xendit => {
                xendit::transformers::XenditAuthType::try_from(self.auth_type)?;
                Ok(())
            }
            api_enums::Connector::Zen => {
                zen::transformers::ZenAuthType::try_from(self.auth_type)?;
                Ok(())
            }
            api_enums::Connector::Zsl => {
                zsl::transformers::ZslAuthType::try_from(self.auth_type)?;
                Ok(())
            }
            api_enums::Connector::Signifyd => {
                signifyd::transformers::SignifydAuthType::try_from(self.auth_type)?;
                Ok(())
            }
            api_enums::Connector::Riskified => {
                riskified::transformers::RiskifiedAuthType::try_from(self.auth_type)?;
                Ok(())
            }
            api_enums::Connector::Plaid => {
                PlaidAuthType::foreign_try_from(self.auth_type)?;
                Ok(())
            }
            api_enums::Connector::Threedsecureio => {
                threedsecureio::transformers::ThreedsecureioAuthType::try_from(self.auth_type)?;
                Ok(())
            }
        }
    }
}

struct ConnectorAuthTypeValidation<'a> {
    auth_type: &'a types::ConnectorAuthType,
}

impl ConnectorAuthTypeValidation<'_> {
    fn validate_connector_auth_type(
        &self,
    ) -> Result<(), error_stack::Report<errors::ApiErrorResponse>> {
        let validate_non_empty_field = |field_value: &str, field_name: &str| {
            if field_value.trim().is_empty() {
                Err(errors::ApiErrorResponse::InvalidDataFormat {
                    field_name: format!("connector_account_details.{}", field_name),
                    expected_format: "a non empty String".to_string(),
                }
                .into())
            } else {
                Ok(())
            }
        };
        match self.auth_type {
            hyperswitch_domain_models::router_data::ConnectorAuthType::TemporaryAuth => Ok(()),
            hyperswitch_domain_models::router_data::ConnectorAuthType::HeaderKey { api_key } => {
                validate_non_empty_field(api_key.peek(), "api_key")
            }
            hyperswitch_domain_models::router_data::ConnectorAuthType::BodyKey {
                api_key,
                key1,
            } => {
                validate_non_empty_field(api_key.peek(), "api_key")?;
                validate_non_empty_field(key1.peek(), "key1")
            }
            hyperswitch_domain_models::router_data::ConnectorAuthType::SignatureKey {
                api_key,
                key1,
                api_secret,
            } => {
                validate_non_empty_field(api_key.peek(), "api_key")?;
                validate_non_empty_field(key1.peek(), "key1")?;
                validate_non_empty_field(api_secret.peek(), "api_secret")
            }
            hyperswitch_domain_models::router_data::ConnectorAuthType::MultiAuthKey {
                api_key,
                key1,
                api_secret,
                key2,
            } => {
                validate_non_empty_field(api_key.peek(), "api_key")?;
                validate_non_empty_field(key1.peek(), "key1")?;
                validate_non_empty_field(api_secret.peek(), "api_secret")?;
                validate_non_empty_field(key2.peek(), "key2")
            }
            hyperswitch_domain_models::router_data::ConnectorAuthType::CurrencyAuthKey {
                auth_key_map,
            } => {
                if auth_key_map.is_empty() {
                    Err(errors::ApiErrorResponse::InvalidDataFormat {
                        field_name: "connector_account_details.auth_key_map".to_string(),
                        expected_format: "a non empty map".to_string(),
                    }
                    .into())
                } else {
                    Ok(())
                }
            }
            hyperswitch_domain_models::router_data::ConnectorAuthType::CertificateAuth {
                certificate,
                private_key,
            } => {
                client::create_identity_from_certificate_and_key(
                    certificate.to_owned(),
                    private_key.to_owned(),
                )
                .change_context(errors::ApiErrorResponse::InvalidDataFormat {
                    field_name:
                        "connector_account_details.certificate or connector_account_details.private_key"
                            .to_string(),
                    expected_format:
                        "a valid base64 encoded string of PEM encoded Certificate and Private Key"
                            .to_string(),
                })?;
                Ok(())
            }
            hyperswitch_domain_models::router_data::ConnectorAuthType::NoKey => Ok(()),
        }
    }
}

struct ConnectorStatusAndDisabledValidation<'a> {
    status: &'a Option<api_enums::ConnectorStatus>,
    disabled: &'a Option<bool>,
    auth: &'a types::ConnectorAuthType,
    current_status: &'a api_enums::ConnectorStatus,
}

impl ConnectorStatusAndDisabledValidation<'_> {
    fn validate_status_and_disabled(
        &self,
    ) -> RouterResult<(api_enums::ConnectorStatus, Option<bool>)> {
        let connector_status = match (self.status, self.auth) {
            (
                Some(common_enums::ConnectorStatus::Active),
                types::ConnectorAuthType::TemporaryAuth,
            ) => {
                return Err(errors::ApiErrorResponse::InvalidRequestData {
                    message: "Connector status cannot be active when using TemporaryAuth"
                        .to_string(),
                }
                .into());
            }
            (Some(status), _) => status,
            (None, types::ConnectorAuthType::TemporaryAuth) => {
                &common_enums::ConnectorStatus::Inactive
            }
            (None, _) => self.current_status,
        };

        let disabled = match (self.disabled, connector_status) {
            (Some(false), common_enums::ConnectorStatus::Inactive) => {
                return Err(errors::ApiErrorResponse::InvalidRequestData {
                    message: "Connector cannot be enabled when connector_status is inactive or when using TemporaryAuth"
                        .to_string(),
                }
                .into());
            }
            (Some(disabled), _) => Some(*disabled),
            (None, common_enums::ConnectorStatus::Inactive) => Some(true),
            // Enable the connector if nothing is passed in the request
            (None, _) => Some(false),
        };

        Ok((*connector_status, disabled))
    }
}

struct ConnectorMetadata<'a> {
    connector_metadata: &'a Option<pii::SecretSerdeValue>,
}

impl ConnectorMetadata<'_> {
    fn validate_apple_pay_certificates_in_mca_metadata(&self) -> RouterResult<()> {
        self.connector_metadata
            .clone()
            .map(api_models::payments::ConnectorMetadata::from_value)
            .transpose()
            .change_context(errors::ApiErrorResponse::InvalidDataFormat {
                field_name: "metadata".to_string(),
                expected_format: "connector metadata".to_string(),
            })?
            .and_then(|metadata| metadata.get_apple_pay_certificates())
            .map(|(certificate, certificate_key)| {
                client::create_identity_from_certificate_and_key(certificate, certificate_key)
            })
            .transpose()
            .change_context(errors::ApiErrorResponse::InvalidDataValue {
                field_name: "certificate/certificate key",
            })?;
        Ok(())
    }
}

struct PMAuthConfigValidation<'a> {
    connector_type: &'a api_enums::ConnectorType,
    pm_auth_config: &'a Option<pii::SecretSerdeValue>,
    db: &'a dyn StorageInterface,
    merchant_id: &'a id_type::MerchantId,
    profile_id: &'a id_type::ProfileId,
    key_store: &'a domain::MerchantKeyStore,
    key_manager_state: &'a KeyManagerState,
}

impl PMAuthConfigValidation<'_> {
    async fn validate_pm_auth(&self, val: &pii::SecretSerdeValue) -> RouterResponse<()> {
        let config = serde_json::from_value::<api_models::pm_auth::PaymentMethodAuthConfig>(
            val.clone().expose(),
        )
        .change_context(errors::ApiErrorResponse::InvalidRequestData {
            message: "invalid data received for payment method auth config".to_string(),
        })
        .attach_printable("Failed to deserialize Payment Method Auth config")?;

        let all_mcas = self
            .db
            .find_merchant_connector_account_by_merchant_id_and_disabled_list(
                self.key_manager_state,
                self.merchant_id,
                true,
                self.key_store,
            )
            .await
            .change_context(errors::ApiErrorResponse::MerchantConnectorAccountNotFound {
                id: self.merchant_id.get_string_repr().to_owned(),
            })?;
        for conn_choice in config.enabled_payment_methods {
            let pm_auth_mca = all_mcas
                .iter()
                .find(|mca| mca.get_id() == conn_choice.mca_id)
                .ok_or(errors::ApiErrorResponse::GenericNotFoundError {
                    message: "payment method auth connector account not found".to_string(),
                })?;

            if &pm_auth_mca.profile_id != self.profile_id {
                return Err(errors::ApiErrorResponse::GenericNotFoundError {
                    message: "payment method auth profile_id differs from connector profile_id"
                        .to_string(),
                }
                .into());
            }
        }

        Ok(services::ApplicationResponse::StatusOk)
    }

    async fn validate_pm_auth_config(&self) -> RouterResult<()> {
        if self.connector_type != &api_enums::ConnectorType::PaymentMethodAuth {
            if let Some(val) = self.pm_auth_config.clone() {
                self.validate_pm_auth(&val).await?;
            }
        }
        Ok(())
    }
}

struct ConnectorTypeAndConnectorName<'a> {
    connector_type: &'a api_enums::ConnectorType,
    connector_name: &'a api_enums::Connector,
}

impl ConnectorTypeAndConnectorName<'_> {
    fn get_routable_connector(&self) -> RouterResult<Option<api_enums::RoutableConnectors>> {
        let mut routable_connector =
            api_enums::RoutableConnectors::from_str(&self.connector_name.to_string()).ok();

        let vault_connector =
            api_enums::convert_vault_connector(self.connector_name.to_string().as_str());
        let pm_auth_connector =
            api_enums::convert_pm_auth_connector(self.connector_name.to_string().as_str());
        let authentication_connector =
            api_enums::convert_authentication_connector(self.connector_name.to_string().as_str());
        let tax_connector =
            api_enums::convert_tax_connector(self.connector_name.to_string().as_str());
        let billing_connector =
            api_enums::convert_billing_connector(self.connector_name.to_string().as_str());

        if pm_auth_connector.is_some() {
            if self.connector_type != &api_enums::ConnectorType::PaymentMethodAuth
                && self.connector_type != &api_enums::ConnectorType::PaymentProcessor
            {
                return Err(errors::ApiErrorResponse::InvalidRequestData {
                    message: "Invalid connector type given".to_string(),
                }
                .into());
            }
        } else if authentication_connector.is_some() {
            if self.connector_type != &api_enums::ConnectorType::AuthenticationProcessor {
                return Err(errors::ApiErrorResponse::InvalidRequestData {
                    message: "Invalid connector type given".to_string(),
                }
                .into());
            }
        } else if tax_connector.is_some() {
            if self.connector_type != &api_enums::ConnectorType::TaxProcessor {
                return Err(errors::ApiErrorResponse::InvalidRequestData {
                    message: "Invalid connector type given".to_string(),
                }
                .into());
            }
        } else if billing_connector.is_some() {
            if self.connector_type != &api_enums::ConnectorType::BillingProcessor {
                return Err(errors::ApiErrorResponse::InvalidRequestData {
                    message: "Invalid connector type given".to_string(),
                }
                .into());
            }
        } else if vault_connector.is_some() {
            if self.connector_type != &api_enums::ConnectorType::VaultProcessor {
                return Err(errors::ApiErrorResponse::InvalidRequestData {
                    message: "Invalid connector type given".to_string(),
                }
                .into());
            }
        } else {
            let routable_connector_option = self
                .connector_name
                .to_string()
                .parse::<api_enums::RoutableConnectors>()
                .change_context(errors::ApiErrorResponse::InvalidRequestData {
                    message: "Invalid connector name given".to_string(),
                })?;
            routable_connector = Some(routable_connector_option);
        };
        Ok(routable_connector)
    }
}
#[cfg(feature = "v1")]
struct MerchantDefaultConfigUpdate<'a> {
    routable_connector: &'a Option<api_enums::RoutableConnectors>,
    merchant_connector_id: &'a id_type::MerchantConnectorAccountId,
    store: &'a dyn StorageInterface,
    merchant_id: &'a id_type::MerchantId,
    profile_id: &'a id_type::ProfileId,
    transaction_type: &'a api_enums::TransactionType,
}
#[cfg(feature = "v1")]
impl MerchantDefaultConfigUpdate<'_> {
    async fn retrieve_and_update_default_fallback_routing_algorithm_if_routable_connector_exists(
        &self,
    ) -> RouterResult<()> {
        let mut default_routing_config = routing::helpers::get_merchant_default_config(
            self.store,
            self.merchant_id.get_string_repr(),
            self.transaction_type,
        )
        .await?;

        let mut default_routing_config_for_profile = routing::helpers::get_merchant_default_config(
            self.store,
            self.profile_id.get_string_repr(),
            self.transaction_type,
        )
        .await?;

        if let Some(routable_connector_val) = self.routable_connector {
            let choice = routing_types::RoutableConnectorChoice {
                choice_kind: routing_types::RoutableChoiceKind::FullStruct,
                connector: *routable_connector_val,
                merchant_connector_id: Some(self.merchant_connector_id.clone()),
            };
            if !default_routing_config.contains(&choice) {
                default_routing_config.push(choice.clone());
                routing::helpers::update_merchant_default_config(
                    self.store,
                    self.merchant_id.get_string_repr(),
                    default_routing_config.clone(),
                    self.transaction_type,
                )
                .await?;
            }
            if !default_routing_config_for_profile.contains(&choice.clone()) {
                default_routing_config_for_profile.push(choice);
                routing::helpers::update_merchant_default_config(
                    self.store,
                    self.profile_id.get_string_repr(),
                    default_routing_config_for_profile.clone(),
                    self.transaction_type,
                )
                .await?;
            }
        }
        Ok(())
    }

    async fn retrieve_and_delete_from_default_fallback_routing_algorithm_if_routable_connector_exists(
        &self,
    ) -> RouterResult<()> {
        let mut default_routing_config = routing::helpers::get_merchant_default_config(
            self.store,
            self.merchant_id.get_string_repr(),
            self.transaction_type,
        )
        .await?;

        let mut default_routing_config_for_profile = routing::helpers::get_merchant_default_config(
            self.store,
            self.profile_id.get_string_repr(),
            self.transaction_type,
        )
        .await?;

        if let Some(routable_connector_val) = self.routable_connector {
            let choice = routing_types::RoutableConnectorChoice {
                choice_kind: routing_types::RoutableChoiceKind::FullStruct,
                connector: *routable_connector_val,
                merchant_connector_id: Some(self.merchant_connector_id.clone()),
            };
            if default_routing_config.contains(&choice) {
                default_routing_config.retain(|mca| {
                    mca.merchant_connector_id.as_ref() != Some(self.merchant_connector_id)
                });
                routing::helpers::update_merchant_default_config(
                    self.store,
                    self.merchant_id.get_string_repr(),
                    default_routing_config.clone(),
                    self.transaction_type,
                )
                .await?;
            }
            if default_routing_config_for_profile.contains(&choice.clone()) {
                default_routing_config_for_profile.retain(|mca| {
                    mca.merchant_connector_id.as_ref() != Some(self.merchant_connector_id)
                });
                routing::helpers::update_merchant_default_config(
                    self.store,
                    self.profile_id.get_string_repr(),
                    default_routing_config_for_profile.clone(),
                    self.transaction_type,
                )
                .await?;
            }
        }
        Ok(())
    }
}
#[cfg(feature = "v2")]
struct DefaultFallbackRoutingConfigUpdate<'a> {
    routable_connector: &'a Option<api_enums::RoutableConnectors>,
    merchant_connector_id: &'a id_type::MerchantConnectorAccountId,
    store: &'a dyn StorageInterface,
    business_profile: domain::Profile,
    key_store: hyperswitch_domain_models::merchant_key_store::MerchantKeyStore,
    key_manager_state: &'a KeyManagerState,
}
#[cfg(feature = "v2")]
impl DefaultFallbackRoutingConfigUpdate<'_> {
    async fn retrieve_and_update_default_fallback_routing_algorithm_if_routable_connector_exists(
        &self,
    ) -> RouterResult<()> {
        let profile_wrapper = ProfileWrapper::new(self.business_profile.clone());
        let default_routing_config_for_profile =
            &mut profile_wrapper.get_default_fallback_list_of_connector_under_profile()?;
        if let Some(routable_connector_val) = self.routable_connector {
            let choice = routing_types::RoutableConnectorChoice {
                choice_kind: routing_types::RoutableChoiceKind::FullStruct,
                connector: *routable_connector_val,
                merchant_connector_id: Some(self.merchant_connector_id.clone()),
            };
            if !default_routing_config_for_profile.contains(&choice.clone()) {
                default_routing_config_for_profile.push(choice);

                profile_wrapper
                    .update_default_fallback_routing_of_connectors_under_profile(
                        self.store,
                        default_routing_config_for_profile,
                        self.key_manager_state,
                        &self.key_store,
                    )
                    .await?
            }
        }
        Ok(())
    }

    async fn retrieve_and_delete_from_default_fallback_routing_algorithm_if_routable_connector_exists(
        &self,
    ) -> RouterResult<()> {
        let profile_wrapper = ProfileWrapper::new(self.business_profile.clone());
        let default_routing_config_for_profile =
            &mut profile_wrapper.get_default_fallback_list_of_connector_under_profile()?;
        if let Some(routable_connector_val) = self.routable_connector {
            let choice = routing_types::RoutableConnectorChoice {
                choice_kind: routing_types::RoutableChoiceKind::FullStruct,
                connector: *routable_connector_val,
                merchant_connector_id: Some(self.merchant_connector_id.clone()),
            };
            if default_routing_config_for_profile.contains(&choice.clone()) {
                default_routing_config_for_profile.retain(|mca| {
                    mca.merchant_connector_id.as_ref() != Some(self.merchant_connector_id)
                });

                profile_wrapper
                    .update_default_fallback_routing_of_connectors_under_profile(
                        self.store,
                        default_routing_config_for_profile,
                        self.key_manager_state,
                        &self.key_store,
                    )
                    .await?
            }
        }
        Ok(())
    }
}
#[cfg(any(feature = "v1", feature = "v2", feature = "olap"))]
#[async_trait::async_trait]
trait MerchantConnectorAccountUpdateBridge {
    async fn get_merchant_connector_account_from_id(
        self,
        db: &dyn StorageInterface,
        merchant_id: &id_type::MerchantId,
        merchant_connector_id: &id_type::MerchantConnectorAccountId,
        key_store: &domain::MerchantKeyStore,
        key_manager_state: &KeyManagerState,
    ) -> RouterResult<domain::MerchantConnectorAccount>;

    async fn create_domain_model_from_request(
        self,
        state: &SessionState,
        mca: &domain::MerchantConnectorAccount,
        key_manager_state: &KeyManagerState,
        merchant_context: &domain::MerchantContext,
    ) -> RouterResult<domain::MerchantConnectorAccountUpdate>;
}

#[cfg(all(feature = "v2", feature = "olap"))]
#[async_trait::async_trait]
impl MerchantConnectorAccountUpdateBridge for api_models::admin::MerchantConnectorUpdate {
    async fn get_merchant_connector_account_from_id(
        self,
        db: &dyn StorageInterface,
        _merchant_id: &id_type::MerchantId,
        merchant_connector_id: &id_type::MerchantConnectorAccountId,
        key_store: &domain::MerchantKeyStore,
        key_manager_state: &KeyManagerState,
    ) -> RouterResult<domain::MerchantConnectorAccount> {
        db.find_merchant_connector_account_by_id(
            key_manager_state,
            merchant_connector_id,
            key_store,
        )
        .await
        .to_not_found_response(errors::ApiErrorResponse::MerchantAccountNotFound)
    }

    async fn create_domain_model_from_request(
        self,
        state: &SessionState,
        mca: &domain::MerchantConnectorAccount,
        key_manager_state: &KeyManagerState,
        merchant_context: &domain::MerchantContext,
    ) -> RouterResult<domain::MerchantConnectorAccountUpdate> {
        let frm_configs = self.get_frm_config_as_secret();

        let payment_methods_enabled = self.payment_methods_enabled;

        let auth = types::ConnectorAuthType::from_secret_value(
            self.connector_account_details
                .clone()
                .unwrap_or(mca.connector_account_details.clone().into_inner()),
        )
        .change_context(errors::ApiErrorResponse::InvalidDataFormat {
            field_name: "connector_account_details".to_string(),
            expected_format: "auth_type and api_key".to_string(),
        })?;

        let metadata = self.metadata.clone().or(mca.metadata.clone());

        let connector_auth_type_and_metadata_validation = ConnectorAuthTypeAndMetadataValidation {
            connector_name: &mca.connector_name,
            auth_type: &auth,
            connector_meta_data: &metadata,
        };

        connector_auth_type_and_metadata_validation.validate_auth_and_metadata_type()?;
        let connector_status_and_disabled_validation = ConnectorStatusAndDisabledValidation {
            status: &self.status,
            disabled: &self.disabled,
            auth: &auth,
            current_status: &mca.status,
        };

        let (connector_status, disabled) =
            connector_status_and_disabled_validation.validate_status_and_disabled()?;

        let pm_auth_config_validation = PMAuthConfigValidation {
            connector_type: &self.connector_type,
            pm_auth_config: &self.pm_auth_config,
            db: state.store.as_ref(),
            merchant_id: merchant_context.get_merchant_account().get_id(),
            profile_id: &mca.profile_id.clone(),
            key_store: merchant_context.get_merchant_key_store(),
            key_manager_state,
        };

        pm_auth_config_validation.validate_pm_auth_config().await?;

        let merchant_recipient_data = if let Some(data) = &self.additional_merchant_data {
            Some(
                process_open_banking_connectors(
                    state,
                    merchant_context.get_merchant_account().get_id(),
                    &auth,
                    &self.connector_type,
                    &mca.connector_name,
                    types::AdditionalMerchantData::foreign_from(data.clone()),
                )
                .await?,
            )
        } else {
            None
        }
        .map(|data| {
            serde_json::to_value(types::AdditionalMerchantData::OpenBankingRecipientData(
                data,
            ))
        })
        .transpose()
        .change_context(errors::ApiErrorResponse::InternalServerError)
        .attach_printable("Failed to serialize MerchantRecipientData")?;

        let encrypted_data = domain_types::crypto_operation(
            key_manager_state,
            type_name!(domain::MerchantConnectorAccount),
            domain_types::CryptoOperation::BatchEncrypt(
                UpdateEncryptableMerchantConnectorAccount::to_encryptable(
                    UpdateEncryptableMerchantConnectorAccount {
                        connector_account_details: self.connector_account_details,
                        connector_wallets_details:
                            helpers::get_connector_wallets_details_with_apple_pay_certificates(
                                &self.metadata,
                                &self.connector_wallets_details,
                            )
                            .await?,
                        additional_merchant_data: merchant_recipient_data.map(Secret::new),
                    },
                ),
            ),
            km_types::Identifier::Merchant(
                merchant_context
                    .get_merchant_key_store()
                    .merchant_id
                    .clone(),
            ),
            merchant_context.get_merchant_key_store().key.peek(),
        )
        .await
        .and_then(|val| val.try_into_batchoperation())
        .change_context(errors::ApiErrorResponse::InternalServerError)
        .attach_printable("Failed while decrypting connector account details".to_string())?;

        let encrypted_data =
            UpdateEncryptableMerchantConnectorAccount::from_encryptable(encrypted_data)
                .change_context(errors::ApiErrorResponse::InternalServerError)
                .attach_printable("Failed while decrypting connector account details")?;

        let feature_metadata = self
            .feature_metadata
            .as_ref()
            .map(ForeignTryFrom::foreign_try_from)
            .transpose()?;

        Ok(storage::MerchantConnectorAccountUpdate::Update {
            connector_type: Some(self.connector_type),
            connector_label: self.connector_label.clone(),
            connector_account_details: Box::new(encrypted_data.connector_account_details),
            disabled,
            payment_methods_enabled,
            metadata: self.metadata,
            frm_configs,
            connector_webhook_details: match &self.connector_webhook_details {
                Some(connector_webhook_details) => Box::new(
                    connector_webhook_details
                        .encode_to_value()
                        .change_context(errors::ApiErrorResponse::InternalServerError)
                        .map(Some)?
                        .map(Secret::new),
                ),
                None => Box::new(None),
            },
            applepay_verified_domains: None,
            pm_auth_config: Box::new(self.pm_auth_config),
            status: Some(connector_status),
            additional_merchant_data: Box::new(encrypted_data.additional_merchant_data),
            connector_wallets_details: Box::new(encrypted_data.connector_wallets_details),
            feature_metadata: Box::new(feature_metadata),
        })
    }
}

#[cfg(all(feature = "v1", feature = "olap"))]
#[async_trait::async_trait]
impl MerchantConnectorAccountUpdateBridge for api_models::admin::MerchantConnectorUpdate {
    async fn get_merchant_connector_account_from_id(
        self,
        db: &dyn StorageInterface,
        merchant_id: &id_type::MerchantId,
        merchant_connector_id: &id_type::MerchantConnectorAccountId,
        key_store: &domain::MerchantKeyStore,
        key_manager_state: &KeyManagerState,
    ) -> RouterResult<domain::MerchantConnectorAccount> {
        db.find_by_merchant_connector_account_merchant_id_merchant_connector_id(
            key_manager_state,
            merchant_id,
            merchant_connector_id,
            key_store,
        )
        .await
        .to_not_found_response(
            errors::ApiErrorResponse::MerchantConnectorAccountNotFound {
                id: merchant_connector_id.get_string_repr().to_string(),
            },
        )
    }

    async fn create_domain_model_from_request(
        self,
        state: &SessionState,
        mca: &domain::MerchantConnectorAccount,
        key_manager_state: &KeyManagerState,
        merchant_context: &domain::MerchantContext,
    ) -> RouterResult<domain::MerchantConnectorAccountUpdate> {
        let payment_methods_enabled = self.payment_methods_enabled.map(|pm_enabled| {
            pm_enabled
                .iter()
                .flat_map(Encode::encode_to_value)
                .map(Secret::new)
                .collect::<Vec<pii::SecretSerdeValue>>()
        });

        let frm_configs = get_frm_config_as_secret(self.frm_configs);

        let auth: types::ConnectorAuthType = self
            .connector_account_details
            .clone()
            .unwrap_or(mca.connector_account_details.clone().into_inner())
            .parse_value("ConnectorAuthType")
            .change_context(errors::ApiErrorResponse::InvalidDataFormat {
                field_name: "connector_account_details".to_string(),
                expected_format: "auth_type and api_key".to_string(),
            })?;
        let metadata = self.metadata.clone().or(mca.metadata.clone());

        let connector_name = mca.connector_name.as_ref();
        let connector_enum = api_models::enums::Connector::from_str(connector_name)
            .change_context(errors::ApiErrorResponse::InvalidDataValue {
                field_name: "connector",
            })
            .attach_printable_lazy(|| {
                format!("unable to parse connector name {connector_name:?}")
            })?;
        let connector_auth_type_and_metadata_validation = ConnectorAuthTypeAndMetadataValidation {
            connector_name: &connector_enum,
            auth_type: &auth,
            connector_meta_data: &metadata,
        };
        connector_auth_type_and_metadata_validation.validate_auth_and_metadata_type()?;
        let connector_status_and_disabled_validation = ConnectorStatusAndDisabledValidation {
            status: &self.status,
            disabled: &self.disabled,
            auth: &auth,
            current_status: &mca.status,
        };
        let (connector_status, disabled) =
            connector_status_and_disabled_validation.validate_status_and_disabled()?;

        if self.connector_type != api_enums::ConnectorType::PaymentMethodAuth {
            if let Some(val) = self.pm_auth_config.clone() {
                validate_pm_auth(
                    val,
                    state,
                    merchant_context.get_merchant_account().get_id(),
                    merchant_context.clone(),
                    &mca.profile_id,
                )
                .await?;
            }
        }

        let merchant_recipient_data = if let Some(data) = &self.additional_merchant_data {
            Some(
                process_open_banking_connectors(
                    state,
                    merchant_context.get_merchant_account().get_id(),
                    &auth,
                    &self.connector_type,
                    &connector_enum,
                    types::AdditionalMerchantData::foreign_from(data.clone()),
                )
                .await?,
            )
        } else {
            None
        }
        .map(|data| {
            serde_json::to_value(types::AdditionalMerchantData::OpenBankingRecipientData(
                data,
            ))
        })
        .transpose()
        .change_context(errors::ApiErrorResponse::InternalServerError)
        .attach_printable("Failed to serialize MerchantRecipientData")?;

        let encrypted_data = domain_types::crypto_operation(
            key_manager_state,
            type_name!(domain::MerchantConnectorAccount),
            domain_types::CryptoOperation::BatchEncrypt(
                UpdateEncryptableMerchantConnectorAccount::to_encryptable(
                    UpdateEncryptableMerchantConnectorAccount {
                        connector_account_details: self.connector_account_details,
                        connector_wallets_details:
                            helpers::get_connector_wallets_details_with_apple_pay_certificates(
                                &self.metadata,
                                &self.connector_wallets_details,
                            )
                            .await?,
                        additional_merchant_data: merchant_recipient_data.map(Secret::new),
                    },
                ),
            ),
            km_types::Identifier::Merchant(
                merchant_context
                    .get_merchant_key_store()
                    .merchant_id
                    .clone(),
            ),
            merchant_context.get_merchant_key_store().key.peek(),
        )
        .await
        .and_then(|val| val.try_into_batchoperation())
        .change_context(errors::ApiErrorResponse::InternalServerError)
        .attach_printable("Failed while decrypting connector account details".to_string())?;

        let encrypted_data =
            UpdateEncryptableMerchantConnectorAccount::from_encryptable(encrypted_data)
                .change_context(errors::ApiErrorResponse::InternalServerError)
                .attach_printable("Failed while decrypting connector account details")?;

        Ok(storage::MerchantConnectorAccountUpdate::Update {
            connector_type: Some(self.connector_type),
            connector_name: None,
            merchant_connector_id: None,
            connector_label: self.connector_label.clone(),
            connector_account_details: Box::new(encrypted_data.connector_account_details),
            test_mode: self.test_mode,
            disabled,
            payment_methods_enabled,
            metadata: self.metadata,
            frm_configs,
            connector_webhook_details: match &self.connector_webhook_details {
                Some(connector_webhook_details) => Box::new(
                    connector_webhook_details
                        .encode_to_value()
                        .change_context(errors::ApiErrorResponse::InternalServerError)
                        .map(Some)?
                        .map(Secret::new),
                ),
                None => Box::new(None),
            },
            applepay_verified_domains: None,
            pm_auth_config: Box::new(self.pm_auth_config),
            status: Some(connector_status),
            additional_merchant_data: Box::new(encrypted_data.additional_merchant_data),
            connector_wallets_details: Box::new(encrypted_data.connector_wallets_details),
        })
    }
}

#[cfg(any(feature = "v1", feature = "v2", feature = "olap"))]
#[async_trait::async_trait]
trait MerchantConnectorAccountCreateBridge {
    async fn create_domain_model_from_request(
        self,
        state: &SessionState,
        key_store: domain::MerchantKeyStore,
        business_profile: &domain::Profile,
        key_manager_state: &KeyManagerState,
    ) -> RouterResult<domain::MerchantConnectorAccount>;

    async fn validate_and_get_business_profile(
        self,
        merchant_context: &domain::MerchantContext,
        db: &dyn StorageInterface,
        key_manager_state: &KeyManagerState,
    ) -> RouterResult<domain::Profile>;
}

#[cfg(all(feature = "v2", feature = "olap",))]
#[async_trait::async_trait]
impl MerchantConnectorAccountCreateBridge for api::MerchantConnectorCreate {
    async fn create_domain_model_from_request(
        self,
        state: &SessionState,
        key_store: domain::MerchantKeyStore,
        business_profile: &domain::Profile,
        key_manager_state: &KeyManagerState,
    ) -> RouterResult<domain::MerchantConnectorAccount> {
        // If connector label is not passed in the request, generate one
        let connector_label = self.get_connector_label(business_profile.profile_name.clone());
        let frm_configs = self.get_frm_config_as_secret();
        let payment_methods_enabled = self.payment_methods_enabled;
        // Validate Merchant api details and return error if not in correct format
        let auth = types::ConnectorAuthType::from_option_secret_value(
            self.connector_account_details.clone(),
        )
        .change_context(errors::ApiErrorResponse::InvalidDataFormat {
            field_name: "connector_account_details".to_string(),
            expected_format: "auth_type and api_key".to_string(),
        })?;

        let connector_auth_type_and_metadata_validation = ConnectorAuthTypeAndMetadataValidation {
            connector_name: &self.connector_name,
            auth_type: &auth,
            connector_meta_data: &self.metadata,
        };
        connector_auth_type_and_metadata_validation.validate_auth_and_metadata_type()?;
        let connector_status_and_disabled_validation = ConnectorStatusAndDisabledValidation {
            status: &self.status,
            disabled: &self.disabled,
            auth: &auth,
            current_status: &api_enums::ConnectorStatus::Active,
        };
        let (connector_status, disabled) =
            connector_status_and_disabled_validation.validate_status_and_disabled()?;

        let identifier = km_types::Identifier::Merchant(business_profile.merchant_id.clone());
        let merchant_recipient_data = if let Some(data) = &self.additional_merchant_data {
            Some(
                process_open_banking_connectors(
                    state,
                    &business_profile.merchant_id,
                    &auth,
                    &self.connector_type,
                    &self.connector_name,
                    types::AdditionalMerchantData::foreign_from(data.clone()),
                )
                .await?,
            )
        } else {
            None
        }
        .map(|data| {
            serde_json::to_value(types::AdditionalMerchantData::OpenBankingRecipientData(
                data,
            ))
        })
        .transpose()
        .change_context(errors::ApiErrorResponse::InternalServerError)
        .attach_printable("Failed to serialize MerchantRecipientData")?;

        let encrypted_data = domain_types::crypto_operation(
            key_manager_state,
            type_name!(domain::MerchantConnectorAccount),
            domain_types::CryptoOperation::BatchEncrypt(
                FromRequestEncryptableMerchantConnectorAccount::to_encryptable(
                    FromRequestEncryptableMerchantConnectorAccount {
                        connector_account_details: self.connector_account_details.ok_or(
                            errors::ApiErrorResponse::MissingRequiredField {
                                field_name: "connector_account_details",
                            },
                        )?,
                        connector_wallets_details:
                            helpers::get_connector_wallets_details_with_apple_pay_certificates(
                                &self.metadata,
                                &self.connector_wallets_details,
                            )
                            .await?,
                        additional_merchant_data: merchant_recipient_data.map(Secret::new),
                    },
                ),
            ),
            identifier.clone(),
            key_store.key.peek(),
        )
        .await
        .and_then(|val| val.try_into_batchoperation())
        .change_context(errors::ApiErrorResponse::InternalServerError)
        .attach_printable("Failed while decrypting connector account details".to_string())?;

        let encrypted_data =
            FromRequestEncryptableMerchantConnectorAccount::from_encryptable(encrypted_data)
                .change_context(errors::ApiErrorResponse::InternalServerError)
                .attach_printable("Failed while decrypting connector account details")?;

        let feature_metadata = self
            .feature_metadata
            .as_ref()
            .map(ForeignTryFrom::foreign_try_from)
            .transpose()?;
        Ok(domain::MerchantConnectorAccount {
            merchant_id: business_profile.merchant_id.clone(),
            connector_type: self.connector_type,
            connector_name: self.connector_name,
            connector_account_details: encrypted_data.connector_account_details,
            payment_methods_enabled,
            disabled,
            metadata: self.metadata.clone(),
            frm_configs,
            connector_label: Some(connector_label.clone()),
            created_at: date_time::now(),
            modified_at: date_time::now(),
            id: common_utils::generate_merchant_connector_account_id_of_default_length(),
            connector_webhook_details: match self.connector_webhook_details {
                Some(connector_webhook_details) => {
                    connector_webhook_details.encode_to_value(
                    )
                    .change_context(errors::ApiErrorResponse::InternalServerError)
                    .attach_printable(format!("Failed to serialize api_models::admin::MerchantConnectorWebhookDetails for Merchant: {:?}", business_profile.merchant_id))
                    .map(Some)?
                    .map(Secret::new)
                }
                None => None,
            },
            profile_id: business_profile.get_id().to_owned(),
            applepay_verified_domains: None,
            pm_auth_config: self.pm_auth_config.clone(),
            status: connector_status,
            connector_wallets_details: encrypted_data.connector_wallets_details,
            additional_merchant_data: encrypted_data.additional_merchant_data,
            version: common_types::consts::API_VERSION,
            feature_metadata,
        })
    }

    async fn validate_and_get_business_profile(
        self,
        merchant_context: &domain::MerchantContext,
        db: &dyn StorageInterface,
        key_manager_state: &KeyManagerState,
    ) -> RouterResult<domain::Profile> {
        let profile_id = self.profile_id;
        // Check whether this profile belongs to the merchant

        let business_profile = core_utils::validate_and_get_business_profile(
            db,
            key_manager_state,
            merchant_context.get_merchant_key_store(),
            Some(&profile_id),
            merchant_context.get_merchant_account().get_id(),
        )
        .await?
        .get_required_value("Profile")
        .change_context(errors::ApiErrorResponse::ProfileNotFound {
            id: profile_id.get_string_repr().to_owned(),
        })?;

        Ok(business_profile)
    }
}

#[cfg(feature = "v1")]
struct PaymentMethodsEnabled<'a> {
    payment_methods_enabled: &'a Option<Vec<api_models::admin::PaymentMethodsEnabled>>,
}

#[cfg(feature = "v1")]
impl PaymentMethodsEnabled<'_> {
    fn get_payment_methods_enabled(&self) -> RouterResult<Option<Vec<pii::SecretSerdeValue>>> {
        let mut vec = Vec::new();
        let payment_methods_enabled = match self.payment_methods_enabled.clone() {
            Some(val) => {
                for pm in val.into_iter() {
                    let pm_value = pm
                        .encode_to_value()
                        .change_context(errors::ApiErrorResponse::InternalServerError)
                        .attach_printable(
                            "Failed while encoding to serde_json::Value, PaymentMethod",
                        )?;
                    vec.push(Secret::new(pm_value))
                }
                Some(vec)
            }
            None => None,
        };
        Ok(payment_methods_enabled)
    }
}

#[cfg(all(feature = "v1", feature = "olap"))]
#[async_trait::async_trait]
impl MerchantConnectorAccountCreateBridge for api::MerchantConnectorCreate {
    async fn create_domain_model_from_request(
        self,
        state: &SessionState,
        key_store: domain::MerchantKeyStore,
        business_profile: &domain::Profile,
        key_manager_state: &KeyManagerState,
    ) -> RouterResult<domain::MerchantConnectorAccount> {
        // If connector label is not passed in the request, generate one
        let connector_label = self
            .connector_label
            .clone()
            .or(core_utils::get_connector_label(
                self.business_country,
                self.business_label.as_ref(),
                self.business_sub_label.as_ref(),
                &self.connector_name.to_string(),
            ))
            .unwrap_or(format!(
                "{}_{}",
                self.connector_name, business_profile.profile_name
            ));
        let payment_methods_enabled = PaymentMethodsEnabled {
            payment_methods_enabled: &self.payment_methods_enabled,
        };
        let payment_methods_enabled = payment_methods_enabled.get_payment_methods_enabled()?;
        let frm_configs = self.get_frm_config_as_secret();
        // Validate Merchant api details and return error if not in correct format
        let auth = types::ConnectorAuthType::from_option_secret_value(
            self.connector_account_details.clone(),
        )
        .change_context(errors::ApiErrorResponse::InvalidDataFormat {
            field_name: "connector_account_details".to_string(),
            expected_format: "auth_type and api_key".to_string(),
        })?;

        let connector_auth_type_and_metadata_validation = ConnectorAuthTypeAndMetadataValidation {
            connector_name: &self.connector_name,
            auth_type: &auth,
            connector_meta_data: &self.metadata,
        };
        connector_auth_type_and_metadata_validation.validate_auth_and_metadata_type()?;
        let connector_status_and_disabled_validation = ConnectorStatusAndDisabledValidation {
            status: &self.status,
            disabled: &self.disabled,
            auth: &auth,
            current_status: &api_enums::ConnectorStatus::Active,
        };
        let (connector_status, disabled) =
            connector_status_and_disabled_validation.validate_status_and_disabled()?;
        let identifier = km_types::Identifier::Merchant(business_profile.merchant_id.clone());
        let merchant_recipient_data = if let Some(data) = &self.additional_merchant_data {
            Some(
                process_open_banking_connectors(
                    state,
                    &business_profile.merchant_id,
                    &auth,
                    &self.connector_type,
                    &self.connector_name,
                    types::AdditionalMerchantData::foreign_from(data.clone()),
                )
                .await?,
            )
        } else {
            None
        }
        .map(|data| {
            serde_json::to_value(types::AdditionalMerchantData::OpenBankingRecipientData(
                data,
            ))
        })
        .transpose()
        .change_context(errors::ApiErrorResponse::InternalServerError)
        .attach_printable("Failed to serialize MerchantRecipientData")?;

        let encrypted_data = domain_types::crypto_operation(
            key_manager_state,
            type_name!(domain::MerchantConnectorAccount),
            domain_types::CryptoOperation::BatchEncrypt(
                FromRequestEncryptableMerchantConnectorAccount::to_encryptable(
                    FromRequestEncryptableMerchantConnectorAccount {
                        connector_account_details: self.connector_account_details.ok_or(
                            errors::ApiErrorResponse::MissingRequiredField {
                                field_name: "connector_account_details",
                            },
                        )?,
                        connector_wallets_details:
                            helpers::get_connector_wallets_details_with_apple_pay_certificates(
                                &self.metadata,
                                &self.connector_wallets_details,
                            )
                            .await?,
                        additional_merchant_data: merchant_recipient_data.map(Secret::new),
                    },
                ),
            ),
            identifier.clone(),
            key_store.key.peek(),
        )
        .await
        .and_then(|val| val.try_into_batchoperation())
        .change_context(errors::ApiErrorResponse::InternalServerError)
        .attach_printable("Failed while decrypting connector account details".to_string())?;

        let encrypted_data =
            FromRequestEncryptableMerchantConnectorAccount::from_encryptable(encrypted_data)
                .change_context(errors::ApiErrorResponse::InternalServerError)
                .attach_printable("Failed while decrypting connector account details")?;

        Ok(domain::MerchantConnectorAccount {
            merchant_id: business_profile.merchant_id.clone(),
            connector_type: self.connector_type,
            connector_name: self.connector_name.to_string(),
            merchant_connector_id: common_utils::generate_merchant_connector_account_id_of_default_length(),
            connector_account_details: encrypted_data.connector_account_details,
            payment_methods_enabled,
            disabled,
            metadata: self.metadata.clone(),
            frm_configs,
            connector_label: Some(connector_label.clone()),
            created_at: date_time::now(),
            modified_at: date_time::now(),
            connector_webhook_details: match self.connector_webhook_details {
                Some(connector_webhook_details) => {
                    connector_webhook_details.encode_to_value(
                    )
                    .change_context(errors::ApiErrorResponse::InternalServerError)
                    .attach_printable(format!("Failed to serialize api_models::admin::MerchantConnectorWebhookDetails for Merchant: {:?}", business_profile.merchant_id))
                    .map(Some)?
                    .map(Secret::new)
                }
                None => None,
            },
            profile_id: business_profile.get_id().to_owned(),
            applepay_verified_domains: None,
            pm_auth_config: self.pm_auth_config.clone(),
            status: connector_status,
            connector_wallets_details: encrypted_data.connector_wallets_details,
            test_mode: self.test_mode,
            business_country: self.business_country,
            business_label: self.business_label.clone(),
            business_sub_label: self.business_sub_label.clone(),
            additional_merchant_data: encrypted_data.additional_merchant_data,
            version: common_types::consts::API_VERSION,
        })
    }

    /// If profile_id is not passed, use default profile if available, or
    /// If business_details (business_country and business_label) are passed, get the business_profile
    /// or return a `MissingRequiredField` error
    async fn validate_and_get_business_profile(
        self,
        merchant_context: &domain::MerchantContext,
        db: &dyn StorageInterface,
        key_manager_state: &KeyManagerState,
    ) -> RouterResult<domain::Profile> {
        match self.profile_id.or(merchant_context
            .get_merchant_account()
            .default_profile
            .clone())
        {
            Some(profile_id) => {
                // Check whether this business profile belongs to the merchant

                let business_profile = core_utils::validate_and_get_business_profile(
                    db,
                    key_manager_state,
                    merchant_context.get_merchant_key_store(),
                    Some(&profile_id),
                    merchant_context.get_merchant_account().get_id(),
                )
                .await?
                .get_required_value("Profile")
                .change_context(errors::ApiErrorResponse::ProfileNotFound {
                    id: profile_id.get_string_repr().to_owned(),
                })?;

                Ok(business_profile)
            }
            None => match self.business_country.zip(self.business_label) {
                Some((business_country, business_label)) => {
                    let profile_name = format!("{business_country}_{business_label}");
                    let business_profile = db
                        .find_business_profile_by_profile_name_merchant_id(
                            key_manager_state,
                            merchant_context.get_merchant_key_store(),
                            &profile_name,
                            merchant_context.get_merchant_account().get_id(),
                        )
                        .await
                        .to_not_found_response(errors::ApiErrorResponse::ProfileNotFound {
                            id: profile_name,
                        })?;

                    Ok(business_profile)
                }
                _ => Err(report!(errors::ApiErrorResponse::MissingRequiredField {
                    field_name: "profile_id or business_country, business_label"
                })),
            },
        }
    }
}

pub async fn create_connector(
    state: SessionState,
    req: api::MerchantConnectorCreate,
    merchant_context: domain::MerchantContext,
    auth_profile_id: Option<id_type::ProfileId>,
) -> RouterResponse<api_models::admin::MerchantConnectorResponse> {
    let store = state.store.as_ref();
    let key_manager_state = &(&state).into();
    #[cfg(feature = "dummy_connector")]
    fp_utils::when(
        req.connector_name
            .validate_dummy_connector_create(state.conf.dummy_connector.enabled),
        || {
            Err(errors::ApiErrorResponse::InvalidRequestData {
                message: "Invalid connector name".to_string(),
            })
        },
    )?;

    let connector_metadata = ConnectorMetadata {
        connector_metadata: &req.metadata,
    };

    let merchant_id = merchant_context.get_merchant_account().get_id();

    connector_metadata.validate_apple_pay_certificates_in_mca_metadata()?;

    #[cfg(feature = "v1")]
    helpers::validate_business_details(
        req.business_country,
        req.business_label.as_ref(),
        &merchant_context,
    )?;

    let business_profile = req
        .clone()
        .validate_and_get_business_profile(&merchant_context, store, key_manager_state)
        .await?;

    #[cfg(feature = "v2")]
    if req.connector_type == common_enums::ConnectorType::BillingProcessor {
        let profile_wrapper = ProfileWrapper::new(business_profile.clone());
        profile_wrapper
            .update_revenue_recovery_algorithm_under_profile(
                store,
                key_manager_state,
                merchant_context.get_merchant_key_store(),
                common_enums::RevenueRecoveryAlgorithmType::Monitoring,
            )
            .await?;
    }
    core_utils::validate_profile_id_from_auth_layer(auth_profile_id, &business_profile)?;

    let pm_auth_config_validation = PMAuthConfigValidation {
        connector_type: &req.connector_type,
        pm_auth_config: &req.pm_auth_config,
        db: store,
        merchant_id,
        profile_id: business_profile.get_id(),
        key_store: merchant_context.get_merchant_key_store(),
        key_manager_state,
    };
    pm_auth_config_validation.validate_pm_auth_config().await?;

    let connector_type_and_connector_enum = ConnectorTypeAndConnectorName {
        connector_type: &req.connector_type,
        connector_name: &req.connector_name,
    };
    let routable_connector = connector_type_and_connector_enum.get_routable_connector()?;

    // The purpose of this merchant account update is just to update the
    // merchant account `modified_at` field for KGraph cache invalidation
    state
        .store
        .update_specific_fields_in_merchant(
            key_manager_state,
            merchant_id,
            storage::MerchantAccountUpdate::ModifiedAtUpdate,
            merchant_context.get_merchant_key_store(),
        )
        .await
        .change_context(errors::ApiErrorResponse::InternalServerError)
        .attach_printable("error updating the merchant account when creating payment connector")?;

    let merchant_connector_account = req
        .clone()
        .create_domain_model_from_request(
            &state,
            merchant_context.get_merchant_key_store().clone(),
            &business_profile,
            key_manager_state,
        )
        .await?;

    let mca = state
        .store
        .insert_merchant_connector_account(
            key_manager_state,
            merchant_connector_account.clone(),
            merchant_context.get_merchant_key_store(),
        )
        .await
        .to_duplicate_response(
            errors::ApiErrorResponse::DuplicateMerchantConnectorAccount {
                profile_id: business_profile.get_id().get_string_repr().to_owned(),
                connector_label: merchant_connector_account
                    .connector_label
                    .unwrap_or_default(),
            },
        )?;

    #[cfg(feature = "v1")]
    //update merchant default config
    let merchant_default_config_update = MerchantDefaultConfigUpdate {
        routable_connector: &routable_connector,
        merchant_connector_id: &mca.get_id(),
        store,
        merchant_id,
        profile_id: business_profile.get_id(),
        transaction_type: &req.get_transaction_type(),
    };

    #[cfg(feature = "v2")]
    //update merchant default config
    let merchant_default_config_update = DefaultFallbackRoutingConfigUpdate {
        routable_connector: &routable_connector,
        merchant_connector_id: &mca.get_id(),
        store,
        business_profile,
        key_store: merchant_context.get_merchant_key_store().to_owned(),
        key_manager_state,
    };

    merchant_default_config_update
        .retrieve_and_update_default_fallback_routing_algorithm_if_routable_connector_exists()
        .await?;

    metrics::MCA_CREATE.add(
        1,
        router_env::metric_attributes!(
            ("connector", req.connector_name.to_string()),
            ("merchant", merchant_id.clone()),
        ),
    );

    let mca_response = mca.foreign_try_into()?;
    Ok(service_api::ApplicationResponse::Json(mca_response))
}

#[cfg(feature = "v1")]
async fn validate_pm_auth(
    val: pii::SecretSerdeValue,
    state: &SessionState,
    merchant_id: &id_type::MerchantId,
    merchant_context: domain::MerchantContext,
    profile_id: &id_type::ProfileId,
) -> RouterResponse<()> {
    let config =
        serde_json::from_value::<api_models::pm_auth::PaymentMethodAuthConfig>(val.expose())
            .change_context(errors::ApiErrorResponse::InvalidRequestData {
                message: "invalid data received for payment method auth config".to_string(),
            })
            .attach_printable("Failed to deserialize Payment Method Auth config")?;

    let all_mcas = state
        .store
        .find_merchant_connector_account_by_merchant_id_and_disabled_list(
            &state.into(),
            merchant_id,
            true,
            merchant_context.get_merchant_key_store(),
        )
        .await
        .change_context(errors::ApiErrorResponse::MerchantConnectorAccountNotFound {
            id: merchant_context
                .get_merchant_account()
                .get_id()
                .get_string_repr()
                .to_owned(),
        })?;

    for conn_choice in config.enabled_payment_methods {
        let pm_auth_mca = all_mcas
            .iter()
            .find(|mca| mca.get_id() == conn_choice.mca_id)
            .ok_or(errors::ApiErrorResponse::GenericNotFoundError {
                message: "payment method auth connector account not found".to_string(),
            })?;

        if &pm_auth_mca.profile_id != profile_id {
            return Err(errors::ApiErrorResponse::GenericNotFoundError {
                message: "payment method auth profile_id differs from connector profile_id"
                    .to_string(),
            }
            .into());
        }
    }

    Ok(services::ApplicationResponse::StatusOk)
}

#[cfg(feature = "v1")]
pub async fn retrieve_connector(
    state: SessionState,
    merchant_id: id_type::MerchantId,
    profile_id: Option<id_type::ProfileId>,
    merchant_connector_id: id_type::MerchantConnectorAccountId,
) -> RouterResponse<api_models::admin::MerchantConnectorResponse> {
    let store = state.store.as_ref();
    let key_manager_state = &(&state).into();
    let key_store = store
        .get_merchant_key_store_by_merchant_id(
            key_manager_state,
            &merchant_id,
            &store.get_master_key().to_vec().into(),
        )
        .await
        .to_not_found_response(errors::ApiErrorResponse::MerchantAccountNotFound)?;

    let _merchant_account = store
        .find_merchant_account_by_merchant_id(key_manager_state, &merchant_id, &key_store)
        .await
        .to_not_found_response(errors::ApiErrorResponse::MerchantAccountNotFound)?;

    let mca = store
        .find_by_merchant_connector_account_merchant_id_merchant_connector_id(
            key_manager_state,
            &merchant_id,
            &merchant_connector_id,
            &key_store,
        )
        .await
        .to_not_found_response(errors::ApiErrorResponse::MerchantConnectorAccountNotFound {
            id: merchant_connector_id.get_string_repr().to_string(),
        })?;
    core_utils::validate_profile_id_from_auth_layer(profile_id, &mca)?;

    Ok(service_api::ApplicationResponse::Json(
        mca.foreign_try_into()?,
    ))
}

#[cfg(feature = "v2")]
pub async fn retrieve_connector(
    state: SessionState,
    merchant_context: domain::MerchantContext,
    id: id_type::MerchantConnectorAccountId,
) -> RouterResponse<api_models::admin::MerchantConnectorResponse> {
    let store = state.store.as_ref();
    let key_manager_state = &(&state).into();

    let merchant_id = merchant_context.get_merchant_account().get_id();

    let mca = store
        .find_merchant_connector_account_by_id(
            key_manager_state,
            &id,
            merchant_context.get_merchant_key_store(),
        )
        .await
        .to_not_found_response(errors::ApiErrorResponse::MerchantConnectorAccountNotFound {
            id: id.clone().get_string_repr().to_string(),
        })?;

    // Validate if the merchant_id sent in the request is valid
    if mca.merchant_id != *merchant_id {
        return Err(errors::ApiErrorResponse::InvalidRequestData {
            message: format!(
                "Invalid merchant_id {} provided for merchant_connector_account {:?}",
                merchant_id.get_string_repr(),
                id
            ),
        }
        .into());
    }

    Ok(service_api::ApplicationResponse::Json(
        mca.foreign_try_into()?,
    ))
}

#[cfg(all(feature = "olap", feature = "v2"))]
pub async fn list_connectors_for_a_profile(
    state: SessionState,
    key_store: domain::MerchantKeyStore,
    profile_id: id_type::ProfileId,
) -> RouterResponse<Vec<api_models::admin::MerchantConnectorListResponse>> {
    let store = state.store.as_ref();
    let key_manager_state = &(&state).into();

    let merchant_connector_accounts = store
        .list_connector_account_by_profile_id(key_manager_state, &profile_id, &key_store)
        .await
        .to_not_found_response(errors::ApiErrorResponse::InternalServerError)?;
    let mut response = vec![];

    for mca in merchant_connector_accounts.into_iter() {
        response.push(mca.foreign_try_into()?);
    }

    Ok(service_api::ApplicationResponse::Json(response))
}

pub async fn list_payment_connectors(
    state: SessionState,
    merchant_id: id_type::MerchantId,
    profile_id_list: Option<Vec<id_type::ProfileId>>,
) -> RouterResponse<Vec<api_models::admin::MerchantConnectorListResponse>> {
    let store = state.store.as_ref();
    let key_manager_state = &(&state).into();
    let key_store = store
        .get_merchant_key_store_by_merchant_id(
            key_manager_state,
            &merchant_id,
            &store.get_master_key().to_vec().into(),
        )
        .await
        .to_not_found_response(errors::ApiErrorResponse::MerchantAccountNotFound)?;

    // Validate merchant account
    store
        .find_merchant_account_by_merchant_id(key_manager_state, &merchant_id, &key_store)
        .await
        .to_not_found_response(errors::ApiErrorResponse::MerchantAccountNotFound)?;

    let merchant_connector_accounts = store
        .find_merchant_connector_account_by_merchant_id_and_disabled_list(
            key_manager_state,
            &merchant_id,
            true,
            &key_store,
        )
        .await
        .to_not_found_response(errors::ApiErrorResponse::InternalServerError)?;
    let merchant_connector_accounts = core_utils::filter_objects_based_on_profile_id_list(
        profile_id_list,
        merchant_connector_accounts,
    );
    let mut response = vec![];

    // The can be eliminated once [#79711](https://github.com/rust-lang/rust/issues/79711) is stabilized
    for mca in merchant_connector_accounts.into_iter() {
        response.push(mca.foreign_try_into()?);
    }

    Ok(service_api::ApplicationResponse::Json(response))
}

pub async fn update_connector(
    state: SessionState,
    merchant_id: &id_type::MerchantId,
    profile_id: Option<id_type::ProfileId>,
    merchant_connector_id: &id_type::MerchantConnectorAccountId,
    req: api_models::admin::MerchantConnectorUpdate,
) -> RouterResponse<api_models::admin::MerchantConnectorResponse> {
    let db = state.store.as_ref();
    let key_manager_state = &(&state).into();
    let key_store = db
        .get_merchant_key_store_by_merchant_id(
            key_manager_state,
            merchant_id,
            &db.get_master_key().to_vec().into(),
        )
        .await
        .to_not_found_response(errors::ApiErrorResponse::MerchantAccountNotFound)?;

    let merchant_account = db
        .find_merchant_account_by_merchant_id(key_manager_state, merchant_id, &key_store)
        .await
        .to_not_found_response(errors::ApiErrorResponse::MerchantAccountNotFound)?;

    let mca = req
        .clone()
        .get_merchant_connector_account_from_id(
            db,
            merchant_id,
            merchant_connector_id,
            &key_store,
            key_manager_state,
        )
        .await?;
    core_utils::validate_profile_id_from_auth_layer(profile_id, &mca)?;

    let merchant_context = domain::MerchantContext::NormalMerchant(Box::new(domain::Context(
        merchant_account.clone(),
        key_store.clone(),
    )));
    let payment_connector = req
        .clone()
        .create_domain_model_from_request(&state, &mca, key_manager_state, &merchant_context)
        .await?;

    // Profile id should always be present
    let profile_id = mca.profile_id.clone();

    let request_connector_label = req.connector_label;

    let updated_mca = db
        .update_merchant_connector_account(
            key_manager_state,
            mca,
            payment_connector.into(),
            &key_store,
        )
        .await
        .change_context(
            errors::ApiErrorResponse::DuplicateMerchantConnectorAccount {
                profile_id: profile_id.get_string_repr().to_owned(),
                connector_label: request_connector_label.unwrap_or_default(),
            },
        )
        .attach_printable_lazy(|| {
            format!(
                "Failed while updating MerchantConnectorAccount: id: {:?}",
                merchant_connector_id
            )
        })?;

    let response = updated_mca.foreign_try_into()?;

    Ok(service_api::ApplicationResponse::Json(response))
}

#[cfg(feature = "v1")]
pub async fn delete_connector(
    state: SessionState,
    merchant_id: id_type::MerchantId,
    merchant_connector_id: id_type::MerchantConnectorAccountId,
) -> RouterResponse<api::MerchantConnectorDeleteResponse> {
    let db = state.store.as_ref();
    let key_manager_state = &(&state).into();
    let key_store = db
        .get_merchant_key_store_by_merchant_id(
            key_manager_state,
            &merchant_id,
            &db.get_master_key().to_vec().into(),
        )
        .await
        .to_not_found_response(errors::ApiErrorResponse::MerchantAccountNotFound)?;

    let _merchant_account = db
        .find_merchant_account_by_merchant_id(key_manager_state, &merchant_id, &key_store)
        .await
        .to_not_found_response(errors::ApiErrorResponse::MerchantAccountNotFound)?;

    let mca = db
        .find_by_merchant_connector_account_merchant_id_merchant_connector_id(
            key_manager_state,
            &merchant_id,
            &merchant_connector_id,
            &key_store,
        )
        .await
        .to_not_found_response(errors::ApiErrorResponse::MerchantConnectorAccountNotFound {
            id: merchant_connector_id.get_string_repr().to_string(),
        })?;

    let is_deleted = db
        .delete_merchant_connector_account_by_merchant_id_merchant_connector_id(
            &merchant_id,
            &merchant_connector_id,
        )
        .await
        .to_not_found_response(errors::ApiErrorResponse::MerchantConnectorAccountNotFound {
            id: merchant_connector_id.get_string_repr().to_string(),
        })?;

    // delete the mca from the config as well
    let merchant_default_config_delete = MerchantDefaultConfigUpdate {
        routable_connector: &Some(
            common_enums::RoutableConnectors::from_str(&mca.connector_name).map_err(|_| {
                errors::ApiErrorResponse::InvalidDataValue {
                    field_name: "connector_name",
                }
            })?,
        ),
        merchant_connector_id: &mca.get_id(),
        store: db,
        merchant_id: &merchant_id,
        profile_id: &mca.profile_id,
        transaction_type: &mca.connector_type.into(),
    };

    merchant_default_config_delete
        .retrieve_and_delete_from_default_fallback_routing_algorithm_if_routable_connector_exists()
        .await?;

    let response = api::MerchantConnectorDeleteResponse {
        merchant_id,
        merchant_connector_id,
        deleted: is_deleted,
    };
    Ok(service_api::ApplicationResponse::Json(response))
}

#[cfg(feature = "v2")]
pub async fn delete_connector(
    state: SessionState,
    merchant_context: domain::MerchantContext,
    id: id_type::MerchantConnectorAccountId,
) -> RouterResponse<api::MerchantConnectorDeleteResponse> {
    let db = state.store.as_ref();
    let key_manager_state = &(&state).into();

    let merchant_id = merchant_context.get_merchant_account().get_id();

    let mca = db
        .find_merchant_connector_account_by_id(
            key_manager_state,
            &id,
            merchant_context.get_merchant_key_store(),
        )
        .await
        .to_not_found_response(errors::ApiErrorResponse::MerchantConnectorAccountNotFound {
            id: id.clone().get_string_repr().to_string(),
        })?;

    // Validate if the merchant_id sent in the request is valid
    if mca.merchant_id != *merchant_id {
        return Err(errors::ApiErrorResponse::InvalidRequestData {
            message: format!(
                "Invalid merchant_id {} provided for merchant_connector_account {:?}",
                merchant_id.get_string_repr(),
                id
            ),
        }
        .into());
    }

    let is_deleted = db
        .delete_merchant_connector_account_by_id(&id)
        .await
        .to_not_found_response(errors::ApiErrorResponse::MerchantConnectorAccountNotFound {
            id: id.clone().get_string_repr().to_string(),
        })?;

    let business_profile = db
        .find_business_profile_by_profile_id(
            key_manager_state,
            merchant_context.get_merchant_key_store(),
            &mca.profile_id,
        )
        .await
        .to_not_found_response(errors::ApiErrorResponse::ProfileNotFound {
            id: mca.profile_id.get_string_repr().to_owned(),
        })?;

    let merchant_default_config_delete = DefaultFallbackRoutingConfigUpdate {
        routable_connector: &Some(
            common_enums::RoutableConnectors::from_str(&mca.connector_name.to_string()).map_err(
                |_| errors::ApiErrorResponse::InvalidDataValue {
                    field_name: "connector_name",
                },
            )?,
        ),
        merchant_connector_id: &mca.get_id(),
        store: db,
        business_profile,
        key_store: merchant_context.get_merchant_key_store().to_owned(),
        key_manager_state,
    };

    merchant_default_config_delete
        .retrieve_and_delete_from_default_fallback_routing_algorithm_if_routable_connector_exists()
        .await?;

    let response = api::MerchantConnectorDeleteResponse {
        merchant_id: merchant_id.clone(),
        id,
        deleted: is_deleted,
    };
    Ok(service_api::ApplicationResponse::Json(response))
}

pub async fn kv_for_merchant(
    state: SessionState,
    merchant_id: id_type::MerchantId,
    enable: bool,
) -> RouterResponse<api_models::admin::ToggleKVResponse> {
    let db = state.store.as_ref();
    let key_manager_state = &(&state).into();
    let key_store = db
        .get_merchant_key_store_by_merchant_id(
            key_manager_state,
            &merchant_id,
            &db.get_master_key().to_vec().into(),
        )
        .await
        .to_not_found_response(errors::ApiErrorResponse::MerchantAccountNotFound)?;

    // check if the merchant account exists
    let merchant_account = db
        .find_merchant_account_by_merchant_id(key_manager_state, &merchant_id, &key_store)
        .await
        .to_not_found_response(errors::ApiErrorResponse::MerchantAccountNotFound)?;

    let updated_merchant_account = match (enable, merchant_account.storage_scheme) {
        (true, MerchantStorageScheme::RedisKv) | (false, MerchantStorageScheme::PostgresOnly) => {
            Ok(merchant_account)
        }
        (true, MerchantStorageScheme::PostgresOnly) => {
            if state.conf.as_ref().is_kv_soft_kill_mode() {
                Err(errors::ApiErrorResponse::InvalidRequestData {
                    message: "Kv cannot be enabled when application is in soft_kill_mode"
                        .to_owned(),
                })?
            }

            db.update_merchant(
                key_manager_state,
                merchant_account,
                storage::MerchantAccountUpdate::StorageSchemeUpdate {
                    storage_scheme: MerchantStorageScheme::RedisKv,
                },
                &key_store,
            )
            .await
        }
        (false, MerchantStorageScheme::RedisKv) => {
            db.update_merchant(
                key_manager_state,
                merchant_account,
                storage::MerchantAccountUpdate::StorageSchemeUpdate {
                    storage_scheme: MerchantStorageScheme::PostgresOnly,
                },
                &key_store,
            )
            .await
        }
    }
    .map_err(|error| {
        error
            .change_context(errors::ApiErrorResponse::InternalServerError)
            .attach_printable("failed to switch merchant_storage_scheme")
    })?;
    let kv_status = matches!(
        updated_merchant_account.storage_scheme,
        MerchantStorageScheme::RedisKv
    );

    Ok(service_api::ApplicationResponse::Json(
        api_models::admin::ToggleKVResponse {
            merchant_id: updated_merchant_account.get_id().to_owned(),
            kv_enabled: kv_status,
        },
    ))
}

pub async fn toggle_kv_for_all_merchants(
    state: SessionState,
    enable: bool,
) -> RouterResponse<api_models::admin::ToggleAllKVResponse> {
    let db = state.store.as_ref();
    let storage_scheme = if enable {
        MerchantStorageScheme::RedisKv
    } else {
        MerchantStorageScheme::PostgresOnly
    };

    let total_update = db
        .update_all_merchant_account(storage::MerchantAccountUpdate::StorageSchemeUpdate {
            storage_scheme,
        })
        .await
        .map_err(|error| {
            error
                .change_context(errors::ApiErrorResponse::InternalServerError)
                .attach_printable("Failed to switch merchant_storage_scheme for all merchants")
        })?;

    Ok(service_api::ApplicationResponse::Json(
        api_models::admin::ToggleAllKVResponse {
            total_updated: total_update,
            kv_enabled: enable,
        },
    ))
}

pub async fn check_merchant_account_kv_status(
    state: SessionState,
    merchant_id: id_type::MerchantId,
) -> RouterResponse<api_models::admin::ToggleKVResponse> {
    let db = state.store.as_ref();
    let key_manager_state = &(&state).into();
    let key_store = db
        .get_merchant_key_store_by_merchant_id(
            key_manager_state,
            &merchant_id,
            &db.get_master_key().to_vec().into(),
        )
        .await
        .to_not_found_response(errors::ApiErrorResponse::MerchantAccountNotFound)?;

    // check if the merchant account exists
    let merchant_account = db
        .find_merchant_account_by_merchant_id(key_manager_state, &merchant_id, &key_store)
        .await
        .to_not_found_response(errors::ApiErrorResponse::MerchantAccountNotFound)?;

    let kv_status = matches!(
        merchant_account.storage_scheme,
        MerchantStorageScheme::RedisKv
    );

    Ok(service_api::ApplicationResponse::Json(
        api_models::admin::ToggleKVResponse {
            merchant_id: merchant_account.get_id().to_owned(),
            kv_enabled: kv_status,
        },
    ))
}

pub fn get_frm_config_as_secret(
    frm_configs: Option<Vec<api_models::admin::FrmConfigs>>,
) -> Option<Vec<Secret<serde_json::Value>>> {
    match frm_configs.as_ref() {
        Some(frm_value) => {
            let configs_for_frm_value: Vec<Secret<serde_json::Value>> = frm_value
                .iter()
                .map(|config| {
                    config
                        .encode_to_value()
                        .change_context(errors::ApiErrorResponse::ConfigNotFound)
                        .map(Secret::new)
                })
                .collect::<Result<Vec<_>, _>>()
                .ok()?;
            Some(configs_for_frm_value)
        }
        None => None,
    }
}

#[cfg(feature = "v1")]
pub async fn create_and_insert_business_profile(
    state: &SessionState,
    request: api::ProfileCreate,
    merchant_account: domain::MerchantAccount,
    key_store: &domain::MerchantKeyStore,
) -> RouterResult<domain::Profile> {
    let business_profile_new =
        admin::create_profile_from_merchant_account(state, merchant_account, request, key_store)
            .await?;

    let profile_name = business_profile_new.profile_name.clone();

    state
        .store
        .insert_business_profile(&state.into(), key_store, business_profile_new)
        .await
        .to_duplicate_response(errors::ApiErrorResponse::GenericDuplicateError {
            message: format!(
                "Business Profile with the profile_name {profile_name} already exists"
            ),
        })
        .attach_printable("Failed to insert Business profile because of duplication error")
}

#[cfg(feature = "olap")]
#[async_trait::async_trait]
trait ProfileCreateBridge {
    #[cfg(feature = "v1")]
    async fn create_domain_model_from_request(
        self,
        state: &SessionState,
        merchant_context: &domain::MerchantContext,
    ) -> RouterResult<domain::Profile>;

    #[cfg(feature = "v2")]
    async fn create_domain_model_from_request(
        self,
        state: &SessionState,
        key: &domain::MerchantKeyStore,
        merchant_id: &id_type::MerchantId,
    ) -> RouterResult<domain::Profile>;
}

#[cfg(feature = "olap")]
#[async_trait::async_trait]
impl ProfileCreateBridge for api::ProfileCreate {
    #[cfg(feature = "v1")]
    async fn create_domain_model_from_request(
        self,
        state: &SessionState,
        merchant_context: &domain::MerchantContext,
    ) -> RouterResult<domain::Profile> {
        use common_utils::ext_traits::AsyncExt;

        if let Some(session_expiry) = &self.session_expiry {
            helpers::validate_session_expiry(session_expiry.to_owned())?;
        }

        if let Some(intent_fulfillment_expiry) = self.intent_fulfillment_time {
            helpers::validate_intent_fulfillment_expiry(intent_fulfillment_expiry)?;
        }

        if let Some(ref routing_algorithm) = self.routing_algorithm {
            let _: api_models::routing::RoutingAlgorithm = routing_algorithm
                .clone()
                .parse_value("RoutingAlgorithm")
                .change_context(errors::ApiErrorResponse::InvalidDataValue {
                    field_name: "routing_algorithm",
                })
                .attach_printable("Invalid routing algorithm given")?;
        }

        // Generate a unique profile id
        let profile_id = common_utils::generate_profile_id_of_default_length();
        let profile_name = self.profile_name.unwrap_or("default".to_string());

        let current_time = date_time::now();

        let webhook_details = self.webhook_details.map(ForeignInto::foreign_into);

        let payment_response_hash_key = self
            .payment_response_hash_key
            .or(merchant_context
                .get_merchant_account()
                .payment_response_hash_key
                .clone())
            .unwrap_or(common_utils::crypto::generate_cryptographically_secure_random_string(64));

        let payment_link_config = self.payment_link_config.map(ForeignInto::foreign_into);
        let key_manager_state = state.into();
        let outgoing_webhook_custom_http_headers = self
            .outgoing_webhook_custom_http_headers
            .async_map(|headers| {
                cards::create_encrypted_data(
                    &key_manager_state,
                    merchant_context.get_merchant_key_store(),
                    headers,
                )
            })
            .await
            .transpose()
            .change_context(errors::ApiErrorResponse::InternalServerError)
            .attach_printable("Unable to encrypt outgoing webhook custom HTTP headers")?;

        let payout_link_config = self
            .payout_link_config
            .map(|payout_conf| match payout_conf.config.validate() {
                Ok(_) => Ok(payout_conf.foreign_into()),
                Err(e) => Err(error_stack::report!(
                    errors::ApiErrorResponse::InvalidRequestData {
                        message: e.to_string()
                    }
                )),
            })
            .transpose()?;

        let key = merchant_context
            .get_merchant_key_store()
            .key
            .clone()
            .into_inner();
        let key_manager_state = state.into();

        let card_testing_secret_key = Some(Secret::new(utils::generate_id(
            consts::FINGERPRINT_SECRET_LENGTH,
            "fs",
        )));

        let card_testing_guard_config = self
            .card_testing_guard_config
            .map(CardTestingGuardConfig::foreign_from)
            .or(Some(CardTestingGuardConfig::default()));

        Ok(domain::Profile::from(domain::ProfileSetter {
            profile_id,
            merchant_id: merchant_context.get_merchant_account().get_id().clone(),
            profile_name,
            created_at: current_time,
            modified_at: current_time,
            return_url: self
                .return_url
                .map(|return_url| return_url.to_string())
                .or(merchant_context.get_merchant_account().return_url.clone()),
            enable_payment_response_hash: self.enable_payment_response_hash.unwrap_or(
                merchant_context
                    .get_merchant_account()
                    .enable_payment_response_hash,
            ),
            payment_response_hash_key: Some(payment_response_hash_key),
            redirect_to_merchant_with_http_post: self
                .redirect_to_merchant_with_http_post
                .unwrap_or(
                    merchant_context
                        .get_merchant_account()
                        .redirect_to_merchant_with_http_post,
                ),
            webhook_details: webhook_details.or(merchant_context
                .get_merchant_account()
                .webhook_details
                .clone()),
            metadata: self.metadata,
            routing_algorithm: None,
            intent_fulfillment_time: self
                .intent_fulfillment_time
                .map(i64::from)
                .or(merchant_context
                    .get_merchant_account()
                    .intent_fulfillment_time)
                .or(Some(common_utils::consts::DEFAULT_INTENT_FULFILLMENT_TIME)),
            frm_routing_algorithm: self.frm_routing_algorithm.or(merchant_context
                .get_merchant_account()
                .frm_routing_algorithm
                .clone()),
            #[cfg(feature = "payouts")]
            payout_routing_algorithm: self.payout_routing_algorithm.or(merchant_context
                .get_merchant_account()
                .payout_routing_algorithm
                .clone()),
            #[cfg(not(feature = "payouts"))]
            payout_routing_algorithm: None,
            is_recon_enabled: merchant_context.get_merchant_account().is_recon_enabled,
            applepay_verified_domains: self.applepay_verified_domains,
            payment_link_config,
            session_expiry: self
                .session_expiry
                .map(i64::from)
                .or(Some(common_utils::consts::DEFAULT_SESSION_EXPIRY)),
            authentication_connector_details: self
                .authentication_connector_details
                .map(ForeignInto::foreign_into),
            payout_link_config,
            is_connector_agnostic_mit_enabled: self.is_connector_agnostic_mit_enabled,
            is_extended_card_info_enabled: None,
            extended_card_info_config: None,
            use_billing_as_payment_method_billing: self
                .use_billing_as_payment_method_billing
                .or(Some(true)),
            collect_shipping_details_from_wallet_connector: self
                .collect_shipping_details_from_wallet_connector
                .or(Some(false)),
            collect_billing_details_from_wallet_connector: self
                .collect_billing_details_from_wallet_connector
                .or(Some(false)),
            outgoing_webhook_custom_http_headers,
            tax_connector_id: self.tax_connector_id,
            is_tax_connector_enabled: self.is_tax_connector_enabled,
            always_collect_billing_details_from_wallet_connector: self
                .always_collect_billing_details_from_wallet_connector,
            always_collect_shipping_details_from_wallet_connector: self
                .always_collect_shipping_details_from_wallet_connector,
            dynamic_routing_algorithm: None,
            is_network_tokenization_enabled: self.is_network_tokenization_enabled,
            is_auto_retries_enabled: self.is_auto_retries_enabled.unwrap_or_default(),
            max_auto_retries_enabled: self.max_auto_retries_enabled.map(i16::from),
            always_request_extended_authorization: self.always_request_extended_authorization,
            is_click_to_pay_enabled: self.is_click_to_pay_enabled,
            authentication_product_ids: self.authentication_product_ids,
            card_testing_guard_config,
            card_testing_secret_key: card_testing_secret_key
                .async_lift(|inner| async {
                    domain_types::crypto_operation(
                        &key_manager_state,
                        common_utils::type_name!(domain::Profile),
                        domain_types::CryptoOperation::EncryptOptional(inner),
                        km_types::Identifier::Merchant(
                            merchant_context
                                .get_merchant_key_store()
                                .merchant_id
                                .clone(),
                        ),
                        key.peek(),
                    )
                    .await
                    .and_then(|val| val.try_into_optionaloperation())
                })
                .await
                .change_context(errors::ApiErrorResponse::InternalServerError)
                .attach_printable("error while generating card testing secret key")?,
            is_clear_pan_retries_enabled: self.is_clear_pan_retries_enabled.unwrap_or_default(),
            force_3ds_challenge: self.force_3ds_challenge.unwrap_or_default(),
            active_surcharge_algorithm_id: self.active_surcharge_algorithm_id,
            is_debit_routing_enabled: self.is_debit_routing_enabled.unwrap_or_default(),
            merchant_business_country: self.merchant_business_country,
            is_iframe_redirection_enabled: self.is_iframe_redirection_enabled,
            is_pre_network_tokenization_enabled: self
                .is_pre_network_tokenization_enabled
                .unwrap_or_default(),
        }))
    }

    #[cfg(feature = "v2")]
    async fn create_domain_model_from_request(
        self,
        state: &SessionState,
        key_store: &domain::MerchantKeyStore,
        merchant_id: &id_type::MerchantId,
    ) -> RouterResult<domain::Profile> {
        if let Some(session_expiry) = &self.session_expiry {
            helpers::validate_session_expiry(session_expiry.to_owned())?;
        }

        // Generate a unique profile id
        // TODO: the profile_id should be generated from the profile_name
        let profile_id = common_utils::generate_profile_id_of_default_length();
        let profile_name = self.profile_name;

        let current_time = date_time::now();

        let webhook_details = self.webhook_details.map(ForeignInto::foreign_into);

        let payment_response_hash_key = self
            .payment_response_hash_key
            .unwrap_or(common_utils::crypto::generate_cryptographically_secure_random_string(64));

        let payment_link_config = self.payment_link_config.map(ForeignInto::foreign_into);
        let key_manager_state = state.into();
        let outgoing_webhook_custom_http_headers = self
            .outgoing_webhook_custom_http_headers
            .async_map(|headers| {
                cards::create_encrypted_data(&key_manager_state, key_store, headers)
            })
            .await
            .transpose()
            .change_context(errors::ApiErrorResponse::InternalServerError)
            .attach_printable("Unable to encrypt outgoing webhook custom HTTP headers")?;

        let payout_link_config = self
            .payout_link_config
            .map(|payout_conf| match payout_conf.config.validate() {
                Ok(_) => Ok(payout_conf.foreign_into()),
                Err(e) => Err(error_stack::report!(
                    errors::ApiErrorResponse::InvalidRequestData {
                        message: e.to_string()
                    }
                )),
            })
            .transpose()?;

        let key = key_store.key.clone().into_inner();
        let key_manager_state = state.into();

        let card_testing_secret_key = Some(Secret::new(utils::generate_id(
            consts::FINGERPRINT_SECRET_LENGTH,
            "fs",
        )));

        let card_testing_guard_config = self
            .card_testing_guard_config
            .map(CardTestingGuardConfig::foreign_from)
            .or(Some(CardTestingGuardConfig::default()));

        Ok(domain::Profile::from(domain::ProfileSetter {
            id: profile_id,
            merchant_id: merchant_id.clone(),
            profile_name,
            created_at: current_time,
            modified_at: current_time,
            return_url: self.return_url,
            enable_payment_response_hash: self.enable_payment_response_hash.unwrap_or(true),
            payment_response_hash_key: Some(payment_response_hash_key),
            redirect_to_merchant_with_http_post: self
                .redirect_to_merchant_with_http_post
                .unwrap_or(true),
            webhook_details,
            metadata: self.metadata,
            is_recon_enabled: false,
            applepay_verified_domains: self.applepay_verified_domains,
            payment_link_config,
            session_expiry: self
                .session_expiry
                .map(i64::from)
                .or(Some(common_utils::consts::DEFAULT_SESSION_EXPIRY)),
            authentication_connector_details: self
                .authentication_connector_details
                .map(ForeignInto::foreign_into),
            payout_link_config,
            is_connector_agnostic_mit_enabled: self.is_connector_agnostic_mit_enabled,
            is_extended_card_info_enabled: None,
            extended_card_info_config: None,
            use_billing_as_payment_method_billing: self
                .use_billing_as_payment_method_billing
                .or(Some(true)),
            collect_shipping_details_from_wallet_connector: self
                .collect_shipping_details_from_wallet_connector_if_required
                .or(Some(false)),
            collect_billing_details_from_wallet_connector: self
                .collect_billing_details_from_wallet_connector_if_required
                .or(Some(false)),
            outgoing_webhook_custom_http_headers,
            always_collect_billing_details_from_wallet_connector: self
                .always_collect_billing_details_from_wallet_connector,
            always_collect_shipping_details_from_wallet_connector: self
                .always_collect_shipping_details_from_wallet_connector,
            routing_algorithm_id: None,
            frm_routing_algorithm_id: None,
            payout_routing_algorithm_id: None,
            order_fulfillment_time: self
                .order_fulfillment_time
                .map(|order_fulfillment_time| order_fulfillment_time.into_inner())
                .or(Some(common_utils::consts::DEFAULT_ORDER_FULFILLMENT_TIME)),
            order_fulfillment_time_origin: self.order_fulfillment_time_origin,
            default_fallback_routing: None,
            should_collect_cvv_during_payment: None,
            tax_connector_id: self.tax_connector_id,
            is_tax_connector_enabled: self.is_tax_connector_enabled,
            is_network_tokenization_enabled: self.is_network_tokenization_enabled,
            is_click_to_pay_enabled: self.is_click_to_pay_enabled,
            authentication_product_ids: self.authentication_product_ids,
            three_ds_decision_manager_config: None,
            card_testing_guard_config,
            card_testing_secret_key: card_testing_secret_key
                .async_lift(|inner| async {
                    domain_types::crypto_operation(
                        &key_manager_state,
                        common_utils::type_name!(domain::Profile),
                        domain_types::CryptoOperation::EncryptOptional(inner),
                        km_types::Identifier::Merchant(key_store.merchant_id.clone()),
                        key.peek(),
                    )
                    .await
                    .and_then(|val| val.try_into_optionaloperation())
                })
                .await
                .change_context(errors::ApiErrorResponse::InternalServerError)
                .attach_printable("error while generating card testing secret key")?,
            is_clear_pan_retries_enabled: self.is_clear_pan_retries_enabled.unwrap_or_default(),
            active_surcharge_algorithm_id: self.active_surcharge_algorithm_id,
            is_debit_routing_enabled: self.is_debit_routing_enabled.unwrap_or_default(),
            merchant_business_country: self.merchant_business_country,
            revenue_recovery_retry_algorithm_type: None,
            revenue_recovery_retry_algorithm_data: None,
            is_iframe_redirection_enabled: None,
            is_external_vault_enabled: self.is_external_vault_enabled,
            external_vault_connector_details: self
                .external_vault_connector_details
                .map(ForeignInto::foreign_into),
        }))
    }
}

#[cfg(feature = "olap")]
pub async fn create_profile(
    state: SessionState,
    request: api::ProfileCreate,
    merchant_context: domain::MerchantContext,
) -> RouterResponse<api_models::admin::ProfileResponse> {
    let db = state.store.as_ref();
    let key_manager_state = &(&state).into();

    #[cfg(feature = "v1")]
    let business_profile = request
        .create_domain_model_from_request(&state, &merchant_context)
        .await?;

    #[cfg(feature = "v2")]
    let business_profile = request
        .create_domain_model_from_request(
            &state,
            merchant_context.get_merchant_key_store(),
            merchant_context.get_merchant_account().get_id(),
        )
        .await?;

    let profile_id = business_profile.get_id().to_owned();

    let business_profile = db
        .insert_business_profile(
            key_manager_state,
            merchant_context.get_merchant_key_store(),
            business_profile,
        )
        .await
        .to_duplicate_response(errors::ApiErrorResponse::GenericDuplicateError {
            message: format!(
                "Business Profile with the profile_id {} already exists",
                profile_id.get_string_repr()
            ),
        })
        .attach_printable("Failed to insert Business profile because of duplication error")?;

    #[cfg(feature = "v1")]
    if merchant_context
        .get_merchant_account()
        .default_profile
        .is_some()
    {
        let unset_default_profile = domain::MerchantAccountUpdate::UnsetDefaultProfile;
        db.update_merchant(
            key_manager_state,
            merchant_context.get_merchant_account().clone(),
            unset_default_profile,
            merchant_context.get_merchant_key_store(),
        )
        .await
        .to_not_found_response(errors::ApiErrorResponse::MerchantAccountNotFound)?;
    }

    Ok(service_api::ApplicationResponse::Json(
        api_models::admin::ProfileResponse::foreign_try_from(business_profile)
            .change_context(errors::ApiErrorResponse::InternalServerError)
            .attach_printable("Failed to parse business profile details")?,
    ))
}

#[cfg(feature = "olap")]
pub async fn list_profile(
    state: SessionState,
    merchant_id: id_type::MerchantId,
    profile_id_list: Option<Vec<id_type::ProfileId>>,
) -> RouterResponse<Vec<api_models::admin::ProfileResponse>> {
    let db = state.store.as_ref();
    let key_store = db
        .get_merchant_key_store_by_merchant_id(
            &(&state).into(),
            &merchant_id,
            &db.get_master_key().to_vec().into(),
        )
        .await
        .to_not_found_response(errors::ApiErrorResponse::MerchantAccountNotFound)?;
    let profiles = db
        .list_profile_by_merchant_id(&(&state).into(), &key_store, &merchant_id)
        .await
        .to_not_found_response(errors::ApiErrorResponse::InternalServerError)?
        .clone();
    let profiles = core_utils::filter_objects_based_on_profile_id_list(profile_id_list, profiles);
    let mut business_profiles = Vec::new();
    for profile in profiles {
        let business_profile = api_models::admin::ProfileResponse::foreign_try_from(profile)
            .change_context(errors::ApiErrorResponse::InternalServerError)
            .attach_printable("Failed to parse business profile details")?;
        business_profiles.push(business_profile);
    }

    Ok(service_api::ApplicationResponse::Json(business_profiles))
}

pub async fn retrieve_profile(
    state: SessionState,
    profile_id: id_type::ProfileId,
    key_store: domain::MerchantKeyStore,
) -> RouterResponse<api_models::admin::ProfileResponse> {
    let db = state.store.as_ref();

    let business_profile = db
        .find_business_profile_by_profile_id(&(&state).into(), &key_store, &profile_id)
        .await
        .to_not_found_response(errors::ApiErrorResponse::ProfileNotFound {
            id: profile_id.get_string_repr().to_owned(),
        })?;

    Ok(service_api::ApplicationResponse::Json(
        api_models::admin::ProfileResponse::foreign_try_from(business_profile)
            .change_context(errors::ApiErrorResponse::InternalServerError)
            .attach_printable("Failed to parse business profile details")?,
    ))
}

pub async fn delete_profile(
    state: SessionState,
    profile_id: id_type::ProfileId,
    merchant_id: &id_type::MerchantId,
) -> RouterResponse<bool> {
    let db = state.store.as_ref();
    let delete_result = db
        .delete_profile_by_profile_id_merchant_id(&profile_id, merchant_id)
        .await
        .to_not_found_response(errors::ApiErrorResponse::ProfileNotFound {
            id: profile_id.get_string_repr().to_owned(),
        })?;

    Ok(service_api::ApplicationResponse::Json(delete_result))
}

#[cfg(feature = "olap")]
#[async_trait::async_trait]
trait ProfileUpdateBridge {
    async fn get_update_profile_object(
        self,
        state: &SessionState,
        key_store: &domain::MerchantKeyStore,
        business_profile: &domain::Profile,
    ) -> RouterResult<domain::ProfileUpdate>;
}

#[cfg(all(feature = "olap", feature = "v1"))]
#[async_trait::async_trait]
impl ProfileUpdateBridge for api::ProfileUpdate {
    async fn get_update_profile_object(
        self,
        state: &SessionState,
        key_store: &domain::MerchantKeyStore,
        business_profile: &domain::Profile,
    ) -> RouterResult<domain::ProfileUpdate> {
        if let Some(session_expiry) = &self.session_expiry {
            helpers::validate_session_expiry(session_expiry.to_owned())?;
        }

        if let Some(intent_fulfillment_expiry) = self.intent_fulfillment_time {
            helpers::validate_intent_fulfillment_expiry(intent_fulfillment_expiry)?;
        }

        let webhook_details = self.webhook_details.map(ForeignInto::foreign_into);

        if let Some(ref routing_algorithm) = self.routing_algorithm {
            let _: api_models::routing::RoutingAlgorithm = routing_algorithm
                .clone()
                .parse_value("RoutingAlgorithm")
                .change_context(errors::ApiErrorResponse::InvalidDataValue {
                    field_name: "routing_algorithm",
                })
                .attach_printable("Invalid routing algorithm given")?;
        }

        let payment_link_config = self
            .payment_link_config
            .map(|payment_link_conf| match payment_link_conf.validate() {
                Ok(_) => Ok(payment_link_conf.foreign_into()),
                Err(e) => Err(report!(errors::ApiErrorResponse::InvalidRequestData {
                    message: e.to_string()
                })),
            })
            .transpose()?;

        let extended_card_info_config = self
            .extended_card_info_config
            .as_ref()
            .map(|config| {
                config.encode_to_value().change_context(
                    errors::ApiErrorResponse::InvalidDataValue {
                        field_name: "extended_card_info_config",
                    },
                )
            })
            .transpose()?
            .map(Secret::new);
        let key_manager_state = state.into();
        let outgoing_webhook_custom_http_headers = self
            .outgoing_webhook_custom_http_headers
            .async_map(|headers| {
                cards::create_encrypted_data(&key_manager_state, key_store, headers)
            })
            .await
            .transpose()
            .change_context(errors::ApiErrorResponse::InternalServerError)
            .attach_printable("Unable to encrypt outgoing webhook custom HTTP headers")?;

        let payout_link_config = self
            .payout_link_config
            .map(|payout_conf| match payout_conf.config.validate() {
                Ok(_) => Ok(payout_conf.foreign_into()),
                Err(e) => Err(report!(errors::ApiErrorResponse::InvalidRequestData {
                    message: e.to_string()
                })),
            })
            .transpose()?;

        let key = key_store.key.clone().into_inner();
        let key_manager_state = state.into();

        let card_testing_secret_key = match business_profile.card_testing_secret_key {
            Some(_) => None,
            None => {
                let card_testing_secret_key = Some(Secret::new(utils::generate_id(
                    consts::FINGERPRINT_SECRET_LENGTH,
                    "fs",
                )));

                card_testing_secret_key
                    .async_lift(|inner| async {
                        domain_types::crypto_operation(
                            &key_manager_state,
                            common_utils::type_name!(domain::Profile),
                            domain_types::CryptoOperation::EncryptOptional(inner),
                            km_types::Identifier::Merchant(key_store.merchant_id.clone()),
                            key.peek(),
                        )
                        .await
                        .and_then(|val| val.try_into_optionaloperation())
                    })
                    .await
                    .change_context(errors::ApiErrorResponse::InternalServerError)
                    .attach_printable("error while generating card testing secret key")?
            }
        };

        Ok(domain::ProfileUpdate::Update(Box::new(
            domain::ProfileGeneralUpdate {
                profile_name: self.profile_name,
                return_url: self.return_url.map(|return_url| return_url.to_string()),
                enable_payment_response_hash: self.enable_payment_response_hash,
                payment_response_hash_key: self.payment_response_hash_key,
                redirect_to_merchant_with_http_post: self.redirect_to_merchant_with_http_post,
                webhook_details,
                metadata: self.metadata,
                routing_algorithm: self.routing_algorithm,
                intent_fulfillment_time: self.intent_fulfillment_time.map(i64::from),
                frm_routing_algorithm: self.frm_routing_algorithm,
                #[cfg(feature = "payouts")]
                payout_routing_algorithm: self.payout_routing_algorithm,
                #[cfg(not(feature = "payouts"))]
                payout_routing_algorithm: None,
                applepay_verified_domains: self.applepay_verified_domains,
                payment_link_config,
                session_expiry: self.session_expiry.map(i64::from),
                authentication_connector_details: self
                    .authentication_connector_details
                    .map(ForeignInto::foreign_into),
                payout_link_config,
                extended_card_info_config,
                use_billing_as_payment_method_billing: self.use_billing_as_payment_method_billing,
                collect_shipping_details_from_wallet_connector: self
                    .collect_shipping_details_from_wallet_connector,
                collect_billing_details_from_wallet_connector: self
                    .collect_billing_details_from_wallet_connector,
                is_connector_agnostic_mit_enabled: self.is_connector_agnostic_mit_enabled,
                outgoing_webhook_custom_http_headers,
                always_collect_billing_details_from_wallet_connector: self
                    .always_collect_billing_details_from_wallet_connector,
                always_collect_shipping_details_from_wallet_connector: self
                    .always_collect_shipping_details_from_wallet_connector,
                tax_connector_id: self.tax_connector_id,
                is_tax_connector_enabled: self.is_tax_connector_enabled,
                dynamic_routing_algorithm: self.dynamic_routing_algorithm,
                is_network_tokenization_enabled: self.is_network_tokenization_enabled,
                is_auto_retries_enabled: self.is_auto_retries_enabled,
                max_auto_retries_enabled: self.max_auto_retries_enabled.map(i16::from),
                is_click_to_pay_enabled: self.is_click_to_pay_enabled,
                authentication_product_ids: self.authentication_product_ids,
                card_testing_guard_config: self
                    .card_testing_guard_config
                    .map(ForeignInto::foreign_into),
                card_testing_secret_key,
                is_clear_pan_retries_enabled: self.is_clear_pan_retries_enabled,
                force_3ds_challenge: self.force_3ds_challenge,
                is_debit_routing_enabled: self.is_debit_routing_enabled.unwrap_or_default(),
                merchant_business_country: self.merchant_business_country,
<<<<<<< HEAD
                active_surcharge_algorithm_id: self.active_surcharge_algorithm_id,
=======
                is_iframe_redirection_enabled: self.is_iframe_redirection_enabled,
                is_pre_network_tokenization_enabled: self.is_pre_network_tokenization_enabled,
>>>>>>> 6fc50b67
            },
        )))
    }
}

#[cfg(all(feature = "olap", feature = "v2"))]
#[async_trait::async_trait]
impl ProfileUpdateBridge for api::ProfileUpdate {
    async fn get_update_profile_object(
        self,
        state: &SessionState,
        key_store: &domain::MerchantKeyStore,
        business_profile: &domain::Profile,
    ) -> RouterResult<domain::ProfileUpdate> {
        if let Some(session_expiry) = &self.session_expiry {
            helpers::validate_session_expiry(session_expiry.to_owned())?;
        }

        let webhook_details = self.webhook_details.map(ForeignInto::foreign_into);

        let payment_link_config = self
            .payment_link_config
            .map(|payment_link_conf| match payment_link_conf.validate() {
                Ok(_) => Ok(payment_link_conf.foreign_into()),
                Err(e) => Err(report!(errors::ApiErrorResponse::InvalidRequestData {
                    message: e.to_string()
                })),
            })
            .transpose()?;

        let extended_card_info_config = self
            .extended_card_info_config
            .as_ref()
            .map(|config| {
                config.encode_to_value().change_context(
                    errors::ApiErrorResponse::InvalidDataValue {
                        field_name: "extended_card_info_config",
                    },
                )
            })
            .transpose()?
            .map(Secret::new);
        let key_manager_state = state.into();
        let outgoing_webhook_custom_http_headers = self
            .outgoing_webhook_custom_http_headers
            .async_map(|headers| {
                cards::create_encrypted_data(&key_manager_state, key_store, headers)
            })
            .await
            .transpose()
            .change_context(errors::ApiErrorResponse::InternalServerError)
            .attach_printable("Unable to encrypt outgoing webhook custom HTTP headers")?;

        let payout_link_config = self
            .payout_link_config
            .map(|payout_conf| match payout_conf.config.validate() {
                Ok(_) => Ok(payout_conf.foreign_into()),
                Err(e) => Err(report!(errors::ApiErrorResponse::InvalidRequestData {
                    message: e.to_string()
                })),
            })
            .transpose()?;

        let key = key_store.key.clone().into_inner();
        let key_manager_state = state.into();

        let card_testing_secret_key = match business_profile.card_testing_secret_key {
            Some(_) => None,
            None => {
                let card_testing_secret_key = Some(Secret::new(utils::generate_id(
                    consts::FINGERPRINT_SECRET_LENGTH,
                    "fs",
                )));

                card_testing_secret_key
                    .async_lift(|inner| async {
                        domain_types::crypto_operation(
                            &key_manager_state,
                            common_utils::type_name!(domain::Profile),
                            domain_types::CryptoOperation::EncryptOptional(inner),
                            km_types::Identifier::Merchant(key_store.merchant_id.clone()),
                            key.peek(),
                        )
                        .await
                        .and_then(|val| val.try_into_optionaloperation())
                    })
                    .await
                    .change_context(errors::ApiErrorResponse::InternalServerError)
                    .attach_printable("error while generating card testing secret key")?
            }
        };

        Ok(domain::ProfileUpdate::Update(Box::new(
            domain::ProfileGeneralUpdate {
                profile_name: self.profile_name,
                return_url: self.return_url,
                enable_payment_response_hash: self.enable_payment_response_hash,
                payment_response_hash_key: self.payment_response_hash_key,
                redirect_to_merchant_with_http_post: self.redirect_to_merchant_with_http_post,
                webhook_details,
                metadata: self.metadata,
                applepay_verified_domains: self.applepay_verified_domains,
                payment_link_config,
                session_expiry: self.session_expiry.map(i64::from),
                authentication_connector_details: self
                    .authentication_connector_details
                    .map(ForeignInto::foreign_into),
                payout_link_config,
                extended_card_info_config,
                use_billing_as_payment_method_billing: self.use_billing_as_payment_method_billing,
                collect_shipping_details_from_wallet_connector: self
                    .collect_shipping_details_from_wallet_connector_if_required,
                collect_billing_details_from_wallet_connector: self
                    .collect_billing_details_from_wallet_connector_if_required,
                is_connector_agnostic_mit_enabled: self.is_connector_agnostic_mit_enabled,
                outgoing_webhook_custom_http_headers,
                order_fulfillment_time: self
                    .order_fulfillment_time
                    .map(|order_fulfillment_time| order_fulfillment_time.into_inner()),
                order_fulfillment_time_origin: self.order_fulfillment_time_origin,
                always_collect_billing_details_from_wallet_connector: self
                    .always_collect_billing_details_from_wallet_connector,
                always_collect_shipping_details_from_wallet_connector: self
                    .always_collect_shipping_details_from_wallet_connector,
                is_network_tokenization_enabled: self.is_network_tokenization_enabled,
                is_click_to_pay_enabled: self.is_click_to_pay_enabled,
                authentication_product_ids: self.authentication_product_ids,
                three_ds_decision_manager_config: None,
                card_testing_guard_config: self
                    .card_testing_guard_config
                    .map(ForeignInto::foreign_into),
                card_testing_secret_key,
                is_debit_routing_enabled: self.is_debit_routing_enabled.unwrap_or_default(),
                merchant_business_country: self.merchant_business_country,
                is_iframe_redirection_enabled: None,
                is_external_vault_enabled: self.is_external_vault_enabled,
                external_vault_connector_details: self
                    .external_vault_connector_details
                    .map(ForeignInto::foreign_into),
            },
        )))
    }
}

#[cfg(feature = "olap")]
pub async fn update_profile(
    state: SessionState,
    profile_id: &id_type::ProfileId,
    key_store: domain::MerchantKeyStore,
    request: api::ProfileUpdate,
) -> RouterResponse<api::ProfileResponse> {
    let db = state.store.as_ref();
    let key_manager_state = &(&state).into();

    let business_profile = db
        .find_business_profile_by_profile_id(key_manager_state, &key_store, profile_id)
        .await
        .to_not_found_response(errors::ApiErrorResponse::ProfileNotFound {
            id: profile_id.get_string_repr().to_owned(),
        })?;

    let profile_update = request
        .get_update_profile_object(&state, &key_store, &business_profile)
        .await?;

    let updated_business_profile = db
        .update_profile_by_profile_id(
            key_manager_state,
            &key_store,
            business_profile,
            profile_update,
        )
        .await
        .to_not_found_response(errors::ApiErrorResponse::ProfileNotFound {
            id: profile_id.get_string_repr().to_owned(),
        })?;

    Ok(service_api::ApplicationResponse::Json(
        api_models::admin::ProfileResponse::foreign_try_from(updated_business_profile)
            .change_context(errors::ApiErrorResponse::InternalServerError)
            .attach_printable("Failed to parse business profile details")?,
    ))
}

#[cfg(feature = "v2")]
#[derive(Clone, Debug)]
pub struct ProfileWrapper {
    pub profile: domain::Profile,
}

#[cfg(feature = "v2")]
impl ProfileWrapper {
    pub fn new(profile: domain::Profile) -> Self {
        Self { profile }
    }
    fn get_routing_config_cache_key(self) -> storage_impl::redis::cache::CacheKind<'static> {
        let merchant_id = self.profile.merchant_id.clone();

        let profile_id = self.profile.get_id().to_owned();

        storage_impl::redis::cache::CacheKind::Routing(
            format!(
                "routing_config_{}_{}",
                merchant_id.get_string_repr(),
                profile_id.get_string_repr()
            )
            .into(),
        )
    }

    pub async fn update_profile_and_invalidate_routing_config_for_active_algorithm_id_update(
        self,
        db: &dyn StorageInterface,
        key_manager_state: &KeyManagerState,
        merchant_key_store: &domain::MerchantKeyStore,
        algorithm_id: id_type::RoutingId,
        transaction_type: &storage::enums::TransactionType,
    ) -> RouterResult<()> {
        let routing_cache_key = self.clone().get_routing_config_cache_key();

        let (routing_algorithm_id, payout_routing_algorithm_id) = match transaction_type {
            storage::enums::TransactionType::Payment => (Some(algorithm_id), None),
            #[cfg(feature = "payouts")]
            storage::enums::TransactionType::Payout => (None, Some(algorithm_id)),
        };

        let profile_update = domain::ProfileUpdate::RoutingAlgorithmUpdate {
            routing_algorithm_id,
            payout_routing_algorithm_id,
        };

        let profile = self.profile;

        db.update_profile_by_profile_id(
            key_manager_state,
            merchant_key_store,
            profile,
            profile_update,
        )
        .await
        .change_context(errors::ApiErrorResponse::InternalServerError)
        .attach_printable("Failed to update routing algorithm ref in business profile")?;

        storage_impl::redis::cache::redact_from_redis_and_publish(
            db.get_cache_store().as_ref(),
            [routing_cache_key],
        )
        .await
        .change_context(errors::ApiErrorResponse::InternalServerError)
        .attach_printable("Failed to invalidate routing cache")?;
        Ok(())
    }

    pub fn get_routing_algorithm_id<'a>(
        &'a self,
        transaction_data: &'a routing::TransactionData<'_>,
    ) -> Option<id_type::RoutingId> {
        match transaction_data {
            routing::TransactionData::Payment(_) => self.profile.routing_algorithm_id.clone(),
            #[cfg(feature = "payouts")]
            routing::TransactionData::Payout(_) => self.profile.payout_routing_algorithm_id.clone(),
        }
    }
    pub fn get_default_fallback_list_of_connector_under_profile(
        &self,
    ) -> RouterResult<Vec<routing_types::RoutableConnectorChoice>> {
        let fallback_connectors =
            if let Some(default_fallback_routing) = self.profile.default_fallback_routing.clone() {
                default_fallback_routing
                    .expose()
                    .parse_value::<Vec<routing_types::RoutableConnectorChoice>>(
                        "Vec<RoutableConnectorChoice>",
                    )
                    .change_context(errors::ApiErrorResponse::InternalServerError)
                    .attach_printable("Business Profile default config has invalid structure")?
            } else {
                Vec::new()
            };
        Ok(fallback_connectors)
    }
    pub fn get_default_routing_configs_from_profile(
        &self,
    ) -> RouterResult<routing_types::ProfileDefaultRoutingConfig> {
        let profile_id = self.profile.get_id().to_owned();
        let connectors = self.get_default_fallback_list_of_connector_under_profile()?;

        Ok(routing_types::ProfileDefaultRoutingConfig {
            profile_id,
            connectors,
        })
    }

    pub async fn update_default_fallback_routing_of_connectors_under_profile(
        self,
        db: &dyn StorageInterface,
        updated_config: &Vec<routing_types::RoutableConnectorChoice>,
        key_manager_state: &KeyManagerState,
        merchant_key_store: &domain::MerchantKeyStore,
    ) -> RouterResult<()> {
        let default_fallback_routing = Secret::from(
            updated_config
                .encode_to_value()
                .change_context(errors::ApiErrorResponse::InternalServerError)
                .attach_printable("Failed to convert routing ref to value")?,
        );
        let profile_update = domain::ProfileUpdate::DefaultRoutingFallbackUpdate {
            default_fallback_routing: Some(default_fallback_routing),
        };

        db.update_profile_by_profile_id(
            key_manager_state,
            merchant_key_store,
            self.profile,
            profile_update,
        )
        .await
        .change_context(errors::ApiErrorResponse::InternalServerError)
        .attach_printable("Failed to update routing algorithm ref in business profile")?;
        Ok(())
    }
    pub async fn update_revenue_recovery_algorithm_under_profile(
        self,
        db: &dyn StorageInterface,
        key_manager_state: &KeyManagerState,
        merchant_key_store: &domain::MerchantKeyStore,
        revenue_recovery_retry_algorithm_type: common_enums::RevenueRecoveryAlgorithmType,
    ) -> RouterResult<()> {
        let recovery_algorithm_data =
            diesel_models::business_profile::RevenueRecoveryAlgorithmData {
                monitoring_configured_timestamp: date_time::now(),
            };
        let profile_update = domain::ProfileUpdate::RevenueRecoveryAlgorithmUpdate {
            revenue_recovery_retry_algorithm_type,
            revenue_recovery_retry_algorithm_data: Some(recovery_algorithm_data),
        };

        db.update_profile_by_profile_id(
            key_manager_state,
            merchant_key_store,
            self.profile,
            profile_update,
        )
        .await
        .change_context(errors::ApiErrorResponse::InternalServerError)
        .attach_printable(
            "Failed to update revenue recovery retry algorithm in business profile",
        )?;
        Ok(())
    }
}

pub async fn extended_card_info_toggle(
    state: SessionState,
    merchant_id: &id_type::MerchantId,
    profile_id: &id_type::ProfileId,
    ext_card_info_choice: admin_types::ExtendedCardInfoChoice,
) -> RouterResponse<admin_types::ExtendedCardInfoChoice> {
    let db = state.store.as_ref();
    let key_manager_state = &(&state).into();

    let key_store = db
        .get_merchant_key_store_by_merchant_id(
            key_manager_state,
            merchant_id,
            &state.store.get_master_key().to_vec().into(),
        )
        .await
        .to_not_found_response(errors::ApiErrorResponse::MerchantAccountNotFound)
        .attach_printable("Error while fetching the key store by merchant_id")?;

    let business_profile = db
        .find_business_profile_by_profile_id(key_manager_state, &key_store, profile_id)
        .await
        .to_not_found_response(errors::ApiErrorResponse::ProfileNotFound {
            id: profile_id.get_string_repr().to_owned(),
        })?;

    if business_profile.is_extended_card_info_enabled.is_none()
        || business_profile
            .is_extended_card_info_enabled
            .is_some_and(|existing_config| existing_config != ext_card_info_choice.enabled)
    {
        let profile_update = domain::ProfileUpdate::ExtendedCardInfoUpdate {
            is_extended_card_info_enabled: ext_card_info_choice.enabled,
        };

        db.update_profile_by_profile_id(
            key_manager_state,
            &key_store,
            business_profile,
            profile_update,
        )
        .await
        .to_not_found_response(errors::ApiErrorResponse::ProfileNotFound {
            id: profile_id.get_string_repr().to_owned(),
        })?;
    }

    Ok(service_api::ApplicationResponse::Json(ext_card_info_choice))
}

pub async fn connector_agnostic_mit_toggle(
    state: SessionState,
    merchant_id: &id_type::MerchantId,
    profile_id: &id_type::ProfileId,
    connector_agnostic_mit_choice: admin_types::ConnectorAgnosticMitChoice,
) -> RouterResponse<admin_types::ConnectorAgnosticMitChoice> {
    let db = state.store.as_ref();
    let key_manager_state = &(&state).into();

    let key_store = db
        .get_merchant_key_store_by_merchant_id(
            key_manager_state,
            merchant_id,
            &state.store.get_master_key().to_vec().into(),
        )
        .await
        .to_not_found_response(errors::ApiErrorResponse::MerchantAccountNotFound)
        .attach_printable("Error while fetching the key store by merchant_id")?;

    let business_profile = db
        .find_business_profile_by_profile_id(key_manager_state, &key_store, profile_id)
        .await
        .to_not_found_response(errors::ApiErrorResponse::ProfileNotFound {
            id: profile_id.get_string_repr().to_owned(),
        })?;

    if business_profile.merchant_id != *merchant_id {
        Err(errors::ApiErrorResponse::AccessForbidden {
            resource: profile_id.get_string_repr().to_owned(),
        })?
    }

    if business_profile.is_connector_agnostic_mit_enabled
        != Some(connector_agnostic_mit_choice.enabled)
    {
        let profile_update = domain::ProfileUpdate::ConnectorAgnosticMitUpdate {
            is_connector_agnostic_mit_enabled: connector_agnostic_mit_choice.enabled,
        };

        db.update_profile_by_profile_id(
            key_manager_state,
            &key_store,
            business_profile,
            profile_update,
        )
        .await
        .to_not_found_response(errors::ApiErrorResponse::ProfileNotFound {
            id: profile_id.get_string_repr().to_owned(),
        })?;
    }

    Ok(service_api::ApplicationResponse::Json(
        connector_agnostic_mit_choice,
    ))
}

pub async fn transfer_key_store_to_key_manager(
    state: SessionState,
    req: admin_types::MerchantKeyTransferRequest,
) -> RouterResponse<admin_types::TransferKeyResponse> {
    let resp = transfer_encryption_key(&state, req).await?;

    Ok(service_api::ApplicationResponse::Json(
        admin_types::TransferKeyResponse {
            total_transferred: resp,
        },
    ))
}

async fn process_open_banking_connectors(
    state: &SessionState,
    merchant_id: &id_type::MerchantId,
    auth: &types::ConnectorAuthType,
    connector_type: &api_enums::ConnectorType,
    connector: &api_enums::Connector,
    additional_merchant_data: types::AdditionalMerchantData,
) -> RouterResult<types::MerchantRecipientData> {
    let new_merchant_data = match additional_merchant_data {
        types::AdditionalMerchantData::OpenBankingRecipientData(merchant_data) => {
            if connector_type != &api_enums::ConnectorType::PaymentProcessor {
                return Err(errors::ApiErrorResponse::InvalidConnectorConfiguration {
                    config:
                        "OpenBanking connector for Payment Initiation should be a payment processor"
                            .to_string(),
                }
                .into());
            }
            match &merchant_data {
                types::MerchantRecipientData::AccountData(acc_data) => {
                    validate_bank_account_data(acc_data)?;

                    let connector_name = api_enums::Connector::to_string(connector);

                    let recipient_creation_not_supported = state
                        .conf
                        .locker_based_open_banking_connectors
                        .connector_list
                        .contains(connector_name.as_str());

                    let recipient_id = if recipient_creation_not_supported {
                        locker_recipient_create_call(state, merchant_id, acc_data).await
                    } else {
                        connector_recipient_create_call(
                            state,
                            merchant_id,
                            connector_name,
                            auth,
                            acc_data,
                        )
                        .await
                    }
                    .attach_printable("failed to get recipient_id")?;

                    let conn_recipient_id = if recipient_creation_not_supported {
                        Some(types::RecipientIdType::LockerId(Secret::new(recipient_id)))
                    } else {
                        Some(types::RecipientIdType::ConnectorId(Secret::new(
                            recipient_id,
                        )))
                    };

                    let account_data = match &acc_data {
                        types::MerchantAccountData::Iban { iban, name, .. } => {
                            types::MerchantAccountData::Iban {
                                iban: iban.clone(),
                                name: name.clone(),
                                connector_recipient_id: conn_recipient_id.clone(),
                            }
                        }
                        types::MerchantAccountData::Bacs {
                            account_number,
                            sort_code,
                            name,
                            ..
                        } => types::MerchantAccountData::Bacs {
                            account_number: account_number.clone(),
                            sort_code: sort_code.clone(),
                            name: name.clone(),
                            connector_recipient_id: conn_recipient_id.clone(),
                        },
                    };

                    types::MerchantRecipientData::AccountData(account_data)
                }
                _ => merchant_data.clone(),
            }
        }
    };

    Ok(new_merchant_data)
}

fn validate_bank_account_data(data: &types::MerchantAccountData) -> RouterResult<()> {
    match data {
        types::MerchantAccountData::Iban { iban, .. } => {
            // IBAN check algorithm
            if iban.peek().len() > IBAN_MAX_LENGTH {
                return Err(errors::ApiErrorResponse::InvalidRequestData {
                    message: "IBAN length must be up to 34 characters".to_string(),
                }
                .into());
            }
            let pattern = Regex::new(r"^[A-Z0-9]*$")
                .change_context(errors::ApiErrorResponse::InternalServerError)
                .attach_printable("failed to create regex pattern")?;

            let mut iban = iban.peek().to_string();

            if !pattern.is_match(iban.as_str()) {
                return Err(errors::ApiErrorResponse::InvalidRequestData {
                    message: "IBAN data must be alphanumeric".to_string(),
                }
                .into());
            }

            // MOD check
            let first_4 = iban.chars().take(4).collect::<String>();
            iban.push_str(first_4.as_str());
            let len = iban.len();

            let rearranged_iban = iban
                .chars()
                .rev()
                .take(len - 4)
                .collect::<String>()
                .chars()
                .rev()
                .collect::<String>();

            let mut result = String::new();

            rearranged_iban.chars().for_each(|c| {
                if c.is_ascii_uppercase() {
                    let digit = (u32::from(c) - u32::from('A')) + 10;
                    result.push_str(&format!("{:02}", digit));
                } else {
                    result.push(c);
                }
            });

            let num = result
                .parse::<u128>()
                .change_context(errors::ApiErrorResponse::InternalServerError)
                .attach_printable("failed to validate IBAN")?;

            if num % 97 != 1 {
                return Err(errors::ApiErrorResponse::InvalidRequestData {
                    message: "Invalid IBAN".to_string(),
                }
                .into());
            }

            Ok(())
        }
        types::MerchantAccountData::Bacs {
            account_number,
            sort_code,
            ..
        } => {
            if account_number.peek().len() > BACS_MAX_ACCOUNT_NUMBER_LENGTH
                || sort_code.peek().len() != BACS_SORT_CODE_LENGTH
            {
                return Err(errors::ApiErrorResponse::InvalidRequestData {
                    message: "Invalid BACS numbers".to_string(),
                }
                .into());
            }

            Ok(())
        }
    }
}

async fn connector_recipient_create_call(
    state: &SessionState,
    merchant_id: &id_type::MerchantId,
    connector_name: String,
    auth: &types::ConnectorAuthType,
    data: &types::MerchantAccountData,
) -> RouterResult<String> {
    let connector = pm_auth_types::api::PaymentAuthConnectorData::get_connector_by_name(
        connector_name.as_str(),
    )?;

    let auth = pm_auth_types::ConnectorAuthType::foreign_try_from(auth.clone())
        .change_context(errors::ApiErrorResponse::InternalServerError)
        .attach_printable("Failed while converting ConnectorAuthType")?;

    let connector_integration: pm_auth_types::api::BoxedConnectorIntegration<
        '_,
        pm_auth_types::api::auth_service::RecipientCreate,
        pm_auth_types::RecipientCreateRequest,
        pm_auth_types::RecipientCreateResponse,
    > = connector.connector.get_connector_integration();

    let req = match data {
        types::MerchantAccountData::Iban { iban, name, .. } => {
            pm_auth_types::RecipientCreateRequest {
                name: name.clone(),
                account_data: pm_auth_types::RecipientAccountData::Iban(iban.clone()),
                address: None,
            }
        }
        types::MerchantAccountData::Bacs {
            account_number,
            sort_code,
            name,
            ..
        } => pm_auth_types::RecipientCreateRequest {
            name: name.clone(),
            account_data: pm_auth_types::RecipientAccountData::Bacs {
                sort_code: sort_code.clone(),
                account_number: account_number.clone(),
            },
            address: None,
        },
    };

    let router_data = pm_auth_types::RecipientCreateRouterData {
        flow: std::marker::PhantomData,
        merchant_id: Some(merchant_id.to_owned()),
        connector: Some(connector_name),
        request: req,
        response: Err(pm_auth_types::ErrorResponse {
            status_code: http::StatusCode::INTERNAL_SERVER_ERROR.as_u16(),
            code: consts::NO_ERROR_CODE.to_string(),
            message: consts::UNSUPPORTED_ERROR_MESSAGE.to_string(),
            reason: None,
        }),
        connector_http_status_code: None,
        connector_auth_type: auth,
    };

    let resp = payment_initiation_service::execute_connector_processing_step(
        state,
        connector_integration,
        &router_data,
        &connector.connector_name,
    )
    .await
    .change_context(errors::ApiErrorResponse::InternalServerError)
    .attach_printable("Failed while calling recipient create connector api")?;

    let recipient_create_resp =
        resp.response
            .map_err(|err| errors::ApiErrorResponse::ExternalConnectorError {
                code: err.code,
                message: err.message,
                connector: connector.connector_name.to_string(),
                status_code: err.status_code,
                reason: err.reason,
            })?;

    let recipient_id = recipient_create_resp.recipient_id;

    Ok(recipient_id)
}

async fn locker_recipient_create_call(
    state: &SessionState,
    merchant_id: &id_type::MerchantId,
    data: &types::MerchantAccountData,
) -> RouterResult<String> {
    let enc_data = serde_json::to_string(data)
        .change_context(errors::ApiErrorResponse::InternalServerError)
        .attach_printable("Failed to convert to MerchantAccountData json to String")?;

    let merchant_id_string = merchant_id.get_string_repr().to_owned();

    let cust_id = id_type::CustomerId::try_from(std::borrow::Cow::from(merchant_id_string))
        .change_context(errors::ApiErrorResponse::InternalServerError)
        .attach_printable("Failed to convert to CustomerId")?;

    let payload = transformers::StoreLockerReq::LockerGeneric(transformers::StoreGenericReq {
        merchant_id: merchant_id.to_owned(),
        merchant_customer_id: cust_id.clone(),
        enc_data,
        ttl: state.conf.locker.ttl_for_storage_in_secs,
    });

    let store_resp = cards::add_card_to_hs_locker(
        state,
        &payload,
        &cust_id,
        api_enums::LockerChoice::HyperswitchCardVault,
    )
    .await
    .change_context(errors::ApiErrorResponse::InternalServerError)
    .attach_printable("Failed to encrypt merchant bank account data")?;

    Ok(store_resp.card_reference)
}

pub async fn enable_platform_account(
    state: SessionState,
    merchant_id: id_type::MerchantId,
) -> RouterResponse<()> {
    let db = state.store.as_ref();
    let key_manager_state = &(&state).into();
    let key_store = db
        .get_merchant_key_store_by_merchant_id(
            key_manager_state,
            &merchant_id,
            &db.get_master_key().to_vec().into(),
        )
        .await
        .to_not_found_response(errors::ApiErrorResponse::MerchantAccountNotFound)?;

    let merchant_account = db
        .find_merchant_account_by_merchant_id(key_manager_state, &merchant_id, &key_store)
        .await
        .to_not_found_response(errors::ApiErrorResponse::MerchantAccountNotFound)?;

    db.update_merchant(
        key_manager_state,
        merchant_account,
        storage::MerchantAccountUpdate::ToPlatformAccount,
        &key_store,
    )
    .await
    .change_context(errors::ApiErrorResponse::InternalServerError)
    .attach_printable("Error while enabling platform merchant account")
    .map(|_| services::ApplicationResponse::StatusOk)
}<|MERGE_RESOLUTION|>--- conflicted
+++ resolved
@@ -4430,12 +4430,9 @@
                 force_3ds_challenge: self.force_3ds_challenge,
                 is_debit_routing_enabled: self.is_debit_routing_enabled.unwrap_or_default(),
                 merchant_business_country: self.merchant_business_country,
-<<<<<<< HEAD
                 active_surcharge_algorithm_id: self.active_surcharge_algorithm_id,
-=======
                 is_iframe_redirection_enabled: self.is_iframe_redirection_enabled,
                 is_pre_network_tokenization_enabled: self.is_pre_network_tokenization_enabled,
->>>>>>> 6fc50b67
             },
         )))
     }
