--- conflicted
+++ resolved
@@ -169,15 +169,11 @@
             .service(routes::PayoutLink::server(state.clone()));
     }
 
-<<<<<<< HEAD
-    #[cfg(all(feature = "stripe", not(feature = "v2")))]
-=======
     #[cfg(all(
         feature = "stripe",
         any(feature = "v1", feature = "v2"),
         not(feature = "customer_v2")
     ))]
->>>>>>> 876eeea0
     {
         server_app = server_app.service(routes::StripeApis::server(state.clone()));
     }
