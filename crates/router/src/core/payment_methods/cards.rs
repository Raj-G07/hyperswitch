--- conflicted
+++ resolved
@@ -51,14 +51,10 @@
     core::{
         errors::{self, StorageErrorExt},
         payment_methods::{
-<<<<<<< HEAD
             add_payment_method_status_update_task, delete_payment_method_task,
-            transformers as payment_methods, vault,
-=======
-            add_payment_method_status_update_task, transformers as payment_methods,
+            transformers as payment_methods,
             utils::{get_merchant_pm_filter_graph, make_pm_graph, refresh_pm_filters_cache},
             vault,
->>>>>>> 3312e787
         },
         payments::{
             helpers,
@@ -4535,7 +4531,7 @@
         .await
         .to_not_found_response(errors::ApiErrorResponse::PaymentMethodNotFound)?;
     utils::when(
-        pm.status == storage_enums::PaymentMethodStatus::Inactive,
+        pm.status == api_enums::PaymentMethodStatus::Inactive,
         || {
             Err(errors::ApiErrorResponse::PreconditionFailed {
                 message: "The payment method has already been disabled".to_string(),
@@ -4571,7 +4567,7 @@
         }
     }
     let pm_update = payment_method::PaymentMethodUpdate::StatusUpdate {
-        status: Some(storage_enums::PaymentMethodStatus::Inactive),
+        status: Some(api_enums::PaymentMethodStatus::Inactive),
     };
     db.update_payment_method(pm.clone(), pm_update, merchant_account.storage_scheme)
         .await
