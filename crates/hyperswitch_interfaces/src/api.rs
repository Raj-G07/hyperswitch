--- conflicted
+++ resolved
@@ -510,11 +510,7 @@
                             .contains(&capture_method)
                     })
                     .unwrap_or(true)
-<<<<<<< HEAD
-            },
-=======
             }
->>>>>>> 451d1931
             None => is_default_capture_method,
         };
 
