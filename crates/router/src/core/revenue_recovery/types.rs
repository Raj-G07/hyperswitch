--- conflicted
+++ resolved
@@ -788,18 +788,12 @@
             .unwrap_or(true);
         let schedule_time = revenue_recovery_payment_data
             .get_schedule_time_based_on_retry_type(
-<<<<<<< HEAD
-                db,
-                merchant_id,
-                next_retry_count,
-                is_hard_decline,
-=======
                 state,
                 merchant_id,
                 next_retry_count,
                 payment_attempt,
                 payment_intent,
->>>>>>> ef27ac5c
+                is_hard_decline,
             )
             .await;
 
