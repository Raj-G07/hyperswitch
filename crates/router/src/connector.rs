--- conflicted
+++ resolved
@@ -35,14 +35,9 @@
     taxjar::Taxjar, threedsecureio, threedsecureio::Threedsecureio, thunes, thunes::Thunes,
     trustpay, trustpay::Trustpay, tsys, tsys::Tsys, unified_authentication_service,
     unified_authentication_service::UnifiedAuthenticationService, volt, volt::Volt, wellsfargo,
-<<<<<<< HEAD
     wellsfargo::Wellsfargo, wellsfargopayout, wellsfargopayout::Wellsfargopayout, wise, wise::Wise,
-    worldline, worldline::Worldline, worldpay, worldpay::Worldpay, xendit, xendit::Xendit, zen,
-    zen::Zen, zsl, zsl::Zsl,
-=======
-    wellsfargo::Wellsfargo, worldline, worldline::Worldline, worldpay, worldpay::Worldpay,
-    worldpayxml, worldpayxml::Worldpayxml, xendit, xendit::Xendit, zen, zen::Zen, zsl, zsl::Zsl,
->>>>>>> c6c57c1c
+    worldline, worldline::Worldline, worldpay, worldpay::Worldpay, worldpayxml,
+    worldpayxml::Worldpayxml, xendit, xendit::Xendit, zen, zen::Zen, zsl, zsl::Zsl,
 };
 
 #[cfg(feature = "dummy_connector")]
