[aci]
[[aci.credit]]
  payment_method_type = "Mastercard"
[[aci.credit]]
  payment_method_type = "Visa"
[[aci.credit]]
  payment_method_type = "Interac"
[[aci.credit]]
  payment_method_type = "AmericanExpress"
[[aci.credit]]
  payment_method_type = "JCB"
[[aci.credit]]
  payment_method_type = "DinersClub"
[[aci.credit]]
  payment_method_type = "Discover"
[[aci.credit]]
  payment_method_type = "CartesBancaires"
[[aci.credit]]
  payment_method_type = "UnionPay"
[[aci.debit]]
  payment_method_type = "Mastercard"
[[aci.debit]]
  payment_method_type = "Visa"
[[aci.debit]]
  payment_method_type = "Interac"
[[aci.debit]]
  payment_method_type = "AmericanExpress"
[[aci.debit]]
  payment_method_type = "JCB"
[[aci.debit]]
  payment_method_type = "DinersClub"
[[aci.debit]]
  payment_method_type = "Discover"
[[aci.debit]]
  payment_method_type = "CartesBancaires"
[[aci.debit]]
  payment_method_type = "UnionPay"
[[aci.wallet]]
  payment_method_type = "ali_pay"
[[aci.wallet]]
  payment_method_type = "mb_way"
[[aci.bank_redirect]]
  payment_method_type = "ideal"
[[aci.bank_redirect]]
  payment_method_type = "giropay"
[[aci.bank_redirect]]
  payment_method_type = "sofort"
[[aci.bank_redirect]]
  payment_method_type = "eps"
[[aci.bank_redirect]]
  payment_method_type = "przelewy24"
[[aci.bank_redirect]]
  payment_method_type = "trustly"
[[aci.bank_redirect]]
  payment_method_type = "interac"
[aci.connector_auth.BodyKey]
api_key="API Key"
key1="Entity ID"
[aci.connector_webhook_details]
merchant_secret="Source verification key"


[adyen]
[[adyen.credit]]
  payment_method_type = "Mastercard"
[[adyen.credit]]
  payment_method_type = "Visa"
[[adyen.credit]]
  payment_method_type = "Interac"
[[adyen.credit]]
  payment_method_type = "AmericanExpress"
[[adyen.credit]]
  payment_method_type = "JCB"
[[adyen.credit]]
  payment_method_type = "DinersClub"
[[adyen.credit]]
  payment_method_type = "Discover"
[[adyen.credit]]
  payment_method_type = "CartesBancaires"
[[adyen.credit]]
  payment_method_type = "UnionPay"
[[adyen.debit]]
  payment_method_type = "Mastercard"
[[adyen.debit]]
  payment_method_type = "Visa"
[[adyen.debit]]
  payment_method_type = "Nyce"
[[adyen.debit]]
  payment_method_type = "Pulse"
[[adyen.debit]]
  payment_method_type = "Star"
[[adyen.debit]]
  payment_method_type = "Accel"
[[adyen.debit]]
  payment_method_type = "Interac"
[[adyen.debit]]
  payment_method_type = "AmericanExpress"
[[adyen.debit]]
  payment_method_type = "JCB"
[[adyen.debit]]
  payment_method_type = "DinersClub"
[[adyen.debit]]
  payment_method_type = "Discover"
[[adyen.debit]]
  payment_method_type = "CartesBancaires"
[[adyen.debit]]
  payment_method_type = "UnionPay"
[[adyen.pay_later]]
  payment_method_type = "klarna"
[[adyen.pay_later]]
  payment_method_type = "affirm"
[[adyen.pay_later]]
  payment_method_type = "afterpay_clearpay"
[[adyen.pay_later]]
  payment_method_type = "pay_bright"
[[adyen.pay_later]]
  payment_method_type = "walley"
[[adyen.pay_later]]
  payment_method_type = "alma"
[[adyen.pay_later]]
  payment_method_type = "atome"
[[adyen.bank_debit]]
  payment_method_type = "ach"
[[adyen.bank_debit]]
  payment_method_type = "bacs"
[[adyen.bank_debit]]
  payment_method_type = "sepa"
[[adyen.bank_redirect]]
  payment_method_type = "ideal"
[[adyen.bank_redirect]]
  payment_method_type = "eps"
[[adyen.bank_redirect]]
  payment_method_type = "blik"
[[adyen.bank_redirect]]
  payment_method_type = "trustly"
[[adyen.bank_redirect]]
  payment_method_type = "online_banking_czech_republic"
[[adyen.bank_redirect]]
  payment_method_type = "online_banking_finland"
[[adyen.bank_redirect]]
  payment_method_type = "online_banking_poland"
[[adyen.bank_redirect]]
  payment_method_type = "online_banking_slovakia"
[[adyen.bank_redirect]]
  payment_method_type = "bancontact_card"
[[adyen.bank_redirect]]
  payment_method_type = "online_banking_fpx"
[[adyen.bank_redirect]]
  payment_method_type = "online_banking_thailand"
[[adyen.bank_redirect]]
  payment_method_type = "bizum"
[[adyen.bank_redirect]]
  payment_method_type = "open_banking_uk"
[[adyen.bank_transfer]]
  payment_method_type = "permata_bank_transfer"
[[adyen.bank_transfer]]
  payment_method_type = "bca_bank_transfer"
[[adyen.bank_transfer]]
  payment_method_type = "bni_va"
[[adyen.bank_transfer]]
  payment_method_type = "bri_va"
[[adyen.bank_transfer]]
  payment_method_type = "cimb_va"
[[adyen.bank_transfer]]
  payment_method_type = "danamon_va"
[[adyen.bank_transfer]]
  payment_method_type = "mandiri_va"
[[adyen.bank_transfer]]
  payment_method_type = "pix"
[[adyen.wallet]]
  payment_method_type = "apple_pay"
[[adyen.wallet]]
  payment_method_type = "google_pay"
[[adyen.wallet]]
  payment_method_type = "paypal"
[[adyen.wallet]]
  payment_method_type = "we_chat_pay"
[[adyen.wallet]]
  payment_method_type = "ali_pay"
[[adyen.wallet]]
  payment_method_type = "mb_way"
[[adyen.wallet]]
  payment_method_type = "ali_pay_hk"
[[adyen.wallet]]
  payment_method_type = "go_pay"
[[adyen.wallet]]
  payment_method_type = "kakao_pay"
[[adyen.wallet]]
  payment_method_type = "twint"
[[adyen.wallet]]
  payment_method_type = "gcash"
[[adyen.wallet]]
  payment_method_type = "vipps"
[[adyen.wallet]]
  payment_method_type = "dana"
[[adyen.wallet]]
  payment_method_type = "momo"
[[adyen.wallet]]
  payment_method_type = "swish"
  payment_experience = "display_qr_code"
[[adyen.wallet]]
  payment_method_type = "touch_n_go"
[[adyen.voucher]]
  payment_method_type = "boleto"
[[adyen.voucher]]
  payment_method_type = "alfamart"
[[adyen.voucher]]
  payment_method_type = "indomaret"
[[adyen.voucher]]
  payment_method_type = "oxxo"
[[adyen.voucher]]
  payment_method_type = "seven_eleven"
[[adyen.voucher]]
  payment_method_type = "lawson"
[[adyen.voucher]]
  payment_method_type = "mini_stop"
[[adyen.voucher]]
  payment_method_type = "family_mart"
[[adyen.voucher]]
  payment_method_type = "seicomart"
[[adyen.voucher]]
  payment_method_type = "pay_easy"
[[adyen.gift_card]]
  payment_method_type = "pay_safe_card"
[[adyen.gift_card]]
  payment_method_type = "givex"
[[adyen.card_redirect]]
  payment_method_type = "benefit"
[[adyen.card_redirect]]
  payment_method_type = "knet"
[[adyen.card_redirect]]
  payment_method_type = "momo_atm"
[adyen.connector_auth.BodyKey]
api_key="Adyen API Key"
key1="Adyen Account Id"
[adyen.connector_webhook_details]
merchant_secret="Source verification key"

[[adyen.metadata.apple_pay]]
name="certificate"
label="Merchant Certificate (Base64 Encoded)"
placeholder="Enter Merchant Certificate (Base64 Encoded)"
required=true
type="Text"
[[adyen.metadata.apple_pay]]
name="certificate_keys"
label="Merchant PrivateKey (Base64 Encoded)"
placeholder="Enter Merchant PrivateKey (Base64 Encoded)"
required=true
type="Text"
[[adyen.metadata.apple_pay]]
name="merchant_identifier"
label="Apple Merchant Identifier"
placeholder="Enter Apple Merchant Identifier"
required=true
type="Text"
[[adyen.metadata.apple_pay]]
name="display_name"
label="Display Name"
placeholder="Enter Display Name"
required=true
type="Text"
[[adyen.metadata.apple_pay]]
name="initiative"
label="Domain"
placeholder="Enter Domain"
required=true
type="Select"
options=["web","ios"]
[[adyen.metadata.apple_pay]]
name="initiative_context"
label="Domain Name"
placeholder="Enter Domain Name"
required=true
type="Text"
[[adyen.metadata.apple_pay]]
name="merchant_business_country"
label="Merchant Business Country"
placeholder="Enter Merchant Business Country"
required=true
type="Select"
options=[]
[[adyen.metadata.apple_pay]]
name="payment_processing_details_at"
label="Payment Processing Details At"
placeholder="Enter Payment Processing Details At"
required=true
type="Radio"
options=["Connector", "Hyperswitch"]

[[adyen.metadata.google_pay]]
name="merchant_name"
label="Google Pay Merchant Name"
placeholder="Enter Google Pay Merchant Name"
required=true
type="Text"
[[adyen.metadata.google_pay]]
name="merchant_id"
label="Google Pay Merchant Id"
placeholder="Enter Google Pay Merchant Id"
required=true
type="Text"
[[adyen.metadata.google_pay]]
name="gateway_merchant_id"
label="Google Pay Merchant Key"
placeholder="Enter Google Pay Merchant Key"
required=true
type="Text"
[[adyen.metadata.google_pay]]
name="allowed_auth_methods"
label="Allowed Auth Methods"
placeholder="Enter Allowed Auth Methods"
required=true
type="MultiSelect"
options=["PAN_ONLY", "CRYPTOGRAM_3DS"]

[[adyen.connector_wallets_details.google_pay]]
name="merchant_name"
label="Google Pay Merchant Name"
placeholder="Enter Google Pay Merchant Name"
required=true
type="Text"
[[adyen.connector_wallets_details.google_pay]]
name="merchant_id"
label="Google Pay Merchant Id"
placeholder="Enter Google Pay Merchant Id"
required=true
type="Text"
[[adyen.connector_wallets_details.google_pay]]
name="gateway_merchant_id"
label="Google Pay Merchant Key"
placeholder="Enter Google Pay Merchant Key"
required=true
type="Text"
[[adyen.connector_wallets_details.google_pay]]
name="public_key"
label="Google Pay Public Key"
placeholder="Enter Google Pay Public Key"
required=true
type="Text"
[[adyen.connector_wallets_details.google_pay]]
name="private_key"
label="Google Pay Private Key"
placeholder="Enter Google Pay Private Key"
required=true
type="Text"
[[adyen.connector_wallets_details.google_pay]]
name="recipient_id"
label="Recipient Id"
placeholder="Enter Recipient Id"
required=true
type="Text"
[[adyen.connector_wallets_details.google_pay]]
name="allowed_auth_methods"
label="Allowed Auth Methods"
placeholder="Enter Allowed Auth Methods"
required=true
type="MultiSelect"
options=["PAN_ONLY", "CRYPTOGRAM_3DS"]


[adyen.metadata.endpoint_prefix]
name="endpoint_prefix"
label="Live endpoint prefix"
placeholder="Enter Live endpoint prefix"
required=true
type="Text"

[adyenplatform_payout]
[[adyenplatform_payout.credit]]
  payment_method_type = "Mastercard"
[[adyenplatform_payout.credit]]
  payment_method_type = "Visa"
[[adyenplatform_payout.debit]]
  payment_method_type = "Mastercard"
[[adyenplatform_payout.debit]]
  payment_method_type = "Visa"
[[adyenplatform_payout.bank_transfer]]
  payment_method_type = "sepa"
[adyenplatform_payout.connector_auth.HeaderKey]
api_key="Adyen platform's API Key"
[adyenplatform_payout.metadata.source_balance_account]
name="source_balance_account"
label="Source balance account ID"
placeholder="Enter Source balance account ID"
required=true
type="Text"
[adyenplatform_payout.connector_webhook_details]
merchant_secret="Source verification key"

[airwallex]
[[airwallex.credit]]
  payment_method_type = "Mastercard"
[[airwallex.credit]]
  payment_method_type = "Visa"
[[airwallex.credit]]
  payment_method_type = "Interac"
[[airwallex.credit]]
  payment_method_type = "AmericanExpress"
[[airwallex.credit]]
  payment_method_type = "JCB"
[[airwallex.credit]]
  payment_method_type = "DinersClub"
[[airwallex.credit]]
  payment_method_type = "Discover"
[[airwallex.credit]]
  payment_method_type = "CartesBancaires"
[[airwallex.credit]]
  payment_method_type = "UnionPay"
[[airwallex.debit]]
  payment_method_type = "Mastercard"
[[airwallex.debit]]
  payment_method_type = "Visa"
[[airwallex.debit]]
  payment_method_type = "Interac"
[[airwallex.debit]]
  payment_method_type = "AmericanExpress"
[[airwallex.debit]]
  payment_method_type = "JCB"
[[airwallex.debit]]
  payment_method_type = "DinersClub"
[[airwallex.debit]]
  payment_method_type = "Discover"
[[airwallex.debit]]
  payment_method_type = "CartesBancaires"
[[airwallex.debit]]
  payment_method_type = "UnionPay"
[[airwallex.wallet]]
  payment_method_type = "google_pay"
[[airwallex.wallet]]
  payment_method_type = "paypal"
[[airwallex.wallet]]
  payment_method_type = "skrill"
[[airwallex.bank_redirect]]
  payment_method_type = "trustly"
[[airwallex.bank_redirect]]
  payment_method_type = "blik"
[[airwallex.bank_redirect]]
  payment_method_type = "ideal"
[[airwallex.pay_later]]
  payment_method_type = "klarna"
[[airwallex.pay_later]]
  payment_method_type = "atome"
[airwallex.connector_auth.BodyKey]
api_key="API Key"
key1="Client ID"
[airwallex.connector_webhook_details]
merchant_secret="Source verification key"
[[airwallex.metadata.google_pay]]
name="merchant_name"
label="Google Pay Merchant Name"
placeholder="Enter Google Pay Merchant Name"
required=true
type="Text"
[[airwallex.metadata.google_pay]]
name="merchant_id"
label="Google Pay Merchant Id"
placeholder="Enter Google Pay Merchant Id"
required=true
type="Text"
[[airwallex.metadata.google_pay]]
name="gateway_merchant_id"
label="Google Pay Merchant Key"
placeholder="Enter Google Pay Merchant Key"
required=true
type="Text"
[[airwallex.metadata.google_pay]]
name="allowed_auth_methods"
label="Allowed Auth Methods"
placeholder="Enter Allowed Auth Methods"
required=true
type="MultiSelect"
options=["PAN_ONLY", "CRYPTOGRAM_3DS"]

[[airwallex.connector_wallets_details.google_pay]]
name="merchant_name"
label="Google Pay Merchant Name"
placeholder="Enter Google Pay Merchant Name"
required=true
type="Text"
[[airwallex.connector_wallets_details.google_pay]]
name="merchant_id"
label="Google Pay Merchant Id"
placeholder="Enter Google Pay Merchant Id"
required=true
type="Text"
[[airwallex.connector_wallets_details.google_pay]]
name="gateway_merchant_id"
label="Google Pay Merchant Key"
placeholder="Enter Google Pay Merchant Key"
required=true
type="Text"
[[airwallex.connector_wallets_details.google_pay]]
name="public_key"
label="Google Pay Public Key"
placeholder="Enter Google Pay Public Key"
required=true
type="Text"
[[airwallex.connector_wallets_details.google_pay]]
name="private_key"
label="Google Pay Private Key"
placeholder="Enter Google Pay Private Key"
required=true
type="Text"
[[airwallex.connector_wallets_details.google_pay]]
name="recipient_id"
label="Recipient Id"
placeholder="Enter Recipient Id"
required=true
type="Text"
[[airwallex.connector_wallets_details.google_pay]]
name="allowed_auth_methods"
label="Allowed Auth Methods"
placeholder="Enter Allowed Auth Methods"
required=true
type="MultiSelect"
options=["PAN_ONLY", "CRYPTOGRAM_3DS"]

[authipay]
[[authipay.credit]]
  payment_method_type = "Mastercard"
[[authipay.credit]]
  payment_method_type = "Visa"
[[authipay.debit]]
  payment_method_type = "Mastercard"
[[authipay.debit]]
  payment_method_type = "Visa"
[authipay.connector_auth.SignatureKey]
api_key="API Key"
api_secret="API Secret"
key1="Merchant ID"
[authipay.connector_webhook_details]
merchant_secret="Source verification key"

[authorizedotnet]
[[authorizedotnet.credit]]
  payment_method_type = "Mastercard"
[[authorizedotnet.credit]]
  payment_method_type = "Visa"
[[authorizedotnet.credit]]
  payment_method_type = "Interac"
[[authorizedotnet.credit]]
  payment_method_type = "AmericanExpress"
[[authorizedotnet.credit]]
  payment_method_type = "JCB"
[[authorizedotnet.credit]]
  payment_method_type = "DinersClub"
[[authorizedotnet.credit]]
  payment_method_type = "Discover"
[[authorizedotnet.credit]]
  payment_method_type = "CartesBancaires"
[[authorizedotnet.credit]]
  payment_method_type = "UnionPay"
[[authorizedotnet.debit]]
  payment_method_type = "Mastercard"
[[authorizedotnet.debit]]
  payment_method_type = "Visa"
[[authorizedotnet.debit]]
  payment_method_type = "Interac"
[[authorizedotnet.debit]]
  payment_method_type = "AmericanExpress"
[[authorizedotnet.debit]]
  payment_method_type = "JCB"
[[authorizedotnet.debit]]
  payment_method_type = "DinersClub"
[[authorizedotnet.debit]]
  payment_method_type = "Discover"
[[authorizedotnet.debit]]
  payment_method_type = "CartesBancaires"
[[authorizedotnet.debit]]
  payment_method_type = "UnionPay"
[[authorizedotnet.wallet]]
  payment_method_type = "apple_pay"
[[authorizedotnet.wallet]]
  payment_method_type = "google_pay"
[[authorizedotnet.wallet]]
  payment_method_type = "paypal"
[authorizedotnet.connector_auth.BodyKey]
api_key="API Login ID"
key1="Transaction Key"

[[authorizedotnet.metadata.apple_pay]]
name="certificate"
label="Merchant Certificate (Base64 Encoded)"
placeholder="Enter Merchant Certificate (Base64 Encoded)"
required=true
type="Text"
[[authorizedotnet.metadata.apple_pay]]
name="certificate_keys"
label="Merchant PrivateKey (Base64 Encoded)"
placeholder="Enter Merchant PrivateKey (Base64 Encoded)"
required=true
type="Text"
[[authorizedotnet.metadata.apple_pay]]
name="merchant_identifier"
label="Apple Merchant Identifier"
placeholder="Enter Apple Merchant Identifier"
required=true
type="Text"
[[authorizedotnet.metadata.apple_pay]]
name="display_name"
label="Display Name"
placeholder="Enter Display Name"
required=true
type="Text"
[[authorizedotnet.metadata.apple_pay]]
name="initiative"
label="Domain"
placeholder="Enter Domain"
required=true
type="Select"
options=["web","ios"]
[[authorizedotnet.metadata.apple_pay]]
name="initiative_context"
label="Domain Name"
placeholder="Enter Domain Name"
required=true
type="Text"
[[authorizedotnet.metadata.apple_pay]]
name="merchant_business_country"
label="Merchant Business Country"
placeholder="Enter Merchant Business Country"
required=true
type="Select"
options=[]
[[authorizedotnet.metadata.apple_pay]]
name="payment_processing_details_at"
label="Payment Processing Details At"
placeholder="Enter Payment Processing Details At"
required=true
type="Radio"
options=["Connector"]

[[authorizedotnet.metadata.google_pay]]
name="merchant_name"
label="Google Pay Merchant Name"
placeholder="Enter Google Pay Merchant Name"
required=true
type="Text"
[[authorizedotnet.metadata.google_pay]]
name="merchant_id"
label="Google Pay Merchant Id"
placeholder="Enter Google Pay Merchant Id"
required=true
type="Text"
[[authorizedotnet.metadata.google_pay]]
name="gateway_merchant_id"
label="Google Pay Merchant Key"
placeholder="Enter Google Pay Merchant Key"
required=true
type="Text"
[[authorizedotnet.metadata.google_pay]]
name="allowed_auth_methods"
label="Allowed Auth Methods"
placeholder="Enter Allowed Auth Methods"
required=true
type="MultiSelect"
options=["PAN_ONLY", "CRYPTOGRAM_3DS"]

[[authorizedotnet.connector_wallets_details.google_pay]]
name="merchant_name"
label="Google Pay Merchant Name"
placeholder="Enter Google Pay Merchant Name"
required=true
type="Text"
[[authorizedotnet.connector_wallets_details.google_pay]]
name="merchant_id"
label="Google Pay Merchant Id"
placeholder="Enter Google Pay Merchant Id"
required=true
type="Text"
[[authorizedotnet.connector_wallets_details.google_pay]]
name="gateway_merchant_id"
label="Google Pay Merchant Key"
placeholder="Enter Google Pay Merchant Key"
required=true
type="Text"
[[authorizedotnet.connector_wallets_details.google_pay]]
name="public_key"
label="Google Pay Public Key"
placeholder="Enter Google Pay Public Key"
required=true
type="Text"
[[authorizedotnet.connector_wallets_details.google_pay]]
name="private_key"
label="Google Pay Private Key"
placeholder="Enter Google Pay Private Key"
required=true
type="Text"
[[authorizedotnet.connector_wallets_details.google_pay]]
name="recipient_id"
label="Recipient Id"
placeholder="Enter Recipient Id"
required=true
type="Text"
[[authorizedotnet.connector_wallets_details.google_pay]]
name="allowed_auth_methods"
label="Allowed Auth Methods"
placeholder="Enter Allowed Auth Methods"
required=true
type="MultiSelect"
options=["PAN_ONLY", "CRYPTOGRAM_3DS"]


[bambora]
[[bambora.credit]]
  payment_method_type = "Mastercard"
[[bambora.credit]]
  payment_method_type = "Visa"
[[bambora.credit]]
  payment_method_type = "Interac"
[[bambora.credit]]
  payment_method_type = "AmericanExpress"
[[bambora.credit]]
  payment_method_type = "JCB"
[[bambora.credit]]
  payment_method_type = "DinersClub"
[[bambora.credit]]
  payment_method_type = "Discover"
[[bambora.credit]]
  payment_method_type = "CartesBancaires"
[[bambora.credit]]
  payment_method_type = "UnionPay"
[[bambora.debit]]
  payment_method_type = "Mastercard"
[[bambora.debit]]
  payment_method_type = "Visa"
[[bambora.debit]]
  payment_method_type = "Interac"
[[bambora.debit]]
  payment_method_type = "AmericanExpress"
[[bambora.debit]]
  payment_method_type = "JCB"
[[bambora.debit]]
  payment_method_type = "DinersClub"
[[bambora.debit]]
  payment_method_type = "Discover"
[[bambora.debit]]
  payment_method_type = "CartesBancaires"
[[bambora.debit]]
  payment_method_type = "UnionPay"
[bambora.connector_auth.BodyKey]
api_key="Passcode"
key1="Merchant Id"


[bamboraapac]
[[bamboraapac.credit]]
  payment_method_type = "Mastercard"
[[bamboraapac.credit]]
  payment_method_type = "Visa"
[[bamboraapac.credit]]
  payment_method_type = "Interac"
[[bamboraapac.credit]]
  payment_method_type = "AmericanExpress"
[[bamboraapac.credit]]
  payment_method_type = "JCB"
[[bamboraapac.credit]]
  payment_method_type = "DinersClub"
[[bamboraapac.credit]]
  payment_method_type = "Discover"
[[bamboraapac.credit]]
  payment_method_type = "CartesBancaires"
[[bamboraapac.credit]]
  payment_method_type = "UnionPay"
[[bamboraapac.debit]]
  payment_method_type = "Mastercard"
[[bamboraapac.debit]]
  payment_method_type = "Visa"
[[bamboraapac.debit]]
  payment_method_type = "Interac"
[[bamboraapac.debit]]
  payment_method_type = "AmericanExpress"
[[bamboraapac.debit]]
  payment_method_type = "JCB"
[[bamboraapac.debit]]
  payment_method_type = "DinersClub"
[[bamboraapac.debit]]
  payment_method_type = "Discover"
[[bamboraapac.debit]]
  payment_method_type = "CartesBancaires"
[[bamboraapac.debit]]
  payment_method_type = "UnionPay"
[bamboraapac.connector_auth.SignatureKey]
api_key="Username"
key1="Account Number"
api_secret="Password"

[bankofamerica]
[[bankofamerica.credit]]
  payment_method_type = "Mastercard"
[[bankofamerica.credit]]
  payment_method_type = "Visa"
[[bankofamerica.credit]]
  payment_method_type = "Interac"
[[bankofamerica.credit]]
  payment_method_type = "AmericanExpress"
[[bankofamerica.credit]]
  payment_method_type = "JCB"
[[bankofamerica.credit]]
  payment_method_type = "DinersClub"
[[bankofamerica.credit]]
  payment_method_type = "Discover"
[[bankofamerica.credit]]
  payment_method_type = "CartesBancaires"
[[bankofamerica.credit]]
  payment_method_type = "UnionPay"
[[bankofamerica.debit]]
  payment_method_type = "Mastercard"
[[bankofamerica.debit]]
  payment_method_type = "Visa"
[[bankofamerica.debit]]
  payment_method_type = "Interac"
[[bankofamerica.debit]]
  payment_method_type = "AmericanExpress"
[[bankofamerica.debit]]
  payment_method_type = "JCB"
[[bankofamerica.debit]]
  payment_method_type = "DinersClub"
[[bankofamerica.debit]]
  payment_method_type = "Discover"
[[bankofamerica.debit]]
  payment_method_type = "CartesBancaires"
[[bankofamerica.debit]]
  payment_method_type = "UnionPay"
[[bankofamerica.wallet]]
  payment_method_type = "apple_pay"
[[bankofamerica.wallet]]
  payment_method_type = "google_pay"
[[bankofamerica.wallet]]
  payment_method_type = "samsung_pay"
[bankofamerica.connector_auth.SignatureKey]
api_key="Key"
key1="Merchant ID"
api_secret="Shared Secret"
[bankofamerica.connector_webhook_details]
merchant_secret="Source verification key"

[[bankofamerica.metadata.apple_pay]]
name="certificate"
label="Merchant Certificate (Base64 Encoded)"
placeholder="Enter Merchant Certificate (Base64 Encoded)"
required=true
type="Text"
[[bankofamerica.metadata.apple_pay]]
name="certificate_keys"
label="Merchant PrivateKey (Base64 Encoded)"
placeholder="Enter Merchant PrivateKey (Base64 Encoded)"
required=true
type="Text"
[[bankofamerica.metadata.apple_pay]]
name="merchant_identifier"
label="Apple Merchant Identifier"
placeholder="Enter Apple Merchant Identifier"
required=true
type="Text"
[[bankofamerica.metadata.apple_pay]]
name="display_name"
label="Display Name"
placeholder="Enter Display Name"
required=true
type="Text"
[[bankofamerica.metadata.apple_pay]]
name="initiative"
label="Domain"
placeholder="Enter Domain"
required=true
type="Select"
options=["web","ios"]
[[bankofamerica.metadata.apple_pay]]
name="initiative_context"
label="Domain Name"
placeholder="Enter Domain Name"
required=true
type="Text"
[[bankofamerica.metadata.apple_pay]]
name="merchant_business_country"
label="Merchant Business Country"
placeholder="Enter Merchant Business Country"
required=true
type="Select"
options=[]
[[bankofamerica.metadata.apple_pay]]
name="payment_processing_details_at"
label="Payment Processing Details At"
placeholder="Enter Payment Processing Details At"
required=true
type="Radio"
options=["Connector","Hyperswitch"]

[[bankofamerica.metadata.google_pay]]
name="merchant_name"
label="Google Pay Merchant Name"
placeholder="Enter Google Pay Merchant Name"
required=true
type="Text"
[[bankofamerica.metadata.google_pay]]
name="merchant_id"
label="Google Pay Merchant Id"
placeholder="Enter Google Pay Merchant Id"
required=true
type="Text"
[[bankofamerica.metadata.google_pay]]
name="gateway_merchant_id"
label="Google Pay Merchant Key"
placeholder="Enter Google Pay Merchant Key"
required=true
type="Text"
[[bankofamerica.metadata.google_pay]]
name="allowed_auth_methods"
label="Allowed Auth Methods"
placeholder="Enter Allowed Auth Methods"
required=true
type="MultiSelect"
options=["PAN_ONLY", "CRYPTOGRAM_3DS"]

[[bankofamerica.connector_wallets_details.google_pay]]
name="merchant_name"
label="Google Pay Merchant Name"
placeholder="Enter Google Pay Merchant Name"
required=true
type="Text"
[[bankofamerica.connector_wallets_details.google_pay]]
name="merchant_id"
label="Google Pay Merchant Id"
placeholder="Enter Google Pay Merchant Id"
required=true
type="Text"
[[bankofamerica.connector_wallets_details.google_pay]]
name="gateway_merchant_id"
label="Google Pay Merchant Key"
placeholder="Enter Google Pay Merchant Key"
required=true
type="Text"
[[bankofamerica.connector_wallets_details.google_pay]]
name="public_key"
label="Google Pay Public Key"
placeholder="Enter Google Pay Public Key"
required=true
type="Text"
[[bankofamerica.connector_wallets_details.google_pay]]
name="private_key"
label="Google Pay Private Key"
placeholder="Enter Google Pay Private Key"
required=true
type="Text"
[[bankofamerica.connector_wallets_details.google_pay]]
name="recipient_id"
label="Recipient Id"
placeholder="Enter Recipient Id"
required=true
type="Text"
[[bankofamerica.connector_wallets_details.google_pay]]
name="allowed_auth_methods"
label="Allowed Auth Methods"
placeholder="Enter Allowed Auth Methods"
required=true
type="MultiSelect"
options=["PAN_ONLY", "CRYPTOGRAM_3DS"]

[[bankofamerica.connector_wallets_details.samsung_pay]]
name="service_id"
label="Samsung Pay Service Id"
placeholder="Enter Samsung Pay Service Id"
required=true
type="Text"
[[bankofamerica.connector_wallets_details.samsung_pay]]
name="merchant_display_name"
label="Display Name"
placeholder="Enter Display Name"
required=true
type="Text"
[[bankofamerica.connector_wallets_details.samsung_pay]]
name="merchant_business_country"
label="Merchant Business Country"
placeholder="Enter Merchant Business Country"
required=true
type="Select"
options=[]
[[bankofamerica.connector_wallets_details.samsung_pay]]
name="allowed_brands"
label="Allowed Brands"
placeholder="Enter Allowed Brands"
required=true
type="MultiSelect"
options=["visa","masterCard","amex","discover"]

[barclaycard]
[[barclaycard.credit]]
  payment_method_type = "Mastercard"
[[barclaycard.credit]]
  payment_method_type = "Visa"
[[barclaycard.credit]]
  payment_method_type = "AmericanExpress"
[[barclaycard.credit]]
  payment_method_type = "JCB"
[[barclaycard.credit]]
  payment_method_type = "Discover"
[[barclaycard.credit]]
  payment_method_type = "Maestro"
[[barclaycard.credit]]
  payment_method_type = "Interac"
[[barclaycard.credit]]
  payment_method_type = "DinersClub"
[[barclaycard.credit]]
  payment_method_type = "CartesBancaires"
[[barclaycard.credit]]
  payment_method_type = "UnionPay"
[[barclaycard.debit]]
  payment_method_type = "Mastercard"
[[barclaycard.debit]]
  payment_method_type = "Visa"
[[barclaycard.debit]]
  payment_method_type = "AmericanExpress"
[[barclaycard.debit]]
  payment_method_type = "JCB"
[[barclaycard.debit]]
  payment_method_type = "Discover"
[[barclaycard.debit]]
  payment_method_type = "Maestro"
[[barclaycard.debit]]
  payment_method_type = "Interac"
[[barclaycard.debit]]
  payment_method_type = "DinersClub"
[[barclaycard.debit]]
  payment_method_type = "CartesBancaires"
[[barclaycard.debit]]
  payment_method_type = "UnionPay"
[barclaycard.connector_auth.SignatureKey]
api_key="Key"
key1="Merchant ID"
api_secret="Shared Secret"

[bitpay]
[[bitpay.crypto]]
  payment_method_type = "crypto_currency"
[bitpay.connector_auth.HeaderKey]
api_key="API Key"
[bitpay.connector_webhook_details]
merchant_secret="Source verification key"

[bluesnap]
[[bluesnap.credit]]
  payment_method_type = "Mastercard"
[[bluesnap.credit]]
  payment_method_type = "Visa"
[[bluesnap.credit]]
  payment_method_type = "Interac"
[[bluesnap.credit]]
  payment_method_type = "AmericanExpress"
[[bluesnap.credit]]
  payment_method_type = "JCB"
[[bluesnap.credit]]
  payment_method_type = "DinersClub"
[[bluesnap.credit]]
  payment_method_type = "Discover"
[[bluesnap.credit]]
  payment_method_type = "CartesBancaires"
[[bluesnap.credit]]
  payment_method_type = "UnionPay"
[[bluesnap.wallet]]
  payment_method_type = "google_pay"
[[bluesnap.wallet]]
  payment_method_type = "apple_pay"
[bluesnap.connector_auth.BodyKey]
api_key="Password"
key1="Username"
[bluesnap.connector_webhook_details]
merchant_secret="Source verification key"

[[bluesnap.metadata.apple_pay]]
name="certificate"
label="Merchant Certificate (Base64 Encoded)"
placeholder="Enter Merchant Certificate (Base64 Encoded)"
required=true
type="Text"
[[bluesnap.metadata.apple_pay]]
name="certificate_keys"
label="Merchant PrivateKey (Base64 Encoded)"
placeholder="Enter Merchant PrivateKey (Base64 Encoded)"
required=true
type="Text"
[[bluesnap.metadata.apple_pay]]
name="merchant_identifier"
label="Apple Merchant Identifier"
placeholder="Enter Apple Merchant Identifier"
required=true
type="Text"
[[bluesnap.metadata.apple_pay]]
name="display_name"
label="Display Name"
placeholder="Enter Display Name"
required=true
type="Text"
[[bluesnap.metadata.apple_pay]]
name="initiative"
label="Domain"
placeholder="Enter Domain"
required=true
type="Select"
options=["web","ios"]
[[bluesnap.metadata.apple_pay]]
name="initiative_context"
label="Domain Name"
placeholder="Enter Domain Name"
required=true
type="Text"
[[bluesnap.metadata.apple_pay]]
name="merchant_business_country"
label="Merchant Business Country"
placeholder="Enter Merchant Business Country"
required=true
type="Select"
options=[]
[[bluesnap.metadata.apple_pay]]
name="payment_processing_details_at"
label="Payment Processing Details At"
placeholder="Enter Payment Processing Details At"
required=true
type="Radio"
options=["Connector"]

[[bluesnap.metadata.google_pay]]
name="merchant_name"
label="Google Pay Merchant Name"
placeholder="Enter Google Pay Merchant Name"
required=true
type="Text"
[[bluesnap.metadata.google_pay]]
name="merchant_id"
label="Google Pay Merchant Id"
placeholder="Enter Google Pay Merchant Id"
required=true
type="Text"
[[bluesnap.metadata.google_pay]]
name="gateway_merchant_id"
label="Google Pay Merchant Key"
placeholder="Enter Google Pay Merchant Key"
required=true
type="Text"
[[bluesnap.metadata.google_pay]]
name="allowed_auth_methods"
label="Allowed Auth Methods"
placeholder="Enter Allowed Auth Methods"
required=true
type="MultiSelect"
options=["PAN_ONLY", "CRYPTOGRAM_3DS"]

[[bluesnap.connector_wallets_details.google_pay]]
name="merchant_name"
label="Google Pay Merchant Name"
placeholder="Enter Google Pay Merchant Name"
required=true
type="Text"
[[bluesnap.connector_wallets_details.google_pay]]
name="merchant_id"
label="Google Pay Merchant Id"
placeholder="Enter Google Pay Merchant Id"
required=true
type="Text"
[[bluesnap.connector_wallets_details.google_pay]]
name="gateway_merchant_id"
label="Google Pay Merchant Key"
placeholder="Enter Google Pay Merchant Key"
required=true
type="Text"
[[bluesnap.connector_wallets_details.google_pay]]
name="public_key"
label="Google Pay Public Key"
placeholder="Enter Google Pay Public Key"
required=true
type="Text"
[[bluesnap.connector_wallets_details.google_pay]]
name="private_key"
label="Google Pay Private Key"
placeholder="Enter Google Pay Private Key"
required=true
type="Text"
[[bluesnap.connector_wallets_details.google_pay]]
name="recipient_id"
label="Recipient Id"
placeholder="Enter Recipient Id"
required=true
type="Text"
[[bluesnap.connector_wallets_details.google_pay]]
name="allowed_auth_methods"
label="Allowed Auth Methods"
placeholder="Enter Allowed Auth Methods"
required=true
type="MultiSelect"
options=["PAN_ONLY", "CRYPTOGRAM_3DS"]


[bluesnap.metadata.merchant_id]
name="merchant_id"
label="Merchant Id"
placeholder="Enter Merchant Id"
required=false
type="Text"

[boku]
[[boku.wallet]]
  payment_method_type = "dana"
[[boku.wallet]]
  payment_method_type = "gcash"
[[boku.wallet]]
  payment_method_type = "go_pay"
[[boku.wallet]]
  payment_method_type = "kakao_pay"
[[boku.wallet]]
  payment_method_type = "momo"
[boku.connector_auth.BodyKey]
api_key="API KEY"
key1= "MERCHANT ID"
[boku.connector_webhook_details]
merchant_secret="Source verification key"


[braintree]
[[braintree.credit]]
  payment_method_type = "Mastercard"
[[braintree.credit]]
  payment_method_type = "Visa"
[[braintree.credit]]
  payment_method_type = "Interac"
[[braintree.credit]]
  payment_method_type = "AmericanExpress"
[[braintree.credit]]
  payment_method_type = "JCB"
[[braintree.credit]]
  payment_method_type = "DinersClub"
[[braintree.credit]]
  payment_method_type = "Discover"
[[braintree.credit]]
  payment_method_type = "CartesBancaires"
[[braintree.credit]]
  payment_method_type = "UnionPay"
[[braintree.debit]]
  payment_method_type = "Mastercard"
[[braintree.debit]]
  payment_method_type = "Visa"
[[braintree.debit]]
  payment_method_type = "Interac"
[[braintree.debit]]
  payment_method_type = "AmericanExpress"
[[braintree.debit]]
  payment_method_type = "JCB"
[[braintree.debit]]
  payment_method_type = "DinersClub"
[[braintree.debit]]
  payment_method_type = "Discover"
[[braintree.debit]]
  payment_method_type = "CartesBancaires"
[[braintree.debit]]
  payment_method_type = "UnionPay"
[[braintree.debit]]
  payment_method_type = "UnionPay"
[braintree.connector_webhook_details]
merchant_secret="Source verification key"


[braintree.connector_auth.SignatureKey]
api_key="Public Key"
key1="Merchant Id"
api_secret="Private Key"

[braintree.metadata.merchant_account_id]
name="merchant_account_id"
label="Merchant Account Id"
placeholder="Enter Merchant Account Id"
required=true
type="Text"
[braintree.metadata.merchant_config_currency]
name="merchant_config_currency"
label="Currency"
placeholder="Enter Currency"
required=true
type="Select"
options=[]

[cashtocode]
[[cashtocode.reward]]
  payment_method_type = "classic"
[[cashtocode.reward]]
  payment_method_type = "evoucher"
[cashtocode.connector_auth.CurrencyAuthKey.auth_key_map.EUR.classic]
password_classic="Password Classic"
username_classic="Username Classic"
merchant_id_classic="MerchantId Classic"
[cashtocode.connector_auth.CurrencyAuthKey.auth_key_map.EUR.evoucher]
password_evoucher="Password Evoucher"
username_evoucher="Username Evoucher"
merchant_id_evoucher="MerchantId Evoucher"
[cashtocode.connector_auth.CurrencyAuthKey.auth_key_map.GBP.classic]
password_classic="Password Classic"
username_classic="Username Classic"
merchant_id_classic="MerchantId Classic"
[cashtocode.connector_auth.CurrencyAuthKey.auth_key_map.GBP.evoucher]
password_evoucher="Password Evoucher"
username_evoucher="Username Evoucher"
merchant_id_evoucher="MerchantId Evoucher"
[cashtocode.connector_auth.CurrencyAuthKey.auth_key_map.USD.classic]
password_classic="Password Classic"
username_classic="Username Classic"
merchant_id_classic="MerchantId Classic"
[cashtocode.connector_auth.CurrencyAuthKey.auth_key_map.USD.evoucher]
password_evoucher="Password Evoucher"
username_evoucher="Username Evoucher"
merchant_id_evoucher="MerchantId Evoucher"
[cashtocode.connector_auth.CurrencyAuthKey.auth_key_map.CAD.classic]
password_classic="Password Classic"
username_classic="Username Classic"
merchant_id_classic="MerchantId Classic"
[cashtocode.connector_auth.CurrencyAuthKey.auth_key_map.CAD.evoucher]
password_evoucher="Password Evoucher"
username_evoucher="Username Evoucher"
merchant_id_evoucher="MerchantId Evoucher"
[cashtocode.connector_auth.CurrencyAuthKey.auth_key_map.CHF.classic]
password_classic="Password Classic"
username_classic="Username Classic"
merchant_id_classic="MerchantId Classic"
[cashtocode.connector_auth.CurrencyAuthKey.auth_key_map.CHF.evoucher]
password_evoucher="Password Evoucher"
username_evoucher="Username Evoucher"
merchant_id_evoucher="MerchantId Evoucher"
[cashtocode.connector_auth.CurrencyAuthKey.auth_key_map.AUD.classic]
password_classic="Password Classic"
username_classic="Username Classic"
merchant_id_classic="MerchantId Classic"
[cashtocode.connector_auth.CurrencyAuthKey.auth_key_map.AUD.evoucher]
password_evoucher="Password Evoucher"
username_evoucher="Username Evoucher"
merchant_id_evoucher="MerchantId Evoucher"
[cashtocode.connector_auth.CurrencyAuthKey.auth_key_map.INR.classic]
password_classic="Password Classic"
username_classic="Username Classic"
merchant_id_classic="MerchantId Classic"
[cashtocode.connector_auth.CurrencyAuthKey.auth_key_map.INR.evoucher]
password_evoucher="Password Evoucher"
username_evoucher="Username Evoucher"
merchant_id_evoucher="MerchantId Evoucher"
[cashtocode.connector_auth.CurrencyAuthKey.auth_key_map.JPY.classic]
password_classic="Password Classic"
username_classic="Username Classic"
merchant_id_classic="MerchantId Classic"
[cashtocode.connector_auth.CurrencyAuthKey.auth_key_map.JPY.evoucher]
password_evoucher="Password Evoucher"
username_evoucher="Username Evoucher"
merchant_id_evoucher="MerchantId Evoucher"
[cashtocode.connector_auth.CurrencyAuthKey.auth_key_map.NZD.classic]
password_classic="Password Classic"
username_classic="Username Classic"
merchant_id_classic="MerchantId Classic"
[cashtocode.connector_auth.CurrencyAuthKey.auth_key_map.NZD.evoucher]
password_evoucher="Password Evoucher"
username_evoucher="Username Evoucher"
merchant_id_evoucher="MerchantId Evoucher"
[cashtocode.connector_auth.CurrencyAuthKey.auth_key_map.ZAR.classic]
password_classic="Password Classic"
username_classic="Username Classic"
merchant_id_classic="MerchantId Classic"
[cashtocode.connector_auth.CurrencyAuthKey.auth_key_map.ZAR.evoucher]
password_evoucher="Password Evoucher"
username_evoucher="Username Evoucher"
merchant_id_evoucher="MerchantId Evoucher"
[cashtocode.connector_auth.CurrencyAuthKey.auth_key_map.CNY.classic]
password_classic="Password Classic"
username_classic="Username Classic"
merchant_id_classic="MerchantId Classic"
[cashtocode.connector_auth.CurrencyAuthKey.auth_key_map.CNY.evoucher]
password_evoucher="Password Evoucher"
username_evoucher="Username Evoucher"
merchant_id_evoucher="MerchantId Evoucher"
[cashtocode.connector_webhook_details]
merchant_secret="Source verification key"

[checkout]
[[checkout.credit]]
  payment_method_type = "Mastercard"
[[checkout.credit]]
  payment_method_type = "Visa"
[[checkout.credit]]
  payment_method_type = "Interac"
[[checkout.credit]]
  payment_method_type = "AmericanExpress"
[[checkout.credit]]
  payment_method_type = "JCB"
[[checkout.credit]]
  payment_method_type = "DinersClub"
[[checkout.credit]]
  payment_method_type = "Discover"
[[checkout.credit]]
  payment_method_type = "CartesBancaires"
[[checkout.credit]]
  payment_method_type = "UnionPay"
[[checkout.debit]]
  payment_method_type = "Mastercard"
[[checkout.debit]]
  payment_method_type = "Visa"
[[checkout.debit]]
  payment_method_type = "Interac"
[[checkout.debit]]
  payment_method_type = "AmericanExpress"
[[checkout.debit]]
  payment_method_type = "JCB"
[[checkout.debit]]
  payment_method_type = "DinersClub"
[[checkout.debit]]
  payment_method_type = "Discover"
[[checkout.debit]]
  payment_method_type = "CartesBancaires"
[[checkout.debit]]
  payment_method_type = "UnionPay"
[[checkout.wallet]]
  payment_method_type = "apple_pay"
[[checkout.wallet]]
  payment_method_type = "google_pay"
[checkout.connector_auth.SignatureKey]
api_key="Checkout API Public Key"
key1="Processing Channel ID"
api_secret="Checkout API Secret Key"
[checkout.connector_webhook_details]
merchant_secret="Source verification key"

[[checkout.metadata.apple_pay]]
name="certificate"
label="Merchant Certificate (Base64 Encoded)"
placeholder="Enter Merchant Certificate (Base64 Encoded)"
required=true
type="Text"
[[checkout.metadata.apple_pay]]
name="certificate_keys"
label="Merchant PrivateKey (Base64 Encoded)"
placeholder="Enter Merchant PrivateKey (Base64 Encoded)"
required=true
type="Text"
[[checkout.metadata.apple_pay]]
name="merchant_identifier"
label="Apple Merchant Identifier"
placeholder="Enter Apple Merchant Identifier"
required=true
type="Text"
[[checkout.metadata.apple_pay]]
name="display_name"
label="Display Name"
placeholder="Enter Display Name"
required=true
type="Text"
[[checkout.metadata.apple_pay]]
name="initiative"
label="Domain"
placeholder="Enter Domain"
required=true
type="Select"
options=["web","ios"]
[[checkout.metadata.apple_pay]]
name="initiative_context"
label="Domain Name"
placeholder="Enter Domain Name"
required=true
type="Text"
[[checkout.metadata.apple_pay]]
name="merchant_business_country"
label="Merchant Business Country"
placeholder="Enter Merchant Business Country"
required=true
type="Select"
options=[]
[[checkout.metadata.apple_pay]]
name="payment_processing_details_at"
label="Payment Processing Details At"
placeholder="Enter Payment Processing Details At"
required=true
type="Radio"
options=["Connector"]

[[checkout.metadata.google_pay]]
name="merchant_name"
label="Google Pay Merchant Name"
placeholder="Enter Google Pay Merchant Name"
required=true
type="Text"
[[checkout.metadata.google_pay]]
name="merchant_id"
label="Google Pay Merchant Id"
placeholder="Enter Google Pay Merchant Id"
required=true
type="Text"
[[checkout.metadata.google_pay]]
name="gateway_merchant_id"
label="Google Pay Merchant Key"
placeholder="Enter Google Pay Merchant Key"
required=true
type="Text"
[[checkout.metadata.google_pay]]
name="allowed_auth_methods"
label="Allowed Auth Methods"
placeholder="Enter Allowed Auth Methods"
required=true
type="MultiSelect"
options=["PAN_ONLY", "CRYPTOGRAM_3DS"]

[[checkout.connector_wallets_details.google_pay]]
name="merchant_name"
label="Google Pay Merchant Name"
placeholder="Enter Google Pay Merchant Name"
required=true
type="Text"
[[checkout.connector_wallets_details.google_pay]]
name="merchant_id"
label="Google Pay Merchant Id"
placeholder="Enter Google Pay Merchant Id"
required=true
type="Text"
[[checkout.connector_wallets_details.google_pay]]
name="gateway_merchant_id"
label="Google Pay Merchant Key"
placeholder="Enter Google Pay Merchant Key"
required=true
type="Text"
[[checkout.connector_wallets_details.google_pay]]
name="public_key"
label="Google Pay Public Key"
placeholder="Enter Google Pay Public Key"
required=true
type="Text"
[[checkout.connector_wallets_details.google_pay]]
name="private_key"
label="Google Pay Private Key"
placeholder="Enter Google Pay Private Key"
required=true
type="Text"
[[checkout.connector_wallets_details.google_pay]]
name="recipient_id"
label="Recipient Id"
placeholder="Enter Recipient Id"
required=true
type="Text"
[[checkout.connector_wallets_details.google_pay]]
name="allowed_auth_methods"
label="Allowed Auth Methods"
placeholder="Enter Allowed Auth Methods"
required=true
type="MultiSelect"
options=["PAN_ONLY", "CRYPTOGRAM_3DS"]


[checkout.metadata.acquirer_bin]
name="acquirer_bin"
label="Acquirer Bin"
placeholder="Enter Acquirer Bin"
required=false
type="Text"
[checkout.metadata.acquirer_merchant_id]
name="acquirer_merchant_id"
label="Acquirer Merchant ID"
placeholder="Enter Acquirer Merchant ID"
required=false
type="Text"
[checkout.metadata.acquirer_country_code]
name="acquirer_country_code"
label="Acquirer Country Code"
placeholder="Enter Acquirer Country Code"
required=false
type="Text"

[coinbase]
[[coinbase.crypto]]
  payment_method_type = "crypto_currency"
[coinbase.connector_auth.HeaderKey]
api_key="API Key"
[coinbase.connector_webhook_details]
merchant_secret="Source verification key"
[coinbase.metadata.pricing_type]
name="pricing_type"
label="Select the pricing type Example: fixed_price,no_price"
placeholder="Select the pricing type Example: fixed_price,no_price"
required=true
type="Select"
options=["fixed_price","no_price"]

[coingate]
[[coingate.crypto]]
  payment_method_type = "crypto_currency"
[coingate.connector_auth.BodyKey]
api_key="API Key"
key1 ="Merchant Token"
[coingate.metadata.currency_id]
name="currency_id"
label="ID of the currency in which the refund will be issued"
placeholder="Enter ID of the currency in which the refund will be issued"
required=true
type="Number"
[coingate.metadata.platform_id]
name="platform_id"
label="Platform ID of the currency in which the refund will be issued"
placeholder="Enter Platform ID of the currency in which the refund will be issued"
required=true
type="Number"
[coingate.metadata.ledger_account_id]
name="ledger_account_id"
label="ID of the trader balance associated with the currency in which the refund will be issued"
placeholder="Enter ID of the trader balance associated with the currency in which the refund will be issued"
required=true
type="Text"

[cryptopay]
[[cryptopay.crypto]]
  payment_method_type = "crypto_currency"
[cryptopay.connector_auth.BodyKey]
api_key="API Key"
key1="Secret Key"
[cryptopay.connector_webhook_details]
merchant_secret="Source verification key"

[cybersource]
[[cybersource.credit]]
  payment_method_type = "Mastercard"
[[cybersource.credit]]
  payment_method_type = "Visa"
[[cybersource.credit]]
  payment_method_type = "Interac"
[[cybersource.credit]]
  payment_method_type = "AmericanExpress"
[[cybersource.credit]]
  payment_method_type = "JCB"
[[cybersource.credit]]
  payment_method_type = "DinersClub"
[[cybersource.credit]]
  payment_method_type = "Discover"
[[cybersource.credit]]
  payment_method_type = "CartesBancaires"
[[cybersource.credit]]
  payment_method_type = "UnionPay"
[[cybersource.debit]]
  payment_method_type = "Mastercard"
[[cybersource.debit]]
  payment_method_type = "Visa"
[[cybersource.debit]]
  payment_method_type = "Interac"
[[cybersource.debit]]
  payment_method_type = "AmericanExpress"
[[cybersource.debit]]
  payment_method_type = "JCB"
[[cybersource.debit]]
  payment_method_type = "DinersClub"
[[cybersource.debit]]
  payment_method_type = "Discover"
[[cybersource.debit]]
  payment_method_type = "CartesBancaires"
[[cybersource.debit]]
  payment_method_type = "UnionPay"
[[cybersource.wallet]]
  payment_method_type = "apple_pay"
[[cybersource.wallet]]
  payment_method_type = "google_pay"
[[cybersource.wallet]]
  payment_method_type = "paze"
[[cybersource.wallet]]
  payment_method_type = "samsung_pay"
[cybersource.connector_auth.SignatureKey]
api_key="Key"
key1="Merchant ID"
api_secret="Shared Secret"
[cybersource.connector_webhook_details]
merchant_secret="Source verification key"
[cybersource.metadata]
disable_avs = "Disable AVS check"
disable_cvn = "Disable CVN check"

[[cybersource.metadata.apple_pay]]
name="certificate"
label="Merchant Certificate (Base64 Encoded)"
placeholder="Enter Merchant Certificate (Base64 Encoded)"
required=true
type="Text"
[[cybersource.metadata.apple_pay]]
name="certificate_keys"
label="Merchant PrivateKey (Base64 Encoded)"
placeholder="Enter Merchant PrivateKey (Base64 Encoded)"
required=true
type="Text"
[[cybersource.metadata.apple_pay]]
name="merchant_identifier"
label="Apple Merchant Identifier"
placeholder="Enter Apple Merchant Identifier"
required=true
type="Text"
[[cybersource.metadata.apple_pay]]
name="display_name"
label="Display Name"
placeholder="Enter Display Name"
required=true
type="Text"
[[cybersource.metadata.apple_pay]]
name="initiative"
label="Domain"
placeholder="Enter Domain"
required=true
type="Select"
options=["web","ios"]
[[cybersource.metadata.apple_pay]]
name="initiative_context"
label="Domain Name"
placeholder="Enter Domain Name"
required=true
type="Text"
[[cybersource.metadata.apple_pay]]
name="merchant_business_country"
label="Merchant Business Country"
placeholder="Enter Merchant Business Country"
required=true
type="Select"
options=[]
[[cybersource.metadata.apple_pay]]
name="payment_processing_details_at"
label="Payment Processing Details At"
placeholder="Enter Payment Processing Details At"
required=true
type="Radio"
options=["Connector","Hyperswitch"]

[[cybersource.metadata.google_pay]]
name="merchant_name"
label="Google Pay Merchant Name"
placeholder="Enter Google Pay Merchant Name"
required=true
type="Text"
[[cybersource.metadata.google_pay]]
name="merchant_id"
label="Google Pay Merchant Id"
placeholder="Enter Google Pay Merchant Id"
required=true
type="Text"
[[cybersource.metadata.google_pay]]
name="gateway_merchant_id"
label="Google Pay Merchant Key"
placeholder="Enter Google Pay Merchant Key"
required=true
type="Text"
[[cybersource.metadata.google_pay]]
name="allowed_auth_methods"
label="Allowed Auth Methods"
placeholder="Enter Allowed Auth Methods"
required=true
type="MultiSelect"
options=["PAN_ONLY", "CRYPTOGRAM_3DS"]

[[cybersource.connector_wallets_details.google_pay]]
name="merchant_name"
label="Google Pay Merchant Name"
placeholder="Enter Google Pay Merchant Name"
required=true
type="Text"
[[cybersource.connector_wallets_details.google_pay]]
name="merchant_id"
label="Google Pay Merchant Id"
placeholder="Enter Google Pay Merchant Id"
required=true
type="Text"
[[cybersource.connector_wallets_details.google_pay]]
name="gateway_merchant_id"
label="Google Pay Merchant Key"
placeholder="Enter Google Pay Merchant Key"
required=true
type="Text"
[[cybersource.connector_wallets_details.google_pay]]
name="public_key"
label="Google Pay Public Key"
placeholder="Enter Google Pay Public Key"
required=true
type="Text"
[[cybersource.connector_wallets_details.google_pay]]
name="private_key"
label="Google Pay Private Key"
placeholder="Enter Google Pay Private Key"
required=true
type="Text"
[[cybersource.connector_wallets_details.google_pay]]
name="recipient_id"
label="Recipient Id"
placeholder="Enter Recipient Id"
required=true
type="Text"
[[cybersource.connector_wallets_details.google_pay]]
name="allowed_auth_methods"
label="Allowed Auth Methods"
placeholder="Enter Allowed Auth Methods"
required=true
type="MultiSelect"
options=["PAN_ONLY", "CRYPTOGRAM_3DS"]


[[cybersource.connector_wallets_details.samsung_pay]]
name="service_id"
label="Samsung Pay Service Id"
placeholder="Enter Samsung Pay Service Id"
required=true
type="Text"
[[cybersource.connector_wallets_details.samsung_pay]]
name="merchant_display_name"
label="Display Name"
placeholder="Enter Display Name"
required=true
type="Text"
[[cybersource.connector_wallets_details.samsung_pay]]
name="merchant_business_country"
label="Merchant Business Country"
placeholder="Enter Merchant Business Country"
required=true
type="Select"
options=[]
[[cybersource.connector_wallets_details.samsung_pay]]
name="allowed_brands"
label="Allowed Brands"
placeholder="Enter Allowed Brands"
required=true
type="MultiSelect"
options=["visa","masterCard","amex","discover"]

[[cybersource.connector_wallets_details.paze]]
name="client_id"
label="Client Id"
placeholder="Enter paze Client Id"
required=true
type="Text"
[[cybersource.connector_wallets_details.paze]]
name="client_profile_id"
label="Client Profile Id"
placeholder="Enter Client Profile Id"
required=true
type="Text"
[[cybersource.connector_wallets_details.paze]]
name="client_name"
label="Display Name"
placeholder="Enter Display Name"
required=true
type="Text"

[cybersource.metadata.acquirer_bin]
name="acquirer_bin"
label="Acquirer Bin"
placeholder="Enter Acquirer Bin"
required=false
type="Text"
[cybersource.metadata.acquirer_merchant_id]
name="acquirer_merchant_id"
label="Acquirer Merchant ID"
placeholder="Enter Acquirer Merchant ID"
required=false
type="Text"
[cybersource.metadata.acquirer_country_code]
name="acquirer_country_code"
label="Acquirer Country Code"
placeholder="Enter Acquirer Country Code"
required=false
type="Text"

[cybersource_payout]
[[cybersource_payout.credit]]
  payment_method_type = "Mastercard"
[[cybersource_payout.credit]]
  payment_method_type = "Visa"
[[cybersource_payout.credit]]
  payment_method_type = "Interac"
[[cybersource_payout.credit]]
  payment_method_type = "AmericanExpress"
[[cybersource_payout.credit]]
  payment_method_type = "JCB"
[[cybersource_payout.credit]]
  payment_method_type = "DinersClub"
[[cybersource_payout.credit]]
  payment_method_type = "Discover"
[[cybersource_payout.credit]]
  payment_method_type = "CartesBancaires"
[[cybersource_payout.credit]]
  payment_method_type = "UnionPay"
[[cybersource_payout.debit]]
  payment_method_type = "Mastercard"
[[cybersource_payout.debit]]
  payment_method_type = "Visa"
[[cybersource_payout.debit]]
  payment_method_type = "Interac"
[[cybersource_payout.debit]]
  payment_method_type = "AmericanExpress"
[[cybersource_payout.debit]]
  payment_method_type = "JCB"
[[cybersource_payout.debit]]
  payment_method_type = "DinersClub"
[[cybersource_payout.debit]]
  payment_method_type = "Discover"
[[cybersource_payout.debit]]
  payment_method_type = "CartesBancaires"
[[cybersource_payout.debit]]
  payment_method_type = "UnionPay"
[cybersource_payout.connector_auth.SignatureKey]
api_key="Key"
key1="Merchant ID"
api_secret="Shared Secret"

[deutschebank]
[[deutschebank.bank_debit]]
  payment_method_type = "sepa"
[[deutschebank.credit]]
  payment_method_type = "Visa"
[[deutschebank.credit]]
  payment_method_type = "Mastercard"
[[deutschebank.debit]]
  payment_method_type = "Visa"
[[deutschebank.debit]]
  payment_method_type = "Mastercard"
[deutschebank.connector_auth.SignatureKey]
api_key="Client ID"
key1="Merchant ID"
api_secret="Client Key"

[digitalvirgo]
[[digitalvirgo.mobile_payment]]
  payment_method_type = "direct_carrier_billing"
[digitalvirgo.connector_auth.BodyKey]
api_key="Password"
key1="Username"

[dlocal]
[[dlocal.credit]]
  payment_method_type = "Mastercard"
[[dlocal.credit]]
  payment_method_type = "Visa"
[[dlocal.credit]]
  payment_method_type = "Interac"
[[dlocal.credit]]
  payment_method_type = "AmericanExpress"
[[dlocal.credit]]
  payment_method_type = "JCB"
[[dlocal.credit]]
  payment_method_type = "DinersClub"
[[dlocal.credit]]
  payment_method_type = "Discover"
[[dlocal.credit]]
  payment_method_type = "CartesBancaires"
[[dlocal.credit]]
  payment_method_type = "UnionPay"
[[dlocal.debit]]
  payment_method_type = "Mastercard"
[[dlocal.debit]]
  payment_method_type = "Visa"
[[dlocal.debit]]
  payment_method_type = "Interac"
[[dlocal.debit]]
  payment_method_type = "AmericanExpress"
[[dlocal.debit]]
  payment_method_type = "JCB"
[[dlocal.debit]]
  payment_method_type = "DinersClub"
[[dlocal.debit]]
  payment_method_type = "Discover"
[[dlocal.debit]]
  payment_method_type = "CartesBancaires"
[[dlocal.debit]]
  payment_method_type = "UnionPay"
[dlocal.connector_auth.SignatureKey]
api_key="X Login"
key1="X Trans Key"
api_secret="Secret Key"
[dlocal.connector_webhook_details]
merchant_secret="Source verification key"

[ebanx_payout]
[[ebanx_payout.bank_transfer]]
  payment_method_type = "pix"
[ebanx_payout.connector_auth.HeaderKey]
api_key = "Integration Key"

[fiserv]
[[fiserv.credit]]
  payment_method_type = "Mastercard"
[[fiserv.credit]]
  payment_method_type = "Visa"
[[fiserv.credit]]
  payment_method_type = "Interac"
[[fiserv.credit]]
  payment_method_type = "AmericanExpress"
[[fiserv.credit]]
  payment_method_type = "JCB"
[[fiserv.credit]]
  payment_method_type = "DinersClub"
[[fiserv.credit]]
  payment_method_type = "Discover"
[[fiserv.credit]]
  payment_method_type = "CartesBancaires"
[[fiserv.credit]]
  payment_method_type = "UnionPay"
[[fiserv.debit]]
  payment_method_type = "Mastercard"
[[fiserv.debit]]
  payment_method_type = "Visa"
[[fiserv.debit]]
  payment_method_type = "Interac"
[[fiserv.debit]]
  payment_method_type = "AmericanExpress"
[[fiserv.debit]]
  payment_method_type = "JCB"
[[fiserv.debit]]
  payment_method_type = "DinersClub"
[[fiserv.debit]]
  payment_method_type = "Discover"
[[fiserv.debit]]
  payment_method_type = "CartesBancaires"
[[fiserv.debit]]
  payment_method_type = "UnionPay"
[fiserv.connector_auth.SignatureKey]
api_key="API Key"
key1="Merchant ID"
api_secret="API Secret"

[fiserv.metadata.terminal_id]
name="terminal_id"
label="Terminal ID"
placeholder="Enter Terminal ID"
required=true
type="Text"

[fiserv.connector_webhook_details]
merchant_secret="Source verification key"

[fiservemea]
[[fiservemea.credit]]
  payment_method_type = "Mastercard"
[[fiservemea.credit]]
  payment_method_type = "Visa"
[[fiservemea.credit]]
  payment_method_type = "Interac"
[[fiservemea.credit]]
  payment_method_type = "AmericanExpress"
[[fiservemea.credit]]
  payment_method_type = "JCB"
[[fiservemea.credit]]
  payment_method_type = "DinersClub"
[[fiservemea.credit]]
  payment_method_type = "Discover"
[[fiservemea.credit]]
  payment_method_type = "CartesBancaires"
[[fiservemea.credit]]
  payment_method_type = "UnionPay"
[[fiservemea.debit]]
  payment_method_type = "Mastercard"
[[fiservemea.debit]]
  payment_method_type = "Visa"
[[fiservemea.debit]]
  payment_method_type = "Interac"
[[fiservemea.debit]]
  payment_method_type = "AmericanExpress"
[[fiservemea.debit]]
  payment_method_type = "JCB"
[[fiservemea.debit]]
  payment_method_type = "DinersClub"
[[fiservemea.debit]]
  payment_method_type = "Discover"
[[fiservemea.debit]]
  payment_method_type = "CartesBancaires"
[[fiservemea.debit]]
  payment_method_type = "UnionPay"
[fiservemea.connector_auth.BodyKey]
api_key="API Key"
key1="Secret Key"

[forte]
[[forte.credit]]
  payment_method_type = "Mastercard"
[[forte.credit]]
  payment_method_type = "Visa"
[[forte.credit]]
  payment_method_type = "Interac"
[[forte.credit]]
  payment_method_type = "AmericanExpress"
[[forte.credit]]
  payment_method_type = "JCB"
[[forte.credit]]
  payment_method_type = "DinersClub"
[[forte.credit]]
  payment_method_type = "Discover"
[[forte.credit]]
  payment_method_type = "CartesBancaires"
[[forte.credit]]
  payment_method_type = "UnionPay"
[[forte.debit]]
  payment_method_type = "Mastercard"
[[forte.debit]]
  payment_method_type = "Visa"
[[forte.debit]]
  payment_method_type = "Interac"
[[forte.debit]]
  payment_method_type = "AmericanExpress"
[[forte.debit]]
  payment_method_type = "JCB"
[[forte.debit]]
  payment_method_type = "DinersClub"
[[forte.debit]]
  payment_method_type = "Discover"
[[forte.debit]]
  payment_method_type = "CartesBancaires"
[[forte.debit]]
  payment_method_type = "UnionPay"
[forte.connector_auth.MultiAuthKey]
api_key="API Access ID"
key1="Organization ID"
api_secret="API Secure Key"
key2="Location ID"
[forte.connector_webhook_details]
merchant_secret="Source verification key"

[getnet]
[[getnet.credit]]
  payment_method_type = "Mastercard"
[[getnet.credit]]
  payment_method_type = "Visa"
[[getnet.credit]]
  payment_method_type = "Interac"
[[getnet.credit]]
  payment_method_type = "AmericanExpress"
[[getnet.credit]]
  payment_method_type = "JCB"
[[getnet.credit]]
  payment_method_type = "DinersClub"
[[getnet.credit]]
  payment_method_type = "Discover"
[[getnet.credit]]
  payment_method_type = "CartesBancaires"
[[getnet.credit]]
  payment_method_type = "UnionPay"
[[getnet.credit]]
  payment_method_type = "RuPay"
[[getnet.credit]]
  payment_method_type = "Maestro"

[globalpay]
[[globalpay.credit]]
  payment_method_type = "Mastercard"
[[globalpay.credit]]
  payment_method_type = "Visa"
[[globalpay.credit]]
  payment_method_type = "Interac"
[[globalpay.credit]]
  payment_method_type = "AmericanExpress"
[[globalpay.credit]]
  payment_method_type = "JCB"
[[globalpay.credit]]
  payment_method_type = "DinersClub"
[[globalpay.credit]]
  payment_method_type = "Discover"
[[globalpay.credit]]
  payment_method_type = "CartesBancaires"
[[globalpay.credit]]
  payment_method_type = "UnionPay"
[[globalpay.debit]]
  payment_method_type = "Mastercard"
[[globalpay.debit]]
  payment_method_type = "Visa"
[[globalpay.debit]]
  payment_method_type = "Interac"
[[globalpay.debit]]
  payment_method_type = "AmericanExpress"
[[globalpay.debit]]
  payment_method_type = "JCB"
[[globalpay.debit]]
  payment_method_type = "DinersClub"
[[globalpay.debit]]
  payment_method_type = "Discover"
[[globalpay.debit]]
  payment_method_type = "CartesBancaires"
[[globalpay.debit]]
  payment_method_type = "UnionPay"
[[globalpay.bank_redirect]]
  payment_method_type = "ideal"
[[globalpay.bank_redirect]]
  payment_method_type = "giropay"
[[globalpay.bank_redirect]]
  payment_method_type = "sofort"
[[globalpay.bank_redirect]]
  payment_method_type = "eps"
[[globalpay.wallet]]
  payment_method_type = "google_pay"
[[globalpay.wallet]]
  payment_method_type = "paypal"
[globalpay.connector_auth.BodyKey]
api_key="Global App Key"
key1="Global App ID"
[globalpay.connector_webhook_details]
merchant_secret="Source verification key"

[[globalpay.metadata.google_pay]]
name="merchant_name"
label="Google Pay Merchant Name"
placeholder="Enter Google Pay Merchant Name"
required=true
type="Text"
[[globalpay.metadata.google_pay]]
name="merchant_id"
label="Google Pay Merchant Id"
placeholder="Enter Google Pay Merchant Id"
required=true
type="Text"
[[globalpay.metadata.google_pay]]
name="gateway_merchant_id"
label="Google Pay Merchant Key"
placeholder="Enter Google Pay Merchant Key"
required=true
type="Text"
[[globalpay.metadata.google_pay]]
name="allowed_auth_methods"
label="Allowed Auth Methods"
placeholder="Enter Allowed Auth Methods"
required=true
type="MultiSelect"
options=["PAN_ONLY", "CRYPTOGRAM_3DS"]

[[globalpay.connector_wallets_details.google_pay]]
name="merchant_name"
label="Google Pay Merchant Name"
placeholder="Enter Google Pay Merchant Name"
required=true
type="Text"
[[globalpay.connector_wallets_details.google_pay]]
name="merchant_id"
label="Google Pay Merchant Id"
placeholder="Enter Google Pay Merchant Id"
required=true
type="Text"
[[globalpay.connector_wallets_details.google_pay]]
name="gateway_merchant_id"
label="Google Pay Merchant Key"
placeholder="Enter Google Pay Merchant Key"
required=true
type="Text"
[[globalpay.connector_wallets_details.google_pay]]
name="public_key"
label="Google Pay Public Key"
placeholder="Enter Google Pay Public Key"
required=true
type="Text"
[[globalpay.connector_wallets_details.google_pay]]
name="private_key"
label="Google Pay Private Key"
placeholder="Enter Google Pay Private Key"
required=true
type="Text"
[[globalpay.connector_wallets_details.google_pay]]
name="recipient_id"
label="Recipient Id"
placeholder="Enter Recipient Id"
required=true
type="Text"
[[globalpay.connector_wallets_details.google_pay]]
name="allowed_auth_methods"
label="Allowed Auth Methods"
placeholder="Enter Allowed Auth Methods"
required=true
type="MultiSelect"
options=["PAN_ONLY", "CRYPTOGRAM_3DS"]


[globalpay.metadata.account_name]
name="account_name"
label="Account Name"
placeholder="Enter Account Name"
required=true
type="Text"

[globepay]
[[globepay.wallet]]
  payment_method_type = "we_chat_pay"
[[globepay.wallet]]
  payment_method_type = "ali_pay"
[globepay.connector_auth.BodyKey]
api_key="Partner Code"
key1="Credential Code"
[globepay.connector_webhook_details]
merchant_secret="Source verification key"

[gocardless]
[[gocardless.bank_debit]]
  payment_method_type = "ach"
[[gocardless.bank_debit]]
  payment_method_type = "becs"
[[gocardless.bank_debit]]
  payment_method_type = "sepa"
[gocardless.connector_auth.HeaderKey]
api_key="Access Token"
[gocardless.connector_webhook_details]
merchant_secret="Source verification key"

[iatapay]
[[iatapay.upi]]
  payment_method_type = "upi_collect"
[iatapay.connector_auth.SignatureKey]
api_key="Client ID"
key1="Airline ID"
api_secret="Client Secret"
[iatapay.connector_webhook_details]
merchant_secret="Source verification key"

[itaubank]
[[itaubank.bank_transfer]]
  payment_method_type = "pix"
[itaubank.connector_auth.MultiAuthKey]
key1="Client Id"
api_key="Client Secret"
api_secret="Certificates"
key2="Certificate Key"

[jpmorgan]
[[jpmorgan.credit]]
  payment_method_type = "AmericanExpress"
[[jpmorgan.credit]]
  payment_method_type = "DinersClub"
[[jpmorgan.credit]]
  payment_method_type = "Discover"
[[jpmorgan.credit]]
  payment_method_type = "JCB"
[[jpmorgan.credit]]
  payment_method_type = "Mastercard"
[[jpmorgan.credit]]
  payment_method_type = "Discover"
[[jpmorgan.credit]]
  payment_method_type = "UnionPay"
[[jpmorgan.credit]]
  payment_method_type = "Visa"
  [[jpmorgan.debit]]
  payment_method_type = "AmericanExpress"
[[jpmorgan.debit]]
  payment_method_type = "DinersClub"
[[jpmorgan.debit]]
  payment_method_type = "Discover"
[[jpmorgan.debit]]
  payment_method_type = "JCB"
[[jpmorgan.debit]]
  payment_method_type = "Mastercard"
[[jpmorgan.debit]]
  payment_method_type = "Discover"
[[jpmorgan.debit]]
  payment_method_type = "UnionPay"
[[jpmorgan.debit]]
  payment_method_type = "Visa"
[jpmorgan.connector_auth.BodyKey]
api_key="Client ID"
key1="Client Secret"

[klarna]
[[klarna.pay_later]]
  payment_method_type = "klarna"
  payment_experience = "invoke_sdk_client"
[[klarna.pay_later]]
  payment_method_type = "klarna"
  payment_experience = "redirect_to_url"
[klarna.connector_auth.BodyKey]
key1="Klarna Merchant Username"
api_key="Klarna Merchant ID Password"
[klarna.metadata.klarna_region]
name="klarna_region"
label="Region of your Klarna Merchant Account"
placeholder="Enter Region of your Klarna Merchant Account"
required=true
type="Select"
options=["Europe","NorthAmerica","Oceania"]

[mifinity]
[[mifinity.wallet]]
  payment_method_type = "mifinity"
[mifinity.connector_auth.HeaderKey]
api_key="key"
[mifinity.metadata.brand_id]
name="brand_id"
label="Merchant Brand ID"
placeholder="Enter Brand ID"
required=true
type="Text"
[mifinity.metadata.destination_account_number]
name="destination_account_number"
label="Destination Account Number"
placeholder="Enter Destination Account Number"
required=true
type="Text"

[razorpay]
[[razorpay.upi]]
  payment_method_type = "upi_collect"
[razorpay.connector_auth.BodyKey]
api_key="Razorpay Id"
key1 = "Razorpay Secret"

[mollie]
[[mollie.credit]]
  payment_method_type = "Mastercard"
[[mollie.credit]]
  payment_method_type = "Visa"
[[mollie.credit]]
  payment_method_type = "Interac"
[[mollie.credit]]
  payment_method_type = "AmericanExpress"
[[mollie.credit]]
  payment_method_type = "JCB"
[[mollie.credit]]
  payment_method_type = "DinersClub"
[[mollie.credit]]
  payment_method_type = "Discover"
[[mollie.credit]]
  payment_method_type = "CartesBancaires"
[[mollie.credit]]
  payment_method_type = "UnionPay"
[[mollie.debit]]
  payment_method_type = "Mastercard"
[[mollie.debit]]
  payment_method_type = "Visa"
[[mollie.debit]]
  payment_method_type = "Interac"
[[mollie.debit]]
  payment_method_type = "AmericanExpress"
[[mollie.debit]]
  payment_method_type = "JCB"
[[mollie.debit]]
  payment_method_type = "DinersClub"
[[mollie.debit]]
  payment_method_type = "Discover"
[[mollie.debit]]
  payment_method_type = "CartesBancaires"
[[mollie.debit]]
  payment_method_type = "UnionPay"
[[mollie.bank_redirect]]
  payment_method_type = "ideal"
[[mollie.bank_redirect]]
  payment_method_type = "giropay"
[[mollie.bank_redirect]]
  payment_method_type = "sofort"
[[mollie.bank_redirect]]
  payment_method_type = "eps"
[[mollie.bank_redirect]]
  payment_method_type = "przelewy24"
[[mollie.bank_redirect]]
  payment_method_type = "bancontact_card"
[[mollie.wallet]]
  payment_method_type = "paypal"
[mollie.connector_auth.BodyKey]
api_key="API Key"
key1="Profile Token"
[mollie.connector_webhook_details]
merchant_secret="Source verification key"

[moneris]
[[moneris.credit]]
  payment_method_type = "Mastercard"
[[moneris.credit]]
  payment_method_type = "Visa"
[[moneris.credit]]
  payment_method_type = "Interac"
[[moneris.credit]]
  payment_method_type = "AmericanExpress"
[[moneris.credit]]
  payment_method_type = "JCB"
[[moneris.credit]]
  payment_method_type = "DinersClub"
[[moneris.credit]]
  payment_method_type = "Discover"
[[moneris.credit]]
  payment_method_type = "CartesBancaires"
[[moneris.credit]]
  payment_method_type = "UnionPay"
[[moneris.debit]]
  payment_method_type = "Mastercard"
[[moneris.debit]]
  payment_method_type = "Visa"
[[moneris.debit]]
  payment_method_type = "Interac"
[[moneris.debit]]
  payment_method_type = "AmericanExpress"
[[moneris.debit]]
  payment_method_type = "JCB"
[[moneris.debit]]
  payment_method_type = "DinersClub"
[[moneris.debit]]
  payment_method_type = "Discover"
[[moneris.debit]]
  payment_method_type = "CartesBancaires"
[[moneris.debit]]
  payment_method_type = "UnionPay"
[moneris.connector_auth.SignatureKey]
api_key="Client Secret"
key1="Client Id"
api_secret="Merchant Id"

[multisafepay]
[[multisafepay.credit]]
  payment_method_type = "Mastercard"
[[multisafepay.credit]]
  payment_method_type = "Visa"
[[multisafepay.credit]]
  payment_method_type = "Interac"
[[multisafepay.credit]]
  payment_method_type = "AmericanExpress"
[[multisafepay.credit]]
  payment_method_type = "JCB"
[[multisafepay.credit]]
  payment_method_type = "DinersClub"
[[multisafepay.credit]]
  payment_method_type = "Discover"
[[multisafepay.credit]]
  payment_method_type = "CartesBancaires"
[[multisafepay.credit]]
  payment_method_type = "UnionPay"
[[multisafepay.debit]]
  payment_method_type = "Mastercard"
[[multisafepay.debit]]
  payment_method_type = "Visa"
[[multisafepay.debit]]
  payment_method_type = "Interac"
[[multisafepay.debit]]
  payment_method_type = "AmericanExpress"
[[multisafepay.debit]]
  payment_method_type = "JCB"
[[multisafepay.debit]]
  payment_method_type = "DinersClub"
[[multisafepay.debit]]
  payment_method_type = "Discover"
[[multisafepay.debit]]
  payment_method_type = "CartesBancaires"
[[multisafepay.debit]]
  payment_method_type = "UnionPay"
[[multisafepay.wallet]]
  payment_method_type = "google_pay"
[[multisafepay.wallet]]
  payment_method_type = "paypal"
[multisafepay.connector_auth.HeaderKey]
api_key="Enter API Key"
[multisafepay.connector_webhook_details]
merchant_secret="Source verification key"

[[multisafepay.metadata.google_pay]]
name="merchant_name"
label="Google Pay Merchant Name"
placeholder="Enter Google Pay Merchant Name"
required=true
type="Text"
[[multisafepay.metadata.google_pay]]
name="merchant_id"
label="Google Pay Merchant Id"
placeholder="Enter Google Pay Merchant Id"
required=true
type="Text"
[[multisafepay.metadata.google_pay]]
name="gateway_merchant_id"
label="Google Pay Merchant Key"
placeholder="Enter Google Pay Merchant Key"
required=true
type="Text"
[[multisafepay.metadata.google_pay]]
name="allowed_auth_methods"
label="Allowed Auth Methods"
placeholder="Enter Allowed Auth Methods"
required=true
type="MultiSelect"
options=["PAN_ONLY", "CRYPTOGRAM_3DS"]

[[multisafepay.connector_wallets_details.google_pay]]
name="merchant_name"
label="Google Pay Merchant Name"
placeholder="Enter Google Pay Merchant Name"
required=true
type="Text"
[[multisafepay.connector_wallets_details.google_pay]]
name="merchant_id"
label="Google Pay Merchant Id"
placeholder="Enter Google Pay Merchant Id"
required=true
type="Text"
[[multisafepay.connector_wallets_details.google_pay]]
name="gateway_merchant_id"
label="Google Pay Merchant Key"
placeholder="Enter Google Pay Merchant Key"
required=true
type="Text"
[[multisafepay.connector_wallets_details.google_pay]]
name="public_key"
label="Google Pay Public Key"
placeholder="Enter Google Pay Public Key"
required=true
type="Text"
[[multisafepay.connector_wallets_details.google_pay]]
name="private_key"
label="Google Pay Private Key"
placeholder="Enter Google Pay Private Key"
required=true
type="Text"
[[multisafepay.connector_wallets_details.google_pay]]
name="recipient_id"
label="Recipient Id"
placeholder="Enter Recipient Id"
required=true
type="Text"
[[multisafepay.connector_wallets_details.google_pay]]
name="allowed_auth_methods"
label="Allowed Auth Methods"
placeholder="Enter Allowed Auth Methods"
required=true
type="MultiSelect"
options=["PAN_ONLY", "CRYPTOGRAM_3DS"]


[nexinets]
[[nexinets.credit]]
  payment_method_type = "Mastercard"
[[nexinets.credit]]
  payment_method_type = "Visa"
[[nexinets.credit]]
  payment_method_type = "Interac"
[[nexinets.credit]]
  payment_method_type = "AmericanExpress"
[[nexinets.credit]]
  payment_method_type = "JCB"
[[nexinets.credit]]
  payment_method_type = "DinersClub"
[[nexinets.credit]]
  payment_method_type = "Discover"
[[nexinets.credit]]
  payment_method_type = "CartesBancaires"
[[nexinets.credit]]
  payment_method_type = "UnionPay"
[[nexinets.debit]]
  payment_method_type = "Mastercard"
[[nexinets.debit]]
  payment_method_type = "Visa"
[[nexinets.debit]]
  payment_method_type = "Interac"
[[nexinets.debit]]
  payment_method_type = "AmericanExpress"
[[nexinets.debit]]
  payment_method_type = "JCB"
[[nexinets.debit]]
  payment_method_type = "DinersClub"
[[nexinets.debit]]
  payment_method_type = "Discover"
[[nexinets.debit]]
  payment_method_type = "CartesBancaires"
[[nexinets.debit]]
  payment_method_type = "UnionPay"
[[nexinets.bank_redirect]]
  payment_method_type = "ideal"
[[nexinets.bank_redirect]]
  payment_method_type = "giropay"
[[nexinets.bank_redirect]]
  payment_method_type = "sofort"
[[nexinets.bank_redirect]]
  payment_method_type = "eps"
[[nexinets.wallet]]
  payment_method_type = "apple_pay"
[[nexinets.wallet]]
  payment_method_type = "paypal"
[nexinets.connector_auth.BodyKey]
api_key="API Key"
key1="Merchant ID"
[nexinets.connector_webhook_details]
merchant_secret="Source verification key"

[[nexinets.metadata.apple_pay]]
name="certificate"
label="Merchant Certificate (Base64 Encoded)"
placeholder="Enter Merchant Certificate (Base64 Encoded)"
required=true
type="Text"
[[nexinets.metadata.apple_pay]]
name="certificate_keys"
label="Merchant PrivateKey (Base64 Encoded)"
placeholder="Enter Merchant PrivateKey (Base64 Encoded)"
required=true
type="Text"
[[nexinets.metadata.apple_pay]]
name="merchant_identifier"
label="Apple Merchant Identifier"
placeholder="Enter Apple Merchant Identifier"
required=true
type="Text"
[[nexinets.metadata.apple_pay]]
name="display_name"
label="Display Name"
placeholder="Enter Display Name"
required=true
type="Text"
[[nexinets.metadata.apple_pay]]
name="initiative"
label="Domain"
placeholder="Enter Domain"
required=true
type="Select"
options=["web","ios"]
[[nexinets.metadata.apple_pay]]
name="initiative_context"
label="Domain Name"
placeholder="Enter Domain Name"
required=true
type="Text"
[[nexinets.metadata.apple_pay]]
name="merchant_business_country"
label="Merchant Business Country"
placeholder="Enter Merchant Business Country"
required=true
type="Select"
options=[]
[[nexinets.metadata.apple_pay]]
name="payment_processing_details_at"
label="Payment Processing Details At"
placeholder="Enter Payment Processing Details At"
required=true
type="Radio"
options=["Connector"]

[nexixpay]
[[nexixpay.credit]]
  payment_method_type = "Mastercard"
[[nexixpay.credit]]
  payment_method_type = "Visa"
[[nexixpay.credit]]
  payment_method_type = "AmericanExpress"
[[nexixpay.credit]]
  payment_method_type = "JCB"
[[nexixpay.debit]]
  payment_method_type = "Mastercard"
[[nexixpay.debit]]
  payment_method_type = "Visa"
[[nexixpay.debit]]
  payment_method_type = "AmericanExpress"
[[nexixpay.debit]]
  payment_method_type = "JCB"
[nexixpay.connector_auth.HeaderKey]
api_key="API Key"

[nmi]
[[nmi.credit]]
  payment_method_type = "Mastercard"
[[nmi.credit]]
  payment_method_type = "Visa"
[[nmi.credit]]
  payment_method_type = "Interac"
[[nmi.credit]]
  payment_method_type = "AmericanExpress"
[[nmi.credit]]
  payment_method_type = "JCB"
[[nmi.credit]]
  payment_method_type = "DinersClub"
[[nmi.credit]]
  payment_method_type = "Discover"
[[nmi.credit]]
  payment_method_type = "CartesBancaires"
[[nmi.credit]]
  payment_method_type = "UnionPay"
[[nmi.debit]]
  payment_method_type = "Mastercard"
[[nmi.debit]]
  payment_method_type = "Visa"
[[nmi.debit]]
  payment_method_type = "Interac"
[[nmi.debit]]
  payment_method_type = "AmericanExpress"
[[nmi.debit]]
  payment_method_type = "JCB"
[[nmi.debit]]
  payment_method_type = "DinersClub"
[[nmi.debit]]
  payment_method_type = "Discover"
[[nmi.debit]]
  payment_method_type = "CartesBancaires"
[[nmi.debit]]
  payment_method_type = "UnionPay"
[[nmi.bank_redirect]]
  payment_method_type = "ideal"
[[nmi.wallet]]
  payment_method_type = "apple_pay"
[[nmi.wallet]]
  payment_method_type = "google_pay"
[nmi.connector_auth.BodyKey]
api_key="API Key"
key1="Public Key"
[nmi.connector_webhook_details]
merchant_secret="Source verification key"

[[nmi.metadata.apple_pay]]
name="certificate"
label="Merchant Certificate (Base64 Encoded)"
placeholder="Enter Merchant Certificate (Base64 Encoded)"
required=true
type="Text"
[[nmi.metadata.apple_pay]]
name="certificate_keys"
label="Merchant PrivateKey (Base64 Encoded)"
placeholder="Enter Merchant PrivateKey (Base64 Encoded)"
required=true
type="Text"
[[nmi.metadata.apple_pay]]
name="merchant_identifier"
label="Apple Merchant Identifier"
placeholder="Enter Apple Merchant Identifier"
required=true
type="Text"
[[nmi.metadata.apple_pay]]
name="display_name"
label="Display Name"
placeholder="Enter Display Name"
required=true
type="Text"
[[nmi.metadata.apple_pay]]
name="initiative"
label="Domain"
placeholder="Enter Domain"
required=true
type="Select"
options=["web","ios"]
[[nmi.metadata.apple_pay]]
name="initiative_context"
label="Domain Name"
placeholder="Enter Domain Name"
required=true
type="Text"
[[nmi.metadata.apple_pay]]
name="merchant_business_country"
label="Merchant Business Country"
placeholder="Enter Merchant Business Country"
required=true
type="Select"
options=[]
[[nmi.metadata.apple_pay]]
name="payment_processing_details_at"
label="Payment Processing Details At"
placeholder="Enter Payment Processing Details At"
required=true
type="Radio"
options=["Connector"]

[[nmi.metadata.google_pay]]
name="merchant_name"
label="Google Pay Merchant Name"
placeholder="Enter Google Pay Merchant Name"
required=true
type="Text"
[[nmi.metadata.google_pay]]
name="merchant_id"
label="Google Pay Merchant Id"
placeholder="Enter Google Pay Merchant Id"
required=true
type="Text"
[[nmi.metadata.google_pay]]
name="gateway_merchant_id"
label="Google Pay Merchant Key"
placeholder="Enter Google Pay Merchant Key"
required=true
type="Text"
[[nmi.metadata.google_pay]]
name="allowed_auth_methods"
label="Allowed Auth Methods"
placeholder="Enter Allowed Auth Methods"
required=true
type="MultiSelect"
options=["PAN_ONLY", "CRYPTOGRAM_3DS"]

[[nmi.connector_wallets_details.google_pay]]
name="merchant_name"
label="Google Pay Merchant Name"
placeholder="Enter Google Pay Merchant Name"
required=true
type="Text"
[[nmi.connector_wallets_details.google_pay]]
name="merchant_id"
label="Google Pay Merchant Id"
placeholder="Enter Google Pay Merchant Id"
required=true
type="Text"
[[nmi.connector_wallets_details.google_pay]]
name="gateway_merchant_id"
label="Google Pay Merchant Key"
placeholder="Enter Google Pay Merchant Key"
required=true
type="Text"
[[nmi.connector_wallets_details.google_pay]]
name="public_key"
label="Google Pay Public Key"
placeholder="Enter Google Pay Public Key"
required=true
type="Text"
[[nmi.connector_wallets_details.google_pay]]
name="private_key"
label="Google Pay Private Key"
placeholder="Enter Google Pay Private Key"
required=true
type="Text"
[[nmi.connector_wallets_details.google_pay]]
name="recipient_id"
label="Recipient Id"
placeholder="Enter Recipient Id"
required=true
type="Text"
[[nmi.connector_wallets_details.google_pay]]
name="allowed_auth_methods"
label="Allowed Auth Methods"
placeholder="Enter Allowed Auth Methods"
required=true
type="MultiSelect"
options=["PAN_ONLY", "CRYPTOGRAM_3DS"]


[nmi.metadata.acquirer_bin]
name="acquirer_bin"
label="Acquirer Bin"
placeholder="Enter Acquirer Bin"
required=false
type="Text"
[nmi.metadata.acquirer_merchant_id]
name="acquirer_merchant_id"
label="Acquirer Merchant ID"
placeholder="Enter Acquirer Merchant ID"
required=false
type="Text"
[nmi.metadata.acquirer_country_code]
name="acquirer_country_code"
label="Acquirer Country Code"
placeholder="Enter Acquirer Country Code"
required=false
type="Text"

[noon]
[[noon.credit]]
  payment_method_type = "Mastercard"
[[noon.credit]]
  payment_method_type = "Visa"
[[noon.credit]]
  payment_method_type = "Interac"
[[noon.credit]]
  payment_method_type = "AmericanExpress"
[[noon.credit]]
  payment_method_type = "JCB"
[[noon.credit]]
  payment_method_type = "DinersClub"
[[noon.credit]]
  payment_method_type = "Discover"
[[noon.credit]]
  payment_method_type = "CartesBancaires"
[[noon.credit]]
  payment_method_type = "UnionPay"
[[noon.debit]]
  payment_method_type = "Mastercard"
[[noon.debit]]
  payment_method_type = "Visa"
[[noon.debit]]
  payment_method_type = "Interac"
[[noon.debit]]
  payment_method_type = "AmericanExpress"
[[noon.debit]]
  payment_method_type = "JCB"
[[noon.debit]]
  payment_method_type = "DinersClub"
[[noon.debit]]
  payment_method_type = "Discover"
[[noon.debit]]
  payment_method_type = "CartesBancaires"
[[noon.debit]]
  payment_method_type = "UnionPay"
[[noon.wallet]]
  payment_method_type = "apple_pay"
[[noon.wallet]]
  payment_method_type = "google_pay"
[[noon.wallet]]
  payment_method_type = "paypal"
[noon.connector_auth.SignatureKey]
api_key="API Key"
key1="Business Identifier"
api_secret="Application Identifier"
[noon.connector_webhook_details]
merchant_secret="Source verification key"

[[noon.metadata.apple_pay]]
name="certificate"
label="Merchant Certificate (Base64 Encoded)"
placeholder="Enter Merchant Certificate (Base64 Encoded)"
required=true
type="Text"
[[noon.metadata.apple_pay]]
name="certificate_keys"
label="Merchant PrivateKey (Base64 Encoded)"
placeholder="Enter Merchant PrivateKey (Base64 Encoded)"
required=true
type="Text"
[[noon.metadata.apple_pay]]
name="merchant_identifier"
label="Apple Merchant Identifier"
placeholder="Enter Apple Merchant Identifier"
required=true
type="Text"
[[noon.metadata.apple_pay]]
name="display_name"
label="Display Name"
placeholder="Enter Display Name"
required=true
type="Text"
[[noon.metadata.apple_pay]]
name="initiative"
label="Domain"
placeholder="Enter Domain"
required=true
type="Select"
options=["web","ios"]
[[noon.metadata.apple_pay]]
name="initiative_context"
label="Domain Name"
placeholder="Enter Domain Name"
required=true
type="Text"
[[noon.metadata.apple_pay]]
name="merchant_business_country"
label="Merchant Business Country"
placeholder="Enter Merchant Business Country"
required=true
type="Select"
options=[]
[[noon.metadata.apple_pay]]
name="payment_processing_details_at"
label="Payment Processing Details At"
placeholder="Enter Payment Processing Details At"
required=true
type="Radio"
options=["Connector"]

[[noon.metadata.google_pay]]
name="merchant_name"
label="Google Pay Merchant Name"
placeholder="Enter Google Pay Merchant Name"
required=true
type="Text"
[[noon.metadata.google_pay]]
name="merchant_id"
label="Google Pay Merchant Id"
placeholder="Enter Google Pay Merchant Id"
required=true
type="Text"
[[noon.metadata.google_pay]]
name="gateway_merchant_id"
label="Google Pay Merchant Key"
placeholder="Enter Google Pay Merchant Key"
required=true
type="Text"
[[noon.metadata.google_pay]]
name="allowed_auth_methods"
label="Allowed Auth Methods"
placeholder="Enter Allowed Auth Methods"
required=true
type="MultiSelect"
options=["PAN_ONLY", "CRYPTOGRAM_3DS"]

[[noon.connector_wallets_details.google_pay]]
name="merchant_name"
label="Google Pay Merchant Name"
placeholder="Enter Google Pay Merchant Name"
required=true
type="Text"
[[noon.connector_wallets_details.google_pay]]
name="merchant_id"
label="Google Pay Merchant Id"
placeholder="Enter Google Pay Merchant Id"
required=true
type="Text"
[[noon.connector_wallets_details.google_pay]]
name="gateway_merchant_id"
label="Google Pay Merchant Key"
placeholder="Enter Google Pay Merchant Key"
required=true
type="Text"
[[noon.connector_wallets_details.google_pay]]
name="public_key"
label="Google Pay Public Key"
placeholder="Enter Google Pay Public Key"
required=true
type="Text"
[[noon.connector_wallets_details.google_pay]]
name="private_key"
label="Google Pay Private Key"
placeholder="Enter Google Pay Private Key"
required=true
type="Text"
[[noon.connector_wallets_details.google_pay]]
name="recipient_id"
label="Recipient Id"
placeholder="Enter Recipient Id"
required=true
type="Text"
[[noon.connector_wallets_details.google_pay]]
name="allowed_auth_methods"
label="Allowed Auth Methods"
placeholder="Enter Allowed Auth Methods"
required=true
type="MultiSelect"
options=["PAN_ONLY", "CRYPTOGRAM_3DS"]


[novalnet]
[[novalnet.credit]]
  payment_method_type = "Mastercard"
[[novalnet.credit]]
  payment_method_type = "Visa"
[[novalnet.credit]]
  payment_method_type = "Interac"
[[novalnet.credit]]
  payment_method_type = "AmericanExpress"
[[novalnet.credit]]
  payment_method_type = "JCB"
[[novalnet.credit]]
  payment_method_type = "DinersClub"
[[novalnet.credit]]
  payment_method_type = "Discover"
[[novalnet.credit]]
  payment_method_type = "CartesBancaires"
[[novalnet.credit]]
  payment_method_type = "UnionPay"
[[novalnet.debit]]
  payment_method_type = "Mastercard"
[[novalnet.debit]]
  payment_method_type = "Visa"
[[novalnet.debit]]
  payment_method_type = "Interac"
[[novalnet.debit]]
  payment_method_type = "AmericanExpress"
[[novalnet.debit]]
  payment_method_type = "JCB"
[[novalnet.debit]]
  payment_method_type = "DinersClub"
[[novalnet.debit]]
  payment_method_type = "Discover"
[[novalnet.debit]]
  payment_method_type = "CartesBancaires"
[[novalnet.debit]]
  payment_method_type = "UnionPay"
[[novalnet.wallet]]
  payment_method_type = "google_pay"
[[novalnet.wallet]]
  payment_method_type = "paypal"
[[novalnet.wallet]]
  payment_method_type = "apple_pay"
[novalnet.connector_auth.SignatureKey]
api_key="Product Activation Key"
key1="Payment Access Key"
api_secret="Tariff ID"
[novalnet.connector_webhook_details]
merchant_secret="Source verification key"

[[novalnet.metadata.google_pay]]
name="merchant_name"
label="Google Pay Merchant Name"
placeholder="Enter Google Pay Merchant Name"
required=true
type="Text"
[[novalnet.metadata.google_pay]]
name="merchant_id"
label="Google Pay Merchant Id"
placeholder="Enter Google Pay Merchant Id"
required=true
type="Text"
[[novalnet.metadata.google_pay]]
name="gateway_merchant_id"
label="Google Pay Merchant Key"
placeholder="Enter Google Pay Merchant Key"
required=true
type="Text"
[[novalnet.metadata.google_pay]]
name="allowed_auth_methods"
label="Allowed Auth Methods"
placeholder="Enter Allowed Auth Methods"
required=true
type="MultiSelect"
options=["PAN_ONLY", "CRYPTOGRAM_3DS"]

[[novalnet.connector_wallets_details.google_pay]]
name="merchant_name"
label="Google Pay Merchant Name"
placeholder="Enter Google Pay Merchant Name"
required=true
type="Text"
[[novalnet.connector_wallets_details.google_pay]]
name="merchant_id"
label="Google Pay Merchant Id"
placeholder="Enter Google Pay Merchant Id"
required=true
type="Text"
[[novalnet.connector_wallets_details.google_pay]]
name="gateway_merchant_id"
label="Google Pay Merchant Key"
placeholder="Enter Google Pay Merchant Key"
required=true
type="Text"
[[novalnet.connector_wallets_details.google_pay]]
name="public_key"
label="Google Pay Public Key"
placeholder="Enter Google Pay Public Key"
required=true
type="Text"
[[novalnet.connector_wallets_details.google_pay]]
name="private_key"
label="Google Pay Private Key"
placeholder="Enter Google Pay Private Key"
required=true
type="Text"
[[novalnet.connector_wallets_details.google_pay]]
name="recipient_id"
label="Recipient Id"
placeholder="Enter Recipient Id"
required=true
type="Text"
[[novalnet.connector_wallets_details.google_pay]]
name="allowed_auth_methods"
label="Allowed Auth Methods"
placeholder="Enter Allowed Auth Methods"
required=true
type="MultiSelect"
options=["PAN_ONLY", "CRYPTOGRAM_3DS"]


[[novalnet.metadata.apple_pay]]
name="certificate"
label="Merchant Certificate (Base64 Encoded)"
placeholder="Enter Merchant Certificate (Base64 Encoded)"
required=true
type="Text"
[[novalnet.metadata.apple_pay]]
name="certificate_keys"
label="Merchant PrivateKey (Base64 Encoded)"
placeholder="Enter Merchant PrivateKey (Base64 Encoded)"
required=true
type="Text"
[[novalnet.metadata.apple_pay]]
name="merchant_identifier"
label="Apple Merchant Identifier"
placeholder="Enter Apple Merchant Identifier"
required=true
type="Text"
[[novalnet.metadata.apple_pay]]
name="display_name"
label="Display Name"
placeholder="Enter Display Name"
required=true
type="Text"
[[novalnet.metadata.apple_pay]]
name="initiative"
label="Domain"
placeholder="Enter Domain"
required=true
type="Select"
options=["web","ios"]
[[novalnet.metadata.apple_pay]]
name="initiative_context"
label="Domain Name"
placeholder="Enter Domain Name"
required=true
type="Text"
[[novalnet.metadata.apple_pay]]
name="merchant_business_country"
label="Merchant Business Country"
placeholder="Enter Merchant Business Country"
required=true
type="Select"
options=[]
[[novalnet.metadata.apple_pay]]
name="payment_processing_details_at"
label="Payment Processing Details At"
placeholder="Enter Payment Processing Details At"
required=true
type="Radio"
options=["Connector"]


[nuvei]
[[nuvei.credit]]
  payment_method_type = "Mastercard"
[[nuvei.credit]]
  payment_method_type = "Visa"
[[nuvei.credit]]
  payment_method_type = "Interac"
[[nuvei.credit]]
  payment_method_type = "AmericanExpress"
[[nuvei.credit]]
  payment_method_type = "JCB"
[[nuvei.credit]]
  payment_method_type = "DinersClub"
[[nuvei.credit]]
  payment_method_type = "Discover"
[[nuvei.credit]]
  payment_method_type = "CartesBancaires"
[[nuvei.credit]]
  payment_method_type = "UnionPay"
[[nuvei.debit]]
  payment_method_type = "Mastercard"
[[nuvei.debit]]
  payment_method_type = "Visa"
[[nuvei.debit]]
  payment_method_type = "Interac"
[[nuvei.debit]]
  payment_method_type = "AmericanExpress"
[[nuvei.debit]]
  payment_method_type = "JCB"
[[nuvei.debit]]
  payment_method_type = "DinersClub"
[[nuvei.debit]]
  payment_method_type = "Discover"
[[nuvei.debit]]
  payment_method_type = "CartesBancaires"
[[nuvei.debit]]
  payment_method_type = "UnionPay"
[[nuvei.pay_later]]
  payment_method_type = "klarna"
[[nuvei.pay_later]]
  payment_method_type = "afterpay_clearpay"
[[nuvei.bank_redirect]]
  payment_method_type = "ideal"
[[nuvei.bank_redirect]]
  payment_method_type = "giropay"
[[nuvei.bank_redirect]]
  payment_method_type = "sofort"
[[nuvei.bank_redirect]]
  payment_method_type = "eps"
[[nuvei.wallet]]
  payment_method_type = "apple_pay"
[[nuvei.wallet]]
  payment_method_type = "google_pay"
[[nuvei.wallet]]
  payment_method_type = "paypal"
[nuvei.connector_auth.SignatureKey]
api_key="Merchant ID"
key1="Merchant Site ID"
api_secret="Merchant Secret"
[nuvei.connector_webhook_details]
merchant_secret="Source verification key"

[[nuvei.metadata.apple_pay]]
name="certificate"
label="Merchant Certificate (Base64 Encoded)"
placeholder="Enter Merchant Certificate (Base64 Encoded)"
required=true
type="Text"
[[nuvei.metadata.apple_pay]]
name="certificate_keys"
label="Merchant PrivateKey (Base64 Encoded)"
placeholder="Enter Merchant PrivateKey (Base64 Encoded)"
required=true
type="Text"
[[nuvei.metadata.apple_pay]]
name="merchant_identifier"
label="Apple Merchant Identifier"
placeholder="Enter Apple Merchant Identifier"
required=true
type="Text"
[[nuvei.metadata.apple_pay]]
name="display_name"
label="Display Name"
placeholder="Enter Display Name"
required=true
type="Text"
[[nuvei.metadata.apple_pay]]
name="initiative"
label="Domain"
placeholder="Enter Domain"
required=true
type="Select"
options=["web","ios"]
[[nuvei.metadata.apple_pay]]
name="initiative_context"
label="Domain Name"
placeholder="Enter Domain Name"
required=true
type="Text"
[[nuvei.metadata.apple_pay]]
name="merchant_business_country"
label="Merchant Business Country"
placeholder="Enter Merchant Business Country"
required=true
type="Select"
options=[]
[[nuvei.metadata.apple_pay]]
name="payment_processing_details_at"
label="Payment Processing Details At"
placeholder="Enter Payment Processing Details At"
required=true
type="Radio"
options=["Connector"]

[[nuvei.metadata.google_pay]]
name="merchant_name"
label="Google Pay Merchant Name"
placeholder="Enter Google Pay Merchant Name"
required=true
type="Text"
[[nuvei.metadata.google_pay]]
name="merchant_id"
label="Google Pay Merchant Id"
placeholder="Enter Google Pay Merchant Id"
required=true
type="Text"
[[nuvei.metadata.google_pay]]
name="gateway_merchant_id"
label="Google Pay Merchant Key"
placeholder="Enter Google Pay Merchant Key"
required=true
type="Text"
[[nuvei.metadata.google_pay]]
name="allowed_auth_methods"
label="Allowed Auth Methods"
placeholder="Enter Allowed Auth Methods"
required=true
type="MultiSelect"
options=["PAN_ONLY", "CRYPTOGRAM_3DS"]

[[nuvei.connector_wallets_details.google_pay]]
name="merchant_name"
label="Google Pay Merchant Name"
placeholder="Enter Google Pay Merchant Name"
required=true
type="Text"
[[nuvei.connector_wallets_details.google_pay]]
name="merchant_id"
label="Google Pay Merchant Id"
placeholder="Enter Google Pay Merchant Id"
required=true
type="Text"
[[nuvei.connector_wallets_details.google_pay]]
name="gateway_merchant_id"
label="Google Pay Merchant Key"
placeholder="Enter Google Pay Merchant Key"
required=true
type="Text"
[[nuvei.connector_wallets_details.google_pay]]
name="public_key"
label="Google Pay Public Key"
placeholder="Enter Google Pay Public Key"
required=true
type="Text"
[[nuvei.connector_wallets_details.google_pay]]
name="private_key"
label="Google Pay Private Key"
placeholder="Enter Google Pay Private Key"
required=true
type="Text"
[[nuvei.connector_wallets_details.google_pay]]
name="recipient_id"
label="Recipient Id"
placeholder="Enter Recipient Id"
required=true
type="Text"
[[nuvei.connector_wallets_details.google_pay]]
name="allowed_auth_methods"
label="Allowed Auth Methods"
placeholder="Enter Allowed Auth Methods"
required=true
type="MultiSelect"
options=["PAN_ONLY", "CRYPTOGRAM_3DS"]



[opennode]
[[opennode.crypto]]
  payment_method_type = "crypto_currency"
[opennode.connector_auth.HeaderKey]
api_key="API Key"
[opennode.connector_webhook_details]
merchant_secret="Source verification key"

[prophetpay]
[[prophetpay.card_redirect]]
  payment_method_type = "card_redirect"
[prophetpay.connector_auth.SignatureKey]
api_key="Username"
key1="Token"
api_secret="Profile"

[payme]
[[payme.credit]]
  payment_method_type = "Mastercard"
[[payme.credit]]
  payment_method_type = "Visa"
[[payme.credit]]
  payment_method_type = "Interac"
[[payme.credit]]
  payment_method_type = "AmericanExpress"
[[payme.credit]]
  payment_method_type = "JCB"
[[payme.credit]]
  payment_method_type = "DinersClub"
[[payme.credit]]
  payment_method_type = "Discover"
[[payme.credit]]
  payment_method_type = "CartesBancaires"
[[payme.credit]]
  payment_method_type = "UnionPay"
[[payme.debit]]
  payment_method_type = "Mastercard"
[[payme.debit]]
  payment_method_type = "Visa"
[[payme.debit]]
  payment_method_type = "Interac"
[[payme.debit]]
  payment_method_type = "AmericanExpress"
[[payme.debit]]
  payment_method_type = "JCB"
[[payme.debit]]
  payment_method_type = "DinersClub"
[[payme.debit]]
  payment_method_type = "Discover"
[[payme.debit]]
  payment_method_type = "CartesBancaires"
[[payme.debit]]
  payment_method_type = "UnionPay"
[payme.connector_auth.BodyKey]
api_key="Seller Payme Id"
key1="Payme Public Key"
[payme.connector_webhook_details]
merchant_secret="Payme Client Secret"
additional_secret="Payme Client Key"

[paypal]
[[paypal.credit]]
  payment_method_type = "Mastercard"
[[paypal.credit]]
  payment_method_type = "Visa"
[[paypal.credit]]
  payment_method_type = "Interac"
[[paypal.credit]]
  payment_method_type = "AmericanExpress"
[[paypal.credit]]
  payment_method_type = "JCB"
[[paypal.credit]]
  payment_method_type = "DinersClub"
[[paypal.credit]]
  payment_method_type = "Discover"
[[paypal.credit]]
  payment_method_type = "CartesBancaires"
[[paypal.credit]]
  payment_method_type = "UnionPay"
[[paypal.debit]]
  payment_method_type = "Mastercard"
[[paypal.debit]]
  payment_method_type = "Visa"
[[paypal.debit]]
  payment_method_type = "Interac"
[[paypal.debit]]
  payment_method_type = "AmericanExpress"
[[paypal.debit]]
  payment_method_type = "JCB"
[[paypal.debit]]
  payment_method_type = "DinersClub"
[[paypal.debit]]
  payment_method_type = "Discover"
[[paypal.debit]]
  payment_method_type = "CartesBancaires"
[[paypal.debit]]
  payment_method_type = "UnionPay"
[[paypal.wallet]]
  payment_method_type = "paypal"
  payment_experience = "invoke_sdk_client"
[[paypal.wallet]]
  payment_method_type = "paypal"
  payment_experience = "redirect_to_url"
[[paypal.bank_redirect]]
  payment_method_type = "ideal"
[[paypal.bank_redirect]]
  payment_method_type = "giropay"
[[paypal.bank_redirect]]
  payment_method_type = "sofort"
[[paypal.bank_redirect]]
  payment_method_type = "eps"
is_verifiable = true
[paypal.connector_auth.BodyKey]
api_key="Client Secret"
key1="Client ID"
[paypal.connector_webhook_details]
merchant_secret="Source verification key"
[paypal.metadata.paypal_sdk]
client_id="Client ID"

[paypal_payout]
[[paypal_payout.wallet]]
  payment_method_type = "paypal"
[[paypal_payout.wallet]]
  payment_method_type = "venmo"
[paypal_payout.connector_auth.BodyKey]
api_key="Client Secret"
key1="Client ID"

[paystack]
[[paystack.bank_redirect]]
  payment_method_type = "eft"
[paystack.connector_auth.HeaderKey]
api_key="API Key"
[paystack.connector_webhook_details]
merchant_secret="API Key"

[payu]
[[payu.credit]]
  payment_method_type = "Mastercard"
[[payu.credit]]
  payment_method_type = "Visa"
[[payu.credit]]
  payment_method_type = "Interac"
[[payu.credit]]
  payment_method_type = "AmericanExpress"
[[payu.credit]]
  payment_method_type = "JCB"
[[payu.credit]]
  payment_method_type = "DinersClub"
[[payu.credit]]
  payment_method_type = "Discover"
[[payu.credit]]
  payment_method_type = "CartesBancaires"
[[payu.credit]]
  payment_method_type = "UnionPay"
[[payu.debit]]
  payment_method_type = "Mastercard"
[[payu.debit]]
  payment_method_type = "Visa"
[[payu.debit]]
  payment_method_type = "Interac"
[[payu.debit]]
  payment_method_type = "AmericanExpress"
[[payu.debit]]
  payment_method_type = "JCB"
[[payu.debit]]
  payment_method_type = "DinersClub"
[[payu.debit]]
  payment_method_type = "Discover"
[[payu.debit]]
  payment_method_type = "CartesBancaires"
[[payu.debit]]
  payment_method_type = "UnionPay"
[[payu.wallet]]
  payment_method_type = "google_pay"
[payu.connector_auth.BodyKey]
api_key="API Key"
key1="Merchant POS ID"
[payu.connector_webhook_details]
merchant_secret="Source verification key"

[[payu.metadata.google_pay]]
name="merchant_name"
label="Google Pay Merchant Name"
placeholder="Enter Google Pay Merchant Name"
required=true
type="Text"
[[payu.metadata.google_pay]]
name="merchant_id"
label="Google Pay Merchant Id"
placeholder="Enter Google Pay Merchant Id"
required=true
type="Text"
[[payu.metadata.google_pay]]
name="gateway_merchant_id"
label="Google Pay Merchant Key"
placeholder="Enter Google Pay Merchant Key"
required=true
type="Text"
[[payu.metadata.google_pay]]
name="allowed_auth_methods"
label="Allowed Auth Methods"
placeholder="Enter Allowed Auth Methods"
required=true
type="MultiSelect"
options=["PAN_ONLY", "CRYPTOGRAM_3DS"]

[[payu.connector_wallets_details.google_pay]]
name="merchant_name"
label="Google Pay Merchant Name"
placeholder="Enter Google Pay Merchant Name"
required=true
type="Text"
[[payu.connector_wallets_details.google_pay]]
name="merchant_id"
label="Google Pay Merchant Id"
placeholder="Enter Google Pay Merchant Id"
required=true
type="Text"
[[payu.connector_wallets_details.google_pay]]
name="gateway_merchant_id"
label="Google Pay Merchant Key"
placeholder="Enter Google Pay Merchant Key"
required=true
type="Text"
[[payu.connector_wallets_details.google_pay]]
name="public_key"
label="Google Pay Public Key"
placeholder="Enter Google Pay Public Key"
required=true
type="Text"
[[payu.connector_wallets_details.google_pay]]
name="private_key"
label="Google Pay Private Key"
placeholder="Enter Google Pay Private Key"
required=true
type="Text"
[[payu.connector_wallets_details.google_pay]]
name="recipient_id"
label="Recipient Id"
placeholder="Enter Recipient Id"
required=true
type="Text"
[[payu.connector_wallets_details.google_pay]]
name="allowed_auth_methods"
label="Allowed Auth Methods"
placeholder="Enter Allowed Auth Methods"
required=true
type="MultiSelect"
options=["PAN_ONLY", "CRYPTOGRAM_3DS"]


[placetopay]
[[placetopay.credit]]
  payment_method_type = "Mastercard"
[[placetopay.credit]]
  payment_method_type = "Visa"
[[placetopay.credit]]
  payment_method_type = "Interac"
[[placetopay.credit]]
  payment_method_type = "AmericanExpress"
[[placetopay.credit]]
  payment_method_type = "JCB"
[[placetopay.credit]]
  payment_method_type = "DinersClub"
[[placetopay.credit]]
  payment_method_type = "Discover"
[[placetopay.credit]]
  payment_method_type = "CartesBancaires"
[[placetopay.credit]]
  payment_method_type = "UnionPay"
[[placetopay.debit]]
  payment_method_type = "Mastercard"
[[placetopay.debit]]
  payment_method_type = "Visa"
[[placetopay.debit]]
  payment_method_type = "Interac"
[[placetopay.debit]]
  payment_method_type = "AmericanExpress"
[[placetopay.debit]]
  payment_method_type = "JCB"
[[placetopay.debit]]
  payment_method_type = "DinersClub"
[[placetopay.debit]]
  payment_method_type = "Discover"
[[placetopay.debit]]
  payment_method_type = "CartesBancaires"
[[placetopay.debit]]
  payment_method_type = "UnionPay"
[placetopay.connector_auth.BodyKey]
api_key="Login"
key1="Trankey"

[plaid]
[[plaid.open_banking]]
  payment_method_type = "open_banking_pis"
[plaid.connector_auth.BodyKey]
api_key="client_id"
key1="secret"
[plaid.additional_merchant_data.open_banking_recipient_data]
name="open_banking_recipient_data"
label="Open Banking Recipient Data"
placeholder="Enter Open Banking Recipient Data"
required=true
type="Select"
options=["account_data","connector_recipient_id","wallet_id"]
[plaid.additional_merchant_data.account_data]
name="account_data"
label="Bank scheme"
placeholder="Enter account_data"
required=true
type="Select"
options=["iban","bacs"]
[plaid.additional_merchant_data.connector_recipient_id]
name="connector_recipient_id"
label="Connector Recipient Id"
placeholder="Enter connector recipient id"
required=true
type="Text"
[plaid.additional_merchant_data.wallet_id]
name="wallet_id"
label="Wallet Id"
placeholder="Enter wallet id"
required=true
type="Text"

[[plaid.additional_merchant_data.iban]]
name="iban"
label="Iban"
placeholder="Enter iban"
required=true
type="Text"
[[plaid.additional_merchant_data.iban]]
name="iban.name"
label="Name"
placeholder="Enter name"
required=true
type="Text"

[[plaid.additional_merchant_data.bacs]]
name="sort_code"
label="Sort Code"
placeholder="Enter sort code"
required=true
type="Text"
[[plaid.additional_merchant_data.bacs]]
name="account_number"
label="Account number"
placeholder="Enter account number"
required=true
type="Text"
[[plaid.additional_merchant_data.bacs]]
name="bacs.name"
label="Name"
placeholder="Enter name"
required=true
type="Text"


[powertranz]
[[powertranz.credit]]
  payment_method_type = "Mastercard"
[[powertranz.credit]]
  payment_method_type = "Visa"
[[powertranz.credit]]
  payment_method_type = "Interac"
[[powertranz.credit]]
  payment_method_type = "AmericanExpress"
[[powertranz.credit]]
  payment_method_type = "JCB"
[[powertranz.credit]]
  payment_method_type = "DinersClub"
[[powertranz.credit]]
  payment_method_type = "Discover"
[[powertranz.credit]]
  payment_method_type = "CartesBancaires"
[[powertranz.credit]]
  payment_method_type = "UnionPay"
[[powertranz.debit]]
  payment_method_type = "Mastercard"
[[powertranz.debit]]
  payment_method_type = "Visa"
[[powertranz.debit]]
  payment_method_type = "Interac"
[[powertranz.debit]]
  payment_method_type = "AmericanExpress"
[[powertranz.debit]]
  payment_method_type = "JCB"
[[powertranz.debit]]
  payment_method_type = "DinersClub"
[[powertranz.debit]]
  payment_method_type = "Discover"
[[powertranz.debit]]
  payment_method_type = "CartesBancaires"
[[powertranz.debit]]
  payment_method_type = "UnionPay"
[powertranz.connector_auth.BodyKey]
key1 = "PowerTranz Id"
api_key="PowerTranz Password"
[powertranz.connector_webhook_details]
merchant_secret="Source verification key"

[rapyd]
[[rapyd.credit]]
  payment_method_type = "Mastercard"
[[rapyd.credit]]
  payment_method_type = "Visa"
[[rapyd.credit]]
  payment_method_type = "Interac"
[[rapyd.credit]]
  payment_method_type = "AmericanExpress"
[[rapyd.credit]]
  payment_method_type = "JCB"
[[rapyd.credit]]
  payment_method_type = "DinersClub"
[[rapyd.credit]]
  payment_method_type = "Discover"
[[rapyd.credit]]
  payment_method_type = "CartesBancaires"
[[rapyd.credit]]
  payment_method_type = "UnionPay"
[[rapyd.debit]]
  payment_method_type = "Mastercard"
[[rapyd.debit]]
  payment_method_type = "Visa"
[[rapyd.debit]]
  payment_method_type = "Interac"
[[rapyd.debit]]
  payment_method_type = "AmericanExpress"
[[rapyd.debit]]
  payment_method_type = "JCB"
[[rapyd.debit]]
  payment_method_type = "DinersClub"
[[rapyd.debit]]
  payment_method_type = "Discover"
[[rapyd.debit]]
  payment_method_type = "CartesBancaires"
[[rapyd.debit]]
  payment_method_type = "UnionPay"
[[rapyd.wallet]]
  payment_method_type = "apple_pay"
[rapyd.connector_auth.BodyKey]
api_key="Access Key"
key1="API Secret"
[rapyd.connector_webhook_details]
merchant_secret="Source verification key"

[[rapyd.metadata.apple_pay]]
name="certificate"
label="Merchant Certificate (Base64 Encoded)"
placeholder="Enter Merchant Certificate (Base64 Encoded)"
required=true
type="Text"
[[rapyd.metadata.apple_pay]]
name="certificate_keys"
label="Merchant PrivateKey (Base64 Encoded)"
placeholder="Enter Merchant PrivateKey (Base64 Encoded)"
required=true
type="Text"
[[rapyd.metadata.apple_pay]]
name="merchant_identifier"
label="Apple Merchant Identifier"
placeholder="Enter Apple Merchant Identifier"
required=true
type="Text"
[[rapyd.metadata.apple_pay]]
name="display_name"
label="Display Name"
placeholder="Enter Display Name"
required=true
type="Text"
[[rapyd.metadata.apple_pay]]
name="initiative"
label="Domain"
placeholder="Enter Domain"
required=true
type="Select"
options=["web","ios"]
[[rapyd.metadata.apple_pay]]
name="initiative_context"
label="Domain Name"
placeholder="Enter Domain Name"
required=true
type="Text"
[[rapyd.metadata.apple_pay]]
name="merchant_business_country"
label="Merchant Business Country"
placeholder="Enter Merchant Business Country"
required=true
type="Select"
options=[]
[[rapyd.metadata.apple_pay]]
name="payment_processing_details_at"
label="Payment Processing Details At"
placeholder="Enter Payment Processing Details At"
required=true
type="Radio"
options=["Connector"]

[shift4]
[[shift4.credit]]
  payment_method_type = "Mastercard"
[[shift4.credit]]
  payment_method_type = "Visa"
[[shift4.credit]]
  payment_method_type = "Interac"
[[shift4.credit]]
  payment_method_type = "AmericanExpress"
[[shift4.credit]]
  payment_method_type = "JCB"
[[shift4.credit]]
  payment_method_type = "DinersClub"
[[shift4.credit]]
  payment_method_type = "Discover"
[[shift4.credit]]
  payment_method_type = "CartesBancaires"
[[shift4.credit]]
  payment_method_type = "UnionPay"
[[shift4.debit]]
  payment_method_type = "Mastercard"
[[shift4.debit]]
  payment_method_type = "Visa"
[[shift4.debit]]
  payment_method_type = "Interac"
[[shift4.debit]]
  payment_method_type = "AmericanExpress"
[[shift4.debit]]
  payment_method_type = "JCB"
[[shift4.debit]]
  payment_method_type = "DinersClub"
[[shift4.debit]]
  payment_method_type = "Discover"
[[shift4.debit]]
  payment_method_type = "CartesBancaires"
[[shift4.debit]]
  payment_method_type = "UnionPay"
[[shift4.bank_redirect]]
  payment_method_type = "ideal"
[[shift4.bank_redirect]]
  payment_method_type = "giropay"
[[shift4.bank_redirect]]
  payment_method_type = "sofort"
[[shift4.bank_redirect]]
  payment_method_type = "eps"
[shift4.connector_auth.HeaderKey]
api_key="API Key"
[shift4.connector_webhook_details]
merchant_secret="Source verification key"

[stripe]
[[stripe.credit]]
  payment_method_type = "Mastercard"
[[stripe.credit]]
  payment_method_type = "Visa"
[[stripe.credit]]
  payment_method_type = "Interac"
[[stripe.credit]]
  payment_method_type = "AmericanExpress"
[[stripe.credit]]
  payment_method_type = "JCB"
[[stripe.credit]]
  payment_method_type = "DinersClub"
[[stripe.credit]]
  payment_method_type = "Discover"
[[stripe.credit]]
  payment_method_type = "CartesBancaires"
[[stripe.credit]]
  payment_method_type = "UnionPay"
[[stripe.debit]]
  payment_method_type = "Mastercard"
[[stripe.debit]]
  payment_method_type = "Visa"
[[stripe.debit]]
  payment_method_type = "Interac"
[[stripe.debit]]
  payment_method_type = "AmericanExpress"
[[stripe.debit]]
  payment_method_type = "JCB"
[[stripe.debit]]
  payment_method_type = "DinersClub"
[[stripe.debit]]
  payment_method_type = "Discover"
[[stripe.debit]]
  payment_method_type = "CartesBancaires"
[[stripe.debit]]
  payment_method_type = "UnionPay"
[[stripe.pay_later]]
  payment_method_type = "klarna"
[[stripe.pay_later]]
  payment_method_type = "affirm"
[[stripe.pay_later]]
  payment_method_type = "afterpay_clearpay"
[[stripe.bank_redirect]]
  payment_method_type = "ideal"
[[stripe.bank_redirect]]
  payment_method_type = "giropay"
[[stripe.bank_redirect]]
  payment_method_type = "eps"
[[stripe.bank_redirect]]
  payment_method_type = "bancontact_card"
[[stripe.bank_redirect]]
  payment_method_type = "przelewy24"
[[stripe.bank_debit]]
  payment_method_type = "ach"
[[stripe.bank_debit]]
  payment_method_type = "bacs"
[[stripe.bank_debit]]
  payment_method_type = "becs"
[[stripe.bank_debit]]
  payment_method_type = "sepa"
[[stripe.bank_transfer]]
  payment_method_type = "ach"
[[stripe.bank_transfer]]
  payment_method_type = "bacs"
[[stripe.bank_transfer]]
  payment_method_type = "sepa"
[[stripe.bank_transfer]]
  payment_method_type = "multibanco"
[[stripe.wallet]]
  payment_method_type = "amazon_pay"
[[stripe.wallet]]
  payment_method_type = "apple_pay"
[[stripe.wallet]]
  payment_method_type = "google_pay"
[[stripe.wallet]]
  payment_method_type = "we_chat_pay"
[[stripe.wallet]]
  payment_method_type = "ali_pay"
[[stripe.wallet]]
  payment_method_type = "cashapp"
  payment_experience = "display_qr_code"
[[stripe.wallet]]
  payment_method_type = "revolut_pay"
is_verifiable = true
[stripe.connector_auth.HeaderKey]
api_key="Secret Key"
[stripe.connector_webhook_details]
merchant_secret="Source verification key"

[[stripe.metadata.apple_pay]]
name="certificate"
label="Merchant Certificate (Base64 Encoded)"
placeholder="Enter Merchant Certificate (Base64 Encoded)"
required=true
type="Text"
[[stripe.metadata.apple_pay]]
name="certificate_keys"
label="Merchant PrivateKey (Base64 Encoded)"
placeholder="Enter Merchant PrivateKey (Base64 Encoded)"
required=true
type="Text"
[[stripe.metadata.apple_pay]]
name="merchant_identifier"
label="Apple Merchant Identifier"
placeholder="Enter Apple Merchant Identifier"
required=true
type="Text"
[[stripe.metadata.apple_pay]]
name="display_name"
label="Display Name"
placeholder="Enter Display Name"
required=true
type="Text"
[[stripe.metadata.apple_pay]]
name="initiative"
label="Domain"
placeholder="Enter Domain"
required=true
type="Select"
options=["web","ios"]
[[stripe.metadata.apple_pay]]
name="initiative_context"
label="Domain Name"
placeholder="Enter Domain Name"
required=true
type="Text"
[[stripe.metadata.apple_pay]]
name="merchant_business_country"
label="Merchant Business Country"
placeholder="Enter Merchant Business Country"
required=true
type="Select"
options=[]
[[stripe.metadata.apple_pay]]
name="payment_processing_details_at"
label="Payment Processing Details At"
placeholder="Enter Payment Processing Details At"
required=true
type="Radio"
options=["Connector","Hyperswitch"]

[[stripe.metadata.google_pay]]
name="merchant_name"
label="Google Pay Merchant Name"
placeholder="Enter Google Pay Merchant Name"
required=true
type="Text"
[[stripe.metadata.google_pay]]
name="merchant_id"
label="Google Pay Merchant Id"
placeholder="Enter Google Pay Merchant Id"
required=true
type="Text"
[[stripe.metadata.google_pay]]
name="stripe:publishableKey"
label="Stripe Publishable Key"
placeholder="Enter Stripe Publishable Key"
required=true
type="Text"
[[stripe.metadata.google_pay]]
name="allowed_auth_methods"
label="Allowed Auth Methods"
placeholder="Enter Allowed Auth Methods"
required=true
type="MultiSelect"
options=["PAN_ONLY", "CRYPTOGRAM_3DS"]

[[stripe.connector_wallets_details.google_pay]]
name="merchant_name"
label="Google Pay Merchant Name"
placeholder="Enter Google Pay Merchant Name"
required=true
type="Text"
[[stripe.connector_wallets_details.google_pay]]
name="merchant_id"
label="Google Pay Merchant Id"
placeholder="Enter Google Pay Merchant Id"
required=true
type="Text"
[[stripe.connector_wallets_details.google_pay]]
name="stripe:publishableKey"
label="Stripe Publishable Key"
placeholder="Enter Stripe Publishable Key"
required=true
type="Text"
[[stripe.connector_wallets_details.google_pay]]
name="public_key"
label="Google Pay Public Key"
placeholder="Enter Google Pay Public Key"
required=true
type="Text"
[[stripe.connector_wallets_details.google_pay]]
name="private_key"
label="Google Pay Private Key"
placeholder="Enter Google Pay Private Key"
required=true
type="Text"
[[stripe.connector_wallets_details.google_pay]]
name="recipient_id"
label="Recipient Id"
placeholder="Enter Recipient Id"
required=true
type="Text"
[[stripe.connector_wallets_details.google_pay]]
name="allowed_auth_methods"
label="Allowed Auth Methods"
placeholder="Enter Allowed Auth Methods"
required=true
type="MultiSelect"
options=["PAN_ONLY", "CRYPTOGRAM_3DS"]


[stax]
[[stax.credit]]
  payment_method_type = "Mastercard"
[[stax.credit]]
  payment_method_type = "Visa"
[[stax.credit]]
  payment_method_type = "Interac"
[[stax.credit]]
  payment_method_type = "AmericanExpress"
[[stax.credit]]
  payment_method_type = "JCB"
[[stax.credit]]
  payment_method_type = "DinersClub"
[[stax.credit]]
  payment_method_type = "Discover"
[[stax.credit]]
  payment_method_type = "CartesBancaires"
[[stax.credit]]
  payment_method_type = "UnionPay"
[[stax.debit]]
  payment_method_type = "Mastercard"
[[stax.debit]]
  payment_method_type = "Visa"
[[stax.debit]]
  payment_method_type = "Interac"
[[stax.debit]]
  payment_method_type = "AmericanExpress"
[[stax.debit]]
  payment_method_type = "JCB"
[[stax.debit]]
  payment_method_type = "DinersClub"
[[stax.debit]]
  payment_method_type = "Discover"
[[stax.debit]]
  payment_method_type = "CartesBancaires"
[[stax.debit]]
  payment_method_type = "UnionPay"
[[stax.bank_debit]]
  payment_method_type = "ach"
[stax.connector_auth.HeaderKey]
api_key="Api Key"
[stax.connector_webhook_details]
merchant_secret="Source verification key"

[square]
[[square.credit]]
  payment_method_type = "Mastercard"
[[square.credit]]
  payment_method_type = "Visa"
[[square.credit]]
  payment_method_type = "Interac"
[[square.credit]]
  payment_method_type = "AmericanExpress"
[[square.credit]]
  payment_method_type = "JCB"
[[square.credit]]
  payment_method_type = "DinersClub"
[[square.credit]]
  payment_method_type = "Discover"
[[square.credit]]
  payment_method_type = "CartesBancaires"
[[square.credit]]
  payment_method_type = "UnionPay"
[[square.debit]]
  payment_method_type = "Mastercard"
[[square.debit]]
  payment_method_type = "Visa"
[[square.debit]]
  payment_method_type = "Interac"
[[square.debit]]
  payment_method_type = "AmericanExpress"
[[square.debit]]
  payment_method_type = "JCB"
[[square.debit]]
  payment_method_type = "DinersClub"
[[square.debit]]
  payment_method_type = "Discover"
[[square.debit]]
  payment_method_type = "CartesBancaires"
[[square.debit]]
  payment_method_type = "UnionPay"
[square.connector_auth.BodyKey]
api_key = "Square API Key"
key1 = "Square Client Id"
[square.connector_webhook_details]
merchant_secret="Source verification key"

[trustpay]
[[trustpay.credit]]
  payment_method_type = "Mastercard"
[[trustpay.credit]]
  payment_method_type = "Visa"
[[trustpay.credit]]
  payment_method_type = "Interac"
[[trustpay.credit]]
  payment_method_type = "AmericanExpress"
[[trustpay.credit]]
  payment_method_type = "JCB"
[[trustpay.credit]]
  payment_method_type = "DinersClub"
[[trustpay.credit]]
  payment_method_type = "Discover"
[[trustpay.credit]]
  payment_method_type = "CartesBancaires"
[[trustpay.credit]]
  payment_method_type = "UnionPay"
[[trustpay.debit]]
  payment_method_type = "Mastercard"
[[trustpay.debit]]
  payment_method_type = "Visa"
[[trustpay.debit]]
  payment_method_type = "Interac"
[[trustpay.debit]]
  payment_method_type = "AmericanExpress"
[[trustpay.debit]]
  payment_method_type = "JCB"
[[trustpay.debit]]
  payment_method_type = "DinersClub"
[[trustpay.debit]]
  payment_method_type = "Discover"
[[trustpay.debit]]
  payment_method_type = "CartesBancaires"
[[trustpay.debit]]
  payment_method_type = "UnionPay"
[[trustpay.bank_redirect]]
  payment_method_type = "ideal"
[[trustpay.bank_redirect]]
  payment_method_type = "giropay"
[[trustpay.bank_redirect]]
  payment_method_type = "sofort"
[[trustpay.bank_redirect]]
  payment_method_type = "eps"
[[trustpay.bank_redirect]]
  payment_method_type = "blik"
[[trustpay.wallet]]
  payment_method_type = "apple_pay"
[[trustpay.wallet]]
  payment_method_type = "google_pay"
[[trustpay.bank_transfer]]
  payment_method_type = "sepa_bank_transfer"
[[trustpay.bank_transfer]]
  payment_method_type = "instant_bank_transfer"
[[trustpay.bank_transfer]]
  payment_method_type = "instant_bank_transfer_finland"
[[trustpay.bank_transfer]]
  payment_method_type = "instant_bank_transfer_poland"
[trustpay.connector_auth.SignatureKey]
api_key="API Key"
key1="Project ID"
api_secret="Secret Key"
[trustpay.connector_webhook_details]
merchant_secret="Source verification key"

[[trustpay.metadata.apple_pay]]
name="certificate"
label="Merchant Certificate (Base64 Encoded)"
placeholder="Enter Merchant Certificate (Base64 Encoded)"
required=true
type="Text"
[[trustpay.metadata.apple_pay]]
name="certificate_keys"
label="Merchant PrivateKey (Base64 Encoded)"
placeholder="Enter Merchant PrivateKey (Base64 Encoded)"
required=true
type="Text"
[[trustpay.metadata.apple_pay]]
name="merchant_identifier"
label="Apple Merchant Identifier"
placeholder="Enter Apple Merchant Identifier"
required=true
type="Text"
[[trustpay.metadata.apple_pay]]
name="display_name"
label="Display Name"
placeholder="Enter Display Name"
required=true
type="Text"
[[trustpay.metadata.apple_pay]]
name="initiative"
label="Domain"
placeholder="Enter Domain"
required=true
type="Select"
options=["web","ios"]
[[trustpay.metadata.apple_pay]]
name="initiative_context"
label="Domain Name"
placeholder="Enter Domain Name"
required=true
type="Text"
[[trustpay.metadata.apple_pay]]
name="merchant_business_country"
label="Merchant Business Country"
placeholder="Enter Merchant Business Country"
required=true
type="Select"
options=[]
[[trustpay.metadata.apple_pay]]
name="payment_processing_details_at"
label="Payment Processing Details At"
placeholder="Enter Payment Processing Details At"
required=true
type="Radio"
options=["Connector"]

[[trustpay.metadata.google_pay]]
name="merchant_name"
label="Google Pay Merchant Name"
placeholder="Enter Google Pay Merchant Name"
required=true
type="Text"
[[trustpay.metadata.google_pay]]
name="merchant_id"
label="Google Pay Merchant Id"
placeholder="Enter Google Pay Merchant Id"
required=true
type="Text"
[[trustpay.metadata.google_pay]]
name="gateway_merchant_id"
label="Google Pay Merchant Key"
placeholder="Enter Google Pay Merchant Key"
required=true
type="Text"
[[trustpay.metadata.google_pay]]
name="allowed_auth_methods"
label="Allowed Auth Methods"
placeholder="Enter Allowed Auth Methods"
required=true
type="MultiSelect"
options=["PAN_ONLY", "CRYPTOGRAM_3DS"]

[[trustpay.connector_wallets_details.google_pay]]
name="merchant_name"
label="Google Pay Merchant Name"
placeholder="Enter Google Pay Merchant Name"
required=true
type="Text"
[[trustpay.connector_wallets_details.google_pay]]
name="merchant_id"
label="Google Pay Merchant Id"
placeholder="Enter Google Pay Merchant Id"
required=true
type="Text"
[[trustpay.connector_wallets_details.google_pay]]
name="gateway_merchant_id"
label="Google Pay Merchant Key"
placeholder="Enter Google Pay Merchant Key"
required=true
type="Text"
[[trustpay.connector_wallets_details.google_pay]]
name="public_key"
label="Google Pay Public Key"
placeholder="Enter Google Pay Public Key"
required=true
type="Text"
[[trustpay.connector_wallets_details.google_pay]]
name="private_key"
label="Google Pay Private Key"
placeholder="Enter Google Pay Private Key"
required=true
type="Text"
[[trustpay.connector_wallets_details.google_pay]]
name="recipient_id"
label="Recipient Id"
placeholder="Enter Recipient Id"
required=true
type="Text"
[[trustpay.connector_wallets_details.google_pay]]
name="allowed_auth_methods"
label="Allowed Auth Methods"
placeholder="Enter Allowed Auth Methods"
required=true
type="MultiSelect"
options=["PAN_ONLY", "CRYPTOGRAM_3DS"]

[tsys]
[[tsys.credit]]
  payment_method_type = "Mastercard"
[[tsys.credit]]
  payment_method_type = "Visa"
[[tsys.credit]]
  payment_method_type = "Interac"
[[tsys.credit]]
  payment_method_type = "AmericanExpress"
[[tsys.credit]]
  payment_method_type = "JCB"
[[tsys.credit]]
  payment_method_type = "DinersClub"
[[tsys.credit]]
  payment_method_type = "Discover"
[[tsys.credit]]
  payment_method_type = "CartesBancaires"
[[tsys.credit]]
  payment_method_type = "UnionPay"
[[tsys.debit]]
  payment_method_type = "Mastercard"
[[tsys.debit]]
  payment_method_type = "Visa"
[[tsys.debit]]
  payment_method_type = "Interac"
[[tsys.debit]]
  payment_method_type = "AmericanExpress"
[[tsys.debit]]
  payment_method_type = "JCB"
[[tsys.debit]]
  payment_method_type = "DinersClub"
[[tsys.debit]]
  payment_method_type = "Discover"
[[tsys.debit]]
  payment_method_type = "CartesBancaires"
[[tsys.debit]]
  payment_method_type = "UnionPay"
[tsys.connector_auth.SignatureKey]
api_key="Device Id"
key1="Transaction Key"
api_secret="Developer Id"
[tsys.connector_webhook_details]
merchant_secret="Source verification key"

[volt]
[[volt.bank_redirect]]
  payment_method_type = "open_banking_uk"
[volt.connector_auth.MultiAuthKey]
api_key = "Username"
api_secret = "Password"
key1 = "Client ID"
key2 = "Client Secret"
[volt.connector_webhook_details]
merchant_secret="Source verification key"

[worldline]
[[worldline.credit]]
  payment_method_type = "Mastercard"
[[worldline.credit]]
  payment_method_type = "Visa"
[[worldline.credit]]
  payment_method_type = "Interac"
[[worldline.credit]]
  payment_method_type = "AmericanExpress"
[[worldline.credit]]
  payment_method_type = "JCB"
[[worldline.credit]]
  payment_method_type = "DinersClub"
[[worldline.credit]]
  payment_method_type = "Discover"
[[worldline.credit]]
  payment_method_type = "CartesBancaires"
[[worldline.credit]]
  payment_method_type = "UnionPay"
[[worldline.debit]]
  payment_method_type = "Mastercard"
[[worldline.debit]]
  payment_method_type = "Visa"
[[worldline.debit]]
  payment_method_type = "Interac"
[[worldline.debit]]
  payment_method_type = "AmericanExpress"
[[worldline.debit]]
  payment_method_type = "JCB"
[[worldline.debit]]
  payment_method_type = "DinersClub"
[[worldline.debit]]
  payment_method_type = "Discover"
[[worldline.debit]]
  payment_method_type = "CartesBancaires"
[[worldline.debit]]
  payment_method_type = "UnionPay"
[[worldline.bank_redirect]]
  payment_method_type = "ideal"
[[worldline.bank_redirect]]
  payment_method_type = "giropay"
[worldline.connector_auth.SignatureKey]
api_key="API Key ID"
key1="Merchant ID"
api_secret="Secret API Key"
[worldline.connector_webhook_details]
merchant_secret="Source verification key"

[worldpay]
[[worldpay.credit]]
  payment_method_type = "Mastercard"
[[worldpay.credit]]
  payment_method_type = "Visa"
[[worldpay.credit]]
  payment_method_type = "Interac"
[[worldpay.credit]]
  payment_method_type = "AmericanExpress"
[[worldpay.credit]]
  payment_method_type = "JCB"
[[worldpay.credit]]
  payment_method_type = "DinersClub"
[[worldpay.credit]]
  payment_method_type = "Discover"
[[worldpay.credit]]
  payment_method_type = "CartesBancaires"
[[worldpay.credit]]
  payment_method_type = "UnionPay"
[[worldpay.debit]]
  payment_method_type = "Mastercard"
[[worldpay.debit]]
  payment_method_type = "Visa"
[[worldpay.debit]]
  payment_method_type = "Interac"
[[worldpay.debit]]
  payment_method_type = "AmericanExpress"
[[worldpay.debit]]
  payment_method_type = "JCB"
[[worldpay.debit]]
  payment_method_type = "DinersClub"
[[worldpay.debit]]
  payment_method_type = "Discover"
[[worldpay.debit]]
  payment_method_type = "CartesBancaires"
[[worldpay.debit]]
  payment_method_type = "UnionPay"
[[worldpay.wallet]]
  payment_method_type = "google_pay"
[[worldpay.wallet]]
  payment_method_type = "apple_pay"
[worldpay.connector_auth.SignatureKey]
key1="Username"
api_key="Password"
api_secret="Merchant Identifier"
[worldpay.connector_webhook_details]
merchant_secret="Source verification key"
[worldpay.metadata.merchant_name]
name="merchant_name"
label="Name of the merchant to de displayed during 3DS challenge"
placeholder="Enter Name of the merchant"
required=true
type="Text"

[[worldpay.metadata.apple_pay]]
name="certificate"
label="Merchant Certificate (Base64 Encoded)"
placeholder="Enter Merchant Certificate (Base64 Encoded)"
required=true
type="Text"
[[worldpay.metadata.apple_pay]]
name="certificate_keys"
label="Merchant PrivateKey (Base64 Encoded)"
placeholder="Enter Merchant PrivateKey (Base64 Encoded)"
required=true
type="Text"
[[worldpay.metadata.apple_pay]]
name="merchant_identifier"
label="Apple Merchant Identifier"
placeholder="Enter Apple Merchant Identifier"
required=true
type="Text"
[[worldpay.metadata.apple_pay]]
name="display_name"
label="Display Name"
placeholder="Enter Display Name"
required=true
type="Text"
[[worldpay.metadata.apple_pay]]
name="initiative"
label="Domain"
placeholder="Enter Domain"
required=true
type="Select"
options=["web","ios"]
[[worldpay.metadata.apple_pay]]
name="initiative_context"
label="Domain Name"
placeholder="Enter Domain Name"
required=true
type="Text"
[[worldpay.metadata.apple_pay]]
name="merchant_business_country"
label="Merchant Business Country"
placeholder="Enter Merchant Business Country"
required=true
type="Select"
options=[]
[[worldpay.metadata.apple_pay]]
name="payment_processing_details_at"
label="Payment Processing Details At"
placeholder="Enter Payment Processing Details At"
required=true
type="Radio"
options=["Connector"]

[[worldpay.metadata.google_pay]]
name="merchant_name"
label="Google Pay Merchant Name"
placeholder="Enter Google Pay Merchant Name"
required=true
type="Text"
[[worldpay.metadata.google_pay]]
name="merchant_id"
label="Google Pay Merchant Id"
placeholder="Enter Google Pay Merchant Id"
required=true
type="Text"
[[worldpay.metadata.google_pay]]
name="gateway_merchant_id"
label="Google Pay Merchant Key"
placeholder="Enter Google Pay Merchant Key"
required=true
type="Text"
[[worldpay.metadata.google_pay]]
name="allowed_auth_methods"
label="Allowed Auth Methods"
placeholder="Enter Allowed Auth Methods"
required=true
type="MultiSelect"
options=["PAN_ONLY", "CRYPTOGRAM_3DS"]

[[worldpay.connector_wallets_details.google_pay]]
name="merchant_name"
label="Google Pay Merchant Name"
placeholder="Enter Google Pay Merchant Name"
required=true
type="Text"
[[worldpay.connector_wallets_details.google_pay]]
name="merchant_id"
label="Google Pay Merchant Id"
placeholder="Enter Google Pay Merchant Id"
required=true
type="Text"
[[worldpay.connector_wallets_details.google_pay]]
name="gateway_merchant_id"
label="Google Pay Merchant Key"
placeholder="Enter Google Pay Merchant Key"
required=true
type="Text"
[[worldpay.connector_wallets_details.google_pay]]
name="public_key"
label="Google Pay Public Key"
placeholder="Enter Google Pay Public Key"
required=true
type="Text"
[[worldpay.connector_wallets_details.google_pay]]
name="private_key"
label="Google Pay Private Key"
placeholder="Enter Google Pay Private Key"
required=true
type="Text"
[[worldpay.connector_wallets_details.google_pay]]
name="recipient_id"
label="Recipient Id"
placeholder="Enter Recipient Id"
required=true
type="Text"
[[worldpay.connector_wallets_details.google_pay]]
name="allowed_auth_methods"
label="Allowed Auth Methods"
placeholder="Enter Allowed Auth Methods"
required=true
type="MultiSelect"
options=["PAN_ONLY", "CRYPTOGRAM_3DS"]


[zen]
[[zen.credit]]
  payment_method_type = "Mastercard"
[[zen.credit]]
  payment_method_type = "Visa"
[[zen.credit]]
  payment_method_type = "Interac"
[[zen.credit]]
  payment_method_type = "AmericanExpress"
[[zen.credit]]
  payment_method_type = "JCB"
[[zen.credit]]
  payment_method_type = "DinersClub"
[[zen.credit]]
  payment_method_type = "Discover"
[[zen.credit]]
  payment_method_type = "CartesBancaires"
[[zen.credit]]
  payment_method_type = "UnionPay"
[[zen.debit]]
  payment_method_type = "Mastercard"
[[zen.debit]]
  payment_method_type = "Visa"
[[zen.debit]]
  payment_method_type = "Interac"
[[zen.debit]]
  payment_method_type = "AmericanExpress"
[[zen.debit]]
  payment_method_type = "JCB"
[[zen.debit]]
  payment_method_type = "DinersClub"
[[zen.debit]]
  payment_method_type = "Discover"
[[zen.debit]]
  payment_method_type = "CartesBancaires"
[[zen.debit]]
  payment_method_type = "UnionPay"
[[zen.voucher]]
  payment_method_type = "boleto"
[[zen.voucher]]
  payment_method_type = "efecty"
[[zen.voucher]]
  payment_method_type = "pago_efectivo"
[[zen.voucher]]
  payment_method_type = "red_compra"
[[zen.voucher]]
  payment_method_type = "red_pagos"
[[zen.bank_transfer]]
  payment_method_type = "pix"
[[zen.bank_transfer]]
  payment_method_type = "pse"
[[zen.wallet]]
  payment_method_type = "apple_pay"
[[zen.wallet]]
  payment_method_type = "google_pay"
[zen.connector_auth.HeaderKey]
api_key="API Key"
[zen.connector_webhook_details]
merchant_secret="Source verification key"


[[zen.metadata.apple_pay]]
name="terminal_uuid"
label="Terminal UUID"
placeholder="Enter Terminal UUID"
required=true
type="Text"
[[zen.metadata.apple_pay]]
name="pay_wall_secret"
label="Pay Wall Secret"
placeholder="Enter Pay Wall Secret"
required=true
type="Text"

[[zen.metadata.google_pay]]
name="terminal_uuid"
label="Terminal UUID"
placeholder="Enter Terminal UUID"
required=true
type="Text"
[[zen.metadata.google_pay]]
name="pay_wall_secret"
label="Pay Wall Secret"
placeholder="Enter Pay Wall Secret"
required=true
type="Text"

[zsl]
[[zsl.bank_transfer]]
  payment_method_type = "local_bank_transfer"
[zsl.connector_auth.BodyKey]
api_key = "Key"
key1 = "Merchant ID"

[dummy_connector]
[[dummy_connector.credit]]
  payment_method_type = "Mastercard"
[[dummy_connector.credit]]
  payment_method_type = "Visa"
[[dummy_connector.credit]]
  payment_method_type = "Interac"
[[dummy_connector.credit]]
  payment_method_type = "AmericanExpress"
[[dummy_connector.credit]]
  payment_method_type = "JCB"
[[dummy_connector.credit]]
  payment_method_type = "DinersClub"
[[dummy_connector.credit]]
  payment_method_type = "Discover"
[[dummy_connector.credit]]
  payment_method_type = "CartesBancaires"
[[dummy_connector.credit]]
  payment_method_type = "UnionPay"
[[dummy_connector.debit]]
  payment_method_type = "Mastercard"
[[dummy_connector.debit]]
  payment_method_type = "Visa"
[[dummy_connector.debit]]
  payment_method_type = "Interac"
[[dummy_connector.debit]]
  payment_method_type = "AmericanExpress"
[[dummy_connector.debit]]
  payment_method_type = "JCB"
[[dummy_connector.debit]]
  payment_method_type = "DinersClub"
[[dummy_connector.debit]]
  payment_method_type = "Discover"
[[dummy_connector.debit]]
  payment_method_type = "CartesBancaires"
[[dummy_connector.debit]]
  payment_method_type = "UnionPay"
[dummy_connector.connector_auth.HeaderKey]
api_key="Api Key"

[paypal_test]
[[paypal_test.credit]]
  payment_method_type = "Mastercard"
[[paypal_test.credit]]
  payment_method_type = "Visa"
[[paypal_test.credit]]
  payment_method_type = "Interac"
[[paypal_test.credit]]
  payment_method_type = "AmericanExpress"
[[paypal_test.credit]]
  payment_method_type = "JCB"
[[paypal_test.credit]]
  payment_method_type = "DinersClub"
[[paypal_test.credit]]
  payment_method_type = "Discover"
[[paypal_test.credit]]
  payment_method_type = "CartesBancaires"
[[paypal_test.credit]]
  payment_method_type = "UnionPay"
[[paypal_test.debit]]
  payment_method_type = "Mastercard"
[[paypal_test.debit]]
  payment_method_type = "Visa"
[[paypal_test.debit]]
  payment_method_type = "Interac"
[[paypal_test.debit]]
  payment_method_type = "AmericanExpress"
[[paypal_test.debit]]
  payment_method_type = "JCB"
[[paypal_test.debit]]
  payment_method_type = "DinersClub"
[[paypal_test.debit]]
  payment_method_type = "Discover"
[[paypal_test.debit]]
  payment_method_type = "CartesBancaires"
[[paypal_test.debit]]
  payment_method_type = "UnionPay"
[[paypal_test.wallet]]
  payment_method_type = "paypal"
[paypal_test.connector_auth.HeaderKey]
api_key="Api Key"

[stripe_test]
[[stripe_test.credit]]
  payment_method_type = "Mastercard"
[[stripe_test.credit]]
  payment_method_type = "Visa"
[[stripe_test.credit]]
  payment_method_type = "Interac"
[[stripe_test.credit]]
  payment_method_type = "AmericanExpress"
[[stripe_test.credit]]
  payment_method_type = "JCB"
[[stripe_test.credit]]
  payment_method_type = "DinersClub"
[[stripe_test.credit]]
  payment_method_type = "Discover"
[[stripe_test.credit]]
  payment_method_type = "CartesBancaires"
[[stripe_test.credit]]
  payment_method_type = "UnionPay"
[[stripe_test.debit]]
  payment_method_type = "Mastercard"
[[stripe_test.debit]]
  payment_method_type = "Visa"
[[stripe_test.debit]]
  payment_method_type = "Interac"
[[stripe_test.debit]]
  payment_method_type = "AmericanExpress"
[[stripe_test.debit]]
  payment_method_type = "JCB"
[[stripe_test.debit]]
  payment_method_type = "DinersClub"
[[stripe_test.debit]]
  payment_method_type = "Discover"
[[stripe_test.debit]]
  payment_method_type = "CartesBancaires"
[[stripe_test.debit]]
  payment_method_type = "UnionPay"
[[stripe_test.wallet]]
  payment_method_type = "google_pay"
[[stripe_test.wallet]]
  payment_method_type = "ali_pay"
[[stripe_test.wallet]]
  payment_method_type = "we_chat_pay"
[[stripe_test.pay_later]]
  payment_method_type = "klarna"
[[stripe_test.pay_later]]
  payment_method_type = "affirm"
[[stripe_test.pay_later]]
  payment_method_type = "afterpay_clearpay"
[stripe_test.connector_auth.HeaderKey]
api_key="Api Key"

[helcim]
[[helcim.credit]]
  payment_method_type = "Mastercard"
[[helcim.credit]]
  payment_method_type = "Visa"
[[helcim.credit]]
  payment_method_type = "Interac"
[[helcim.credit]]
  payment_method_type = "AmericanExpress"
[[helcim.credit]]
  payment_method_type = "JCB"
[[helcim.credit]]
  payment_method_type = "DinersClub"
[[helcim.credit]]
  payment_method_type = "Discover"
[[helcim.credit]]
  payment_method_type = "CartesBancaires"
[[helcim.credit]]
  payment_method_type = "UnionPay"
[[helcim.debit]]
  payment_method_type = "Mastercard"
[[helcim.debit]]
  payment_method_type = "Visa"
[[helcim.debit]]
  payment_method_type = "Interac"
[[helcim.debit]]
  payment_method_type = "AmericanExpress"
[[helcim.debit]]
  payment_method_type = "JCB"
[[helcim.debit]]
  payment_method_type = "DinersClub"
[[helcim.debit]]
  payment_method_type = "Discover"
[[helcim.debit]]
  payment_method_type = "CartesBancaires"
[[helcim.debit]]
  payment_method_type = "UnionPay"
[helcim.connector_auth.HeaderKey]
api_key="Api Key"




[adyen_payout]
[[adyen_payout.credit]]
  payment_method_type = "Mastercard"
[[adyen_payout.credit]]
  payment_method_type = "Visa"
[[adyen_payout.credit]]
  payment_method_type = "Interac"
[[adyen_payout.credit]]
  payment_method_type = "AmericanExpress"
[[adyen_payout.credit]]
  payment_method_type = "JCB"
[[adyen_payout.credit]]
  payment_method_type = "DinersClub"
[[adyen_payout.credit]]
  payment_method_type = "Discover"
[[adyen_payout.credit]]
  payment_method_type = "CartesBancaires"
[[adyen_payout.credit]]
  payment_method_type = "UnionPay"
[[adyen_payout.debit]]
  payment_method_type = "Mastercard"
[[adyen_payout.debit]]
  payment_method_type = "Visa"
[[adyen_payout.debit]]
  payment_method_type = "Interac"
[[adyen_payout.debit]]
  payment_method_type = "AmericanExpress"
[[adyen_payout.debit]]
  payment_method_type = "JCB"
[[adyen_payout.debit]]
  payment_method_type = "DinersClub"
[[adyen_payout.debit]]
  payment_method_type = "Discover"
[[adyen_payout.debit]]
  payment_method_type = "CartesBancaires"
[[adyen_payout.debit]]
  payment_method_type = "UnionPay"
[[adyen_payout.bank_transfer]]
  payment_method_type = "sepa"
[[adyen_payout.wallet]]
  payment_method_type = "paypal"

[adyen_payout.metadata.endpoint_prefix]
name="endpoint_prefix"
label="Live endpoint prefix"
placeholder="Enter Live endpoint prefix"
required=true
type="Text"

[adyen_payout.connector_auth.SignatureKey]
api_key = "Adyen API Key (Payout creation)"
api_secret = "Adyen Key (Payout submission)"
key1 = "Adyen Account Id"

[stripe_payout]
[[stripe_payout.bank_transfer]]
  payment_method_type = "ach"
[stripe_payout.connector_auth.HeaderKey]
api_key = "Stripe API Key"

[nomupay_payout]
[[nomupay_payout.bank_transfer]]
  payment_method_type = "sepa"
[nomupay_payout.connector_auth.BodyKey]
api_key = "Nomupay kid"
key1 = "Nomupay eid"
[nomupay_payout.metadata.private_key]
name="Private key for signature generation"
label="Enter your private key"
placeholder="------BEGIN PRIVATE KEY-------"
required=true
type="Text"

[wise_payout]
[[wise_payout.bank_transfer]]
  payment_method_type = "ach"
[[wise_payout.bank_transfer]]
  payment_method_type = "bacs"
[[wise_payout.bank_transfer]]
  payment_method_type = "sepa"
[wise_payout.connector_auth.BodyKey]
api_key = "Wise API Key"
key1 = "Wise Account Id"

[threedsecureio]
[threedsecureio.connector_auth.HeaderKey]
api_key="Api Key"

[threedsecureio.metadata.mcc]
name="mcc"
label="MCC"
placeholder="Enter MCC"
required=true
type="Text"
[threedsecureio.metadata.merchant_country_code]
name="merchant_country_code"
label="3 digit numeric country code"
placeholder="Enter 3 digit numeric country code"
required=true
type="Text"
[threedsecureio.metadata.merchant_name]
name="merchant_name"
label="Name of the merchant"
placeholder="Enter Name of the merchant"
required=true
type="Text"
[threedsecureio.metadata.pull_mechanism_for_external_3ds_enabled]
name="pull_mechanism_for_external_3ds_enabled"
label="Pull Mechanism Enabled"
placeholder="Enter Pull Mechanism Enabled"
required=false
type="Toggle"
[threedsecureio.metadata.acquirer_bin]
name="acquirer_bin"
label="Acquirer BIN"
placeholder="Enter Acquirer BIN"
required=true
type="Text"
[threedsecureio.metadata.acquirer_merchant_id]
name="acquirer_merchant_id"
label="Acquirer Merchant ID"
placeholder="Enter Acquirer Merchant ID"
required=true
type="Text"
[threedsecureio.metadata.acquirer_country_code]
name="acquirer_country_code"
label="Acquirer Country Code"
placeholder="Enter Acquirer Country Code"
required=false
type="Text"



[netcetera]
[netcetera.connector_auth.CertificateAuth]
certificate="Base64 encoded PEM formatted certificate chain"
private_key="Base64 encoded PEM formatted private key"

[netcetera.metadata.mcc]
name="mcc"
label="MCC"
placeholder="Enter MCC"
required=false
type="Text"
[netcetera.metadata.endpoint_prefix]
name="endpoint_prefix"
label="Live endpoint prefix"
placeholder="string that will replace '{prefix}' in this base url 'https://{prefix}.3ds-server.prev.netcetera-cloud-payment.ch'"
required=true
type="Text"
[netcetera.metadata.merchant_country_code]
name="merchant_country_code"
label="3 digit numeric country code"
placeholder="Enter 3 digit numeric country code"
required=false
type="Text"
[netcetera.metadata.merchant_name]
name="merchant_name"
label="Name of the merchant"
placeholder="Enter Name of the merchant"
required=false
type="Text"
[netcetera.metadata.three_ds_requestor_name]
name="three_ds_requestor_name"
label="ThreeDS requestor name"
placeholder="Enter ThreeDS requestor name"
required=false
type="Text"
[netcetera.metadata.three_ds_requestor_id]
name="three_ds_requestor_id"
label="ThreeDS request id"
placeholder="Enter ThreeDS request id"
required=false
type="Text"
[netcetera.metadata.merchant_configuration_id]
name="merchant_configuration_id"
label="Merchant Configuration ID"
placeholder="Enter Merchant Configuration ID"
required=false
type="Text"

[taxjar]
[taxjar.connector_auth.HeaderKey]
api_key="Sandbox Token"

[billwerk]
[[billwerk.credit]]
  payment_method_type = "Mastercard"
[[billwerk.credit]]
  payment_method_type = "Visa"
[[billwerk.credit]]
  payment_method_type = "Interac"
[[billwerk.credit]]
  payment_method_type = "AmericanExpress"
[[billwerk.credit]]
  payment_method_type = "JCB"
[[billwerk.credit]]
  payment_method_type = "DinersClub"
[[billwerk.credit]]
  payment_method_type = "Discover"
[[billwerk.credit]]
  payment_method_type = "CartesBancaires"
[[billwerk.credit]]
  payment_method_type = "UnionPay"
[[billwerk.debit]]
  payment_method_type = "Mastercard"
[[billwerk.debit]]
  payment_method_type = "Visa"
[[billwerk.debit]]
  payment_method_type = "Interac"
[[billwerk.debit]]
  payment_method_type = "AmericanExpress"
[[billwerk.debit]]
  payment_method_type = "JCB"
[[billwerk.debit]]
  payment_method_type = "DinersClub"
[[billwerk.debit]]
  payment_method_type = "Discover"
[[billwerk.debit]]
  payment_method_type = "CartesBancaires"
[[billwerk.debit]]
  payment_method_type = "UnionPay"
[billwerk.connector_auth.BodyKey]
api_key="Private Api Key"
key1="Public Api Key"

[datatrans]
[[datatrans.credit]]
  payment_method_type = "Mastercard"
[[datatrans.credit]]
  payment_method_type = "Visa"
[[datatrans.credit]]
  payment_method_type = "Interac"
[[datatrans.credit]]
  payment_method_type = "AmericanExpress"
[[datatrans.credit]]
  payment_method_type = "JCB"
[[datatrans.credit]]
  payment_method_type = "DinersClub"
[[datatrans.credit]]
  payment_method_type = "Discover"
[[datatrans.credit]]
  payment_method_type = "CartesBancaires"
[[datatrans.credit]]
  payment_method_type = "UnionPay"
[[datatrans.debit]]
  payment_method_type = "Mastercard"
[[datatrans.debit]]
  payment_method_type = "Visa"
[[datatrans.debit]]
  payment_method_type = "Interac"
[[datatrans.debit]]
  payment_method_type = "AmericanExpress"
[[datatrans.debit]]
  payment_method_type = "JCB"
[[datatrans.debit]]
  payment_method_type = "DinersClub"
[[datatrans.debit]]
  payment_method_type = "Discover"
[[datatrans.debit]]
  payment_method_type = "CartesBancaires"
[[datatrans.debit]]
  payment_method_type = "UnionPay"
[datatrans.connector_auth.BodyKey]
api_key = "Passcode"
key1 = "datatrans MerchantId"
[datatrans.metadata.acquirer_bin]
name="acquirer_bin"
label="Acquirer Bin"
placeholder="Enter Acquirer Bin"
required=false
type="Text"
[datatrans.metadata.acquirer_merchant_id]
name="acquirer_merchant_id"
label="Acquirer Merchant ID"
placeholder="Enter Acquirer Merchant ID"
required=false
type="Text"
[datatrans.metadata.acquirer_country_code]
name="acquirer_country_code"
label="Acquirer Country Code"
placeholder="Enter Acquirer Country Code"
required=false
type="Text"

[paybox]
[[paybox.credit]]
  payment_method_type = "Mastercard"
[[paybox.credit]]
  payment_method_type = "Visa"
[[paybox.credit]]
  payment_method_type = "Interac"
[[paybox.credit]]
  payment_method_type = "AmericanExpress"
[[paybox.credit]]
  payment_method_type = "JCB"
[[paybox.credit]]
  payment_method_type = "DinersClub"
[[paybox.credit]]
  payment_method_type = "Discover"
[[paybox.credit]]
  payment_method_type = "CartesBancaires"
[[paybox.credit]]
  payment_method_type = "UnionPay"
[[paybox.debit]]
  payment_method_type = "Mastercard"
[[paybox.debit]]
  payment_method_type = "Visa"
[[paybox.debit]]
  payment_method_type = "Interac"
[[paybox.debit]]
  payment_method_type = "AmericanExpress"
[[paybox.debit]]
  payment_method_type = "JCB"
[[paybox.debit]]
  payment_method_type = "DinersClub"
[[paybox.debit]]
  payment_method_type = "Discover"
[[paybox.debit]]
  payment_method_type = "CartesBancaires"
[paybox.connector_auth.MultiAuthKey]
api_key="SITE Key"
key1="Rang Identifier"
api_secret="CLE Secret"
key2 ="Merchant Id"

[wellsfargo]
[[wellsfargo.credit]]
  payment_method_type = "Mastercard"
[[wellsfargo.credit]]
  payment_method_type = "Visa"
[[wellsfargo.credit]]
  payment_method_type = "Interac"
[[wellsfargo.credit]]
  payment_method_type = "AmericanExpress"
[[wellsfargo.credit]]
  payment_method_type = "JCB"
[[wellsfargo.credit]]
  payment_method_type = "DinersClub"
[[wellsfargo.credit]]
  payment_method_type = "Discover"
[[wellsfargo.credit]]
  payment_method_type = "CartesBancaires"
[[wellsfargo.credit]]
  payment_method_type = "UnionPay"
[[wellsfargo.debit]]
  payment_method_type = "Mastercard"
[[wellsfargo.debit]]
  payment_method_type = "Visa"
[[wellsfargo.debit]]
  payment_method_type = "Interac"
[[wellsfargo.debit]]
  payment_method_type = "AmericanExpress"
[[wellsfargo.debit]]
  payment_method_type = "JCB"
[[wellsfargo.debit]]
  payment_method_type = "DinersClub"
[[wellsfargo.debit]]
  payment_method_type = "Discover"
[[wellsfargo.debit]]
  payment_method_type = "CartesBancaires"
[[wellsfargo.debit]]
  payment_method_type = "UnionPay"
[wellsfargo.connector_auth.SignatureKey]
api_key="Key"
key1="Merchant ID"
api_secret="Shared Secret"

[fiuu]
[[fiuu.credit]]
  payment_method_type = "Mastercard"
[[fiuu.credit]]
  payment_method_type = "Visa"
[[fiuu.credit]]
  payment_method_type = "Interac"
[[fiuu.credit]]
  payment_method_type = "AmericanExpress"
[[fiuu.credit]]
  payment_method_type = "JCB"
[[fiuu.credit]]
  payment_method_type = "DinersClub"
[[fiuu.credit]]
  payment_method_type = "Discover"
[[fiuu.credit]]
  payment_method_type = "CartesBancaires"
[[fiuu.credit]]
  payment_method_type = "UnionPay"
[[fiuu.debit]]
  payment_method_type = "Mastercard"
[[fiuu.debit]]
  payment_method_type = "Visa"
[[fiuu.debit]]
  payment_method_type = "Interac"
[[fiuu.debit]]
  payment_method_type = "AmericanExpress"
[[fiuu.debit]]
  payment_method_type = "JCB"
[[fiuu.debit]]
  payment_method_type = "DinersClub"
[[fiuu.debit]]
  payment_method_type = "Discover"
[[fiuu.debit]]
  payment_method_type = "CartesBancaires"
[[fiuu.debit]]
  payment_method_type = "UnionPay"
[[fiuu.real_time_payment]]
  payment_method_type = "duit_now"
[[fiuu.wallet]]
  payment_method_type = "google_pay"
[[fiuu.wallet]]
  payment_method_type = "apple_pay"
[[fiuu.bank_redirect]]
  payment_method_type = "online_banking_fpx"
[fiuu.connector_auth.SignatureKey]
api_key="Verify Key"
key1="Merchant ID"
api_secret="Secret Key"
[[fiuu.metadata.google_pay]]
name="merchant_name"
label="Google Pay Merchant Name"
placeholder="Enter Google Pay Merchant Name"
required=true
type="Text"
[[fiuu.metadata.google_pay]]
name="merchant_id"
label="Google Pay Merchant Id"
placeholder="Enter Google Pay Merchant Id"
required=true
type="Text"
[[fiuu.metadata.google_pay]]
name="gateway_merchant_id"
label="Google Pay Merchant Key"
placeholder="Enter Google Pay Merchant Key"
required=true
type="Text"
[[fiuu.metadata.google_pay]]
name="allowed_auth_methods"
label="Allowed Auth Methods"
placeholder="Enter Allowed Auth Methods"
required=true
type="MultiSelect"
options=["PAN_ONLY", "CRYPTOGRAM_3DS"]

[[fiuu.connector_wallets_details.google_pay]]
name="merchant_name"
label="Google Pay Merchant Name"
placeholder="Enter Google Pay Merchant Name"
required=true
type="Text"
[[fiuu.connector_wallets_details.google_pay]]
name="merchant_id"
label="Google Pay Merchant Id"
placeholder="Enter Google Pay Merchant Id"
required=true
type="Text"
[[fiuu.connector_wallets_details.google_pay]]
name="gateway_merchant_id"
label="Google Pay Merchant Key"
placeholder="Enter Google Pay Merchant Key"
required=true
type="Text"
[[fiuu.connector_wallets_details.google_pay]]
name="public_key"
label="Google Pay Public Key"
placeholder="Enter Google Pay Public Key"
required=true
type="Text"
[[fiuu.connector_wallets_details.google_pay]]
name="private_key"
label="Google Pay Private Key"
placeholder="Enter Google Pay Private Key"
required=true
type="Text"
[[fiuu.connector_wallets_details.google_pay]]
name="recipient_id"
label="Recipient Id"
placeholder="Enter Recipient Id"
required=true
type="Text"
[[fiuu.connector_wallets_details.google_pay]]
name="allowed_auth_methods"
label="Allowed Auth Methods"
placeholder="Enter Allowed Auth Methods"
required=true
type="MultiSelect"
options=["PAN_ONLY", "CRYPTOGRAM_3DS"]


[[fiuu.metadata.apple_pay]]
name="certificate"
label="Merchant Certificate (Base64 Encoded)"
placeholder="Enter Merchant Certificate (Base64 Encoded)"
required=true
type="Text"
[[fiuu.metadata.apple_pay]]
name="certificate_keys"
label="Merchant PrivateKey (Base64 Encoded)"
placeholder="Enter Merchant PrivateKey (Base64 Encoded)"
required=true
type="Text"
[[fiuu.metadata.apple_pay]]
name="merchant_identifier"
label="Apple Merchant Identifier"
placeholder="Enter Apple Merchant Identifier"
required=true
type="Text"
[[fiuu.metadata.apple_pay]]
name="display_name"
label="Display Name"
placeholder="Enter Display Name"
required=true
type="Text"
[[fiuu.metadata.apple_pay]]
name="initiative"
label="Domain"
placeholder="Enter Domain"
required=true
type="Select"
options=["web","ios"]
[[fiuu.metadata.apple_pay]]
name="initiative_context"
label="Domain Name"
placeholder="Enter Domain Name"
required=true
type="Text"
[[fiuu.metadata.apple_pay]]
name="merchant_business_country"
label="Merchant Business Country"
placeholder="Enter Merchant Business Country"
required=true
type="Select"
options=[]
[[fiuu.metadata.apple_pay]]
name="payment_processing_details_at"
label="Payment Processing Details At"
placeholder="Enter Payment Processing Details At"
required=true
type="Radio"
options=["Hyperswitch"]

[fiuu.connector_webhook_details]
merchant_secret="Source verification key"
[tokenio]
[[tokenio.open_banking]]
  payment_method_type = "open_banking_pis"
[tokenio.connector_auth.MultiAuthKey]
api_key="Key Id"
api_secret="Private Key"
key1="Merchant Id"
key2="Key Algorithm"
[tokenio.connector_webhook_details]
merchant_secret="Tokenio Public Key"
[tokenio.additional_merchant_data.open_banking_recipient_data]
name="open_banking_recipient_data"
label="Open Banking Recipient Data"
placeholder="Enter Open Banking Recipient Data"
required=true
type="Select"
options=["account_data"]
[tokenio.additional_merchant_data.account_data]
name="account_data"
label="Bank scheme"
placeholder="Enter account_data"
required=true
type="Select"
options=["iban","bacs","faster_payments","sepa","sepa_instant","elixir","bankgiro","plusgiro"]

[[tokenio.additional_merchant_data.iban]]
name = "iban"
label = "IBAN"
placeholder = "Enter IBAN"
required = true
type = "Text"

[[tokenio.additional_merchant_data.iban]]
name = "iban_name"
label = "Account Holder Name"
placeholder = "Enter account holder name"
required = true
type = "Text"

# BACS Configuration (array of InputData)
[[tokenio.additional_merchant_data.bacs]]
name = "bacs_sort_code"
label = "Sort Code"
placeholder = "Enter sort code (e.g., 12-34-56)"
required = true
type = "Text"

[[tokenio.additional_merchant_data.bacs]]
name = "bacs_account_number"
label = "Account Number"
placeholder = "Enter account number"
required = true
type = "Text"

[[tokenio.additional_merchant_data.bacs]]
name = "bacs_name"
label = "Account Holder Name"
placeholder = "Enter account holder name"
required = true
type = "Text"

# Faster Payments Configuration (array of InputData)
[[tokenio.additional_merchant_data.faster_payments]]
name = "faster_payments_sort_code"
label = "Sort Code"
placeholder = "Enter sort code (e.g., 12-34-56)"
required = true
type = "Text"

[[tokenio.additional_merchant_data.faster_payments]]
name = "faster_payments_account_number"
label = "Account Number"
placeholder = "Enter account number"
required = true
type = "Text"

[[tokenio.additional_merchant_data.faster_payments]]
name = "faster_payments_name"
label = "Account Holder Name"
placeholder = "Enter account holder name"
required = true
type = "Text"

# SEPA Configuration (array of InputData)
[[tokenio.additional_merchant_data.sepa]]
name = "sepa_iban"
label = "IBAN"
placeholder = "Enter IBAN"
required = true
type = "Text"

[[tokenio.additional_merchant_data.sepa]]
name = "sepa_name"
label = "Account Holder Name"
placeholder = "Enter account holder name"
required = true
type = "Text"

# SEPA Instant Configuration (array of InputData)
[[tokenio.additional_merchant_data.sepa_instant]]
name = "sepa_instant_iban"
label = "IBAN"
placeholder = "Enter IBAN"
required = true
type = "Text"

[[tokenio.additional_merchant_data.sepa_instant]]
name = "sepa_instant_name"
label = "Account Holder Name"
placeholder = "Enter account holder name"
required = true
type = "Text"

# Elixir Configuration (array of InputData)
[[tokenio.additional_merchant_data.elixir]]
name = "elixir_account_number"
label = "Account Number"
placeholder = "Enter account number"
required = true
type = "Text"

[[tokenio.additional_merchant_data.elixir]]
name = "elixir_iban"
label = "IBAN"
placeholder = "Enter IBAN"
required = true
type = "Text"

[[tokenio.additional_merchant_data.elixir]]
name = "elixir_name"
label = "Account Holder Name"
placeholder = "Enter account holder name"
required = true
type = "Text"

# Bankgiro Configuration (array of InputData)
[[tokenio.additional_merchant_data.bankgiro]]
name = "bankgiro_number"
label = "Bankgiro Number"
placeholder = "Enter bankgiro number"
required = true
type = "Text"

[[tokenio.additional_merchant_data.bankgiro]]
name = "bankgiro_name"
label = "Account Holder Name"
placeholder = "Enter account holder name"
required = true
type = "Text"

# Plusgiro Configuration (array of InputData)
[[tokenio.additional_merchant_data.plusgiro]]
name = "plusgiro_number"
label = "Plusgiro Number"
placeholder = "Enter plusgiro number"
required = true
type = "Text"

[[tokenio.additional_merchant_data.plusgiro]]
name = "plusgiro_name"
label = "Account Holder Name"
placeholder = "Enter account holder name"
required = true
type = "Text"

[elavon]
[[elavon.credit]]
  payment_method_type = "Mastercard"
[[elavon.credit]]
  payment_method_type = "Visa"
[[elavon.credit]]
  payment_method_type = "Interac"
[[elavon.credit]]
  payment_method_type = "AmericanExpress"
[[elavon.credit]]
  payment_method_type = "JCB"
[[elavon.credit]]
  payment_method_type = "DinersClub"
[[elavon.credit]]
  payment_method_type = "Discover"
[[elavon.credit]]
  payment_method_type = "CartesBancaires"
[[elavon.credit]]
  payment_method_type = "UnionPay"
[[elavon.debit]]
  payment_method_type = "Mastercard"
[[elavon.debit]]
  payment_method_type = "Visa"
[[elavon.debit]]
  payment_method_type = "Interac"
[[elavon.debit]]
  payment_method_type = "AmericanExpress"
[[elavon.debit]]
  payment_method_type = "JCB"
[[elavon.debit]]
  payment_method_type = "DinersClub"
[[elavon.debit]]
  payment_method_type = "Discover"
[[elavon.debit]]
  payment_method_type = "CartesBancaires"
[[elavon.debit]]
  payment_method_type = "UnionPay"
[elavon.connector_auth.SignatureKey]
api_key="Account Id"
key1="User ID"
api_secret="Pin"

[ctp_mastercard]
[ctp_mastercard.connector_auth.HeaderKey]
api_key="API Key"

[ctp_mastercard.metadata.dpa_id]
name="dpa_id"
label="DPA Id"
placeholder="Enter DPA Id"
required=true
type="Text"

[ctp_mastercard.metadata.dpa_name]
name="dpa_name"
label="DPA Name"
placeholder="Enter DPA Name"
required=true
type="Text"

[ctp_mastercard.metadata.locale]
name="locale"
label="Locale"
placeholder="Enter locale"
required=true
type="Text"

[ctp_mastercard.metadata.acquirer_bin]
name="acquirer_bin"
label="Acquire Bin"
placeholder="Enter Acquirer Bin"
required=true
type="Text"

[ctp_mastercard.metadata.acquirer_merchant_id]
name="acquirer_merchant_id"
label="Acquire Merchant Id"
placeholder="Enter Acquirer Merchant Id"
required=true
type="Text"

[ctp_mastercard.metadata.merchant_category_code]
name="merchant_category_code"
label="Merchant Category Code"
placeholder="Enter Merchant Category Code"
required=true
type="Text"

[ctp_mastercard.metadata.merchant_country_code]
name="merchant_country_code"
label="Merchant Country Code"
placeholder="Enter Merchant Country Code"
required=true
type="Text"

[xendit]
[[xendit.credit]]
  payment_method_type = "Mastercard"
[[xendit.credit]]
  payment_method_type = "Visa"
[[xendit.credit]]
  payment_method_type = "Interac"
[[xendit.credit]]
  payment_method_type = "AmericanExpress"
[[xendit.credit]]
  payment_method_type = "JCB"
[[xendit.credit]]
  payment_method_type = "DinersClub"
[[xendit.credit]]
  payment_method_type = "Discover"
[[xendit.credit]]
  payment_method_type = "CartesBancaires"
[[xendit.credit]]
  payment_method_type = "UnionPay"
[[xendit.debit]]
  payment_method_type = "Mastercard"
[[xendit.debit]]
  payment_method_type = "Visa"
[[xendit.debit]]
  payment_method_type = "Interac"
[[xendit.debit]]
  payment_method_type = "AmericanExpress"
[[xendit.debit]]
  payment_method_type = "JCB"
[[xendit.debit]]
  payment_method_type = "DinersClub"
[[xendit.debit]]
  payment_method_type = "Discover"
[[xendit.debit]]
  payment_method_type = "CartesBancaires"
[[xendit.debit]]
  payment_method_type = "UnionPay"
[xendit.connector_auth.HeaderKey]
api_key="API Key"
[xendit.connector_webhook_details]
merchant_secret="Webhook Verification Token"

[inespay]
[[inespay.bank_debit]]
  payment_method_type = "sepa"
[inespay.connector_auth.BodyKey]
api_key="API Key"
key1="API Token"
[inespay.connector_webhook_details]
merchant_secret="API Key"

[juspaythreedsserver]
[juspaythreedsserver.metadata.mcc]
name="mcc"
label="MCC"
placeholder="Enter MCC"
required=false
type="Text"

[juspaythreedsserver.metadata.merchant_country_code]
name="merchant_country_code"
label="3 digit numeric country code"
placeholder="Enter 3 digit numeric country code"
required=false
type="Text"
[juspaythreedsserver.metadata.merchant_name]
name="merchant_name"
label="Name of the merchant"
placeholder="Enter Name of the merchant"
required=false
type="Text"
[juspaythreedsserver.metadata.three_ds_requestor_name]
name="three_ds_requestor_name"
label="ThreeDS requestor name"
placeholder="Enter ThreeDS requestor name"
required=false
type="Text"
[juspaythreedsserver.metadata.three_ds_requestor_id]
name="three_ds_requestor_id"
label="ThreeDS request id"
placeholder="Enter ThreeDS request id"
required=false
type="Text"
[juspaythreedsserver.metadata.acquirer_bin]
name="acquirer_bin"
label="Acquirer Bin"
placeholder="Enter Acquirer Bin"
required=true
type="Text"
[juspaythreedsserver.metadata.acquirer_country_code]
name="acquirer_country_code"
label="Acquirer Country Code"
placeholder="Enter Acquirer Country Code"
required=true
type="Text"
[juspaythreedsserver.metadata.acquirer_merchant_id]
name="acquirer_merchant_id"
label="Acquirer Merchant Id"
placeholder="Enter Acquirer Merchant Id"
required=true
type="Text"
[juspaythreedsserver.connector_auth.HeaderKey]
api_key="API Key"

[hipay]
[[hipay.credit]]
  payment_method_type = "Mastercard"
[[hipay.credit]]
  payment_method_type = "Visa"
[[hipay.credit]]
  payment_method_type = "Interac"
[[hipay.credit]]
  payment_method_type = "AmericanExpress"
[[hipay.credit]]
  payment_method_type = "JCB"
[[hipay.credit]]
  payment_method_type = "DinersClub"
[[hipay.credit]]
  payment_method_type = "Discover"
[[hipay.credit]]
  payment_method_type = "CartesBancaires"
[[hipay.credit]]
  payment_method_type = "UnionPay"
[[hipay.debit]]
  payment_method_type = "Mastercard"
[[hipay.debit]]
  payment_method_type = "Visa"
[[hipay.debit]]
  payment_method_type = "Interac"
[[hipay.debit]]
  payment_method_type = "AmericanExpress"
[[hipay.debit]]
  payment_method_type = "JCB"
[[hipay.debit]]
  payment_method_type = "DinersClub"
[[hipay.debit]]
  payment_method_type = "Discover"
[[hipay.debit]]
  payment_method_type = "CartesBancaires"
[[hipay.debit]]
  payment_method_type = "UnionPay"
[hipay.connector_auth.BodyKey]
api_key="API Login ID"
key1="API password"

[ctp_visa]
[ctp_visa.connector_auth.NoKey]

[ctp_visa.metadata.dpa_id]
name="dpa_id"
label="DPA Id"
placeholder="Enter DPA Id"
required=true
type="Text"

[ctp_visa.metadata.dpa_name]
name="dpa_name"
label="DPA Name"
placeholder="Enter DPA Name"
required=true
type="Text"

[ctp_visa.metadata.locale]
name="locale"
label="Locale"
placeholder="Enter locale"
required=true
type="Text"

[ctp_visa.metadata.acquirer_bin]
name="acquirer_bin"
label="Acquire Bin"
placeholder="Enter Acquirer Bin"
required=true
type="Text"

[ctp_visa.metadata.acquirer_merchant_id]
name="acquirer_merchant_id"
label="Acquire Merchant Id"
placeholder="Enter Acquirer Merchant Id"
required=true
type="Text"

[ctp_visa.metadata.merchant_category_code]
name="merchant_category_code"
label="Merchant Category Code"
placeholder="Enter Merchant Category Code"
required=true
type="Text"

[ctp_visa.metadata.merchant_country_code]
name="merchant_country_code"
label="Merchant Country Code"
placeholder="Enter Merchant Country Code"
required=true
type="Text"

[ctp_visa.metadata.dpa_client_id]
name="dpa_client_id"
label="DPA Client ID"
placeholder="Enter DPA Client ID"
type="Text"

[redsys]
[[redsys.credit]]
  payment_method_type = "Mastercard"
[[redsys.credit]]
  payment_method_type = "Visa"
[[redsys.credit]]
  payment_method_type = "AmericanExpress"
[[redsys.credit]]
  payment_method_type = "JCB"
[[redsys.credit]]
  payment_method_type = "DinersClub"
[[redsys.credit]]
  payment_method_type = "UnionPay"
[[redsys.debit]]
  payment_method_type = "Mastercard"
[[redsys.debit]]
  payment_method_type = "Visa"
[[redsys.debit]]
  payment_method_type = "AmericanExpress"
[[redsys.debit]]
  payment_method_type = "JCB"
[[redsys.debit]]
  payment_method_type = "DinersClub"
[[redsys.debit]]
  payment_method_type = "UnionPay"
[redsys.connector_auth.SignatureKey]
api_key="Merchant ID"
key1="Terminal ID"
api_secret="Secret Key"

[facilitapay]
[[facilitapay.bank_transfer]]
  payment_method_type = "pix"
[facilitapay.connector_auth.BodyKey]
  api_key="Password"
  key1="Username"


[archipel]
[archipel.connector_auth.HeaderKey]
api_key="Enter CA Certificate PEM"
[[archipel.credit]]
payment_method_type = "Mastercard"
[[archipel.credit]]
payment_method_type = "Visa"
[[archipel.credit]]
payment_method_type = "AmericanExpress"
[[archipel.credit]]
payment_method_type = "DinersClub"
[[archipel.credit]]
payment_method_type = "Discover"
[[archipel.credit]]
payment_method_type = "CartesBancaires"
[[archipel.debit]]
payment_method_type = "Mastercard"
[[archipel.debit]]
payment_method_type = "Visa"
[[archipel.debit]]
payment_method_type = "AmericanExpress"
[[archipel.debit]]
payment_method_type = "DinersClub"
[[archipel.debit]]
payment_method_type = "Discover"
[[archipel.debit]]
payment_method_type = "CartesBancaires"
[[archipel.wallet]]
payment_method_type = "apple_pay"
[archipel.metadata.tenant_id]
name = "tenant_id"
label = "Tenant ID"
placeholder = "Enter Archipel tenantID"
required = true
type = "Text"
[archipel.metadata.platform_url]
name = "platform_url"
label = "Platform Endpoint Prefix"
placeholder = "E.g. 192.0.0.1:8080"
required = true
type = "Text"
[[archipel.metadata.apple_pay]]
name = "certificate"
label = "Merchant Certificate (Base64 Encoded)"
placeholder = "Enter Merchant Certificate (Base64 Encoded)"
required = true
type = "Text"
[[archipel.metadata.apple_pay]]
name = "certificate_keys"
label = "Merchant PrivateKey (Base64 Encoded)"
placeholder = "Enter Merchant PrivateKey (Base64 Encoded)"
required = true
type = "Text"
[[archipel.metadata.apple_pay]]
name = "merchant_identifier"
label = "Apple Merchant Identifier"
placeholder = "Enter Apple Merchant Identifier"
required = true
type = "Text"
[[archipel.metadata.apple_pay]]
name = "display_name"
label = "Display Name"
placeholder = "Enter Display Name"
required = true
type = "Text"
[[archipel.metadata.apple_pay]]
name = "initiative"
label = "Domain"
placeholder = "Enter Domain"
required = true
type = "Select"
options = ["web", "ios"]
[[archipel.metadata.apple_pay]]
name = "initiative_context"
label = "Domain Name"
placeholder = "Enter Domain Name"
required = true
type = "Text"
[[archipel.metadata.apple_pay]]
name = "merchant_business_country"
label = "Merchant Business Country"
placeholder = "Enter Merchant Business Country"
required = true
type = "Select"
options = []
[[archipel.metadata.apple_pay]]
name = "payment_processing_details_at"
label = "Payment Processing Details At"
placeholder = "Enter Payment Processing Details At"
required = true
type = "Radio"
options = ["Hyperswitch"]

[archipel.metadata.acquirer_bin]
name = "acquirer_bin"
label = "Acquirer Bin"
placeholder = "Enter Acquirer Bin"
required = false
type = "Text"
[archipel.metadata.acquirer_merchant_id]
name = "acquirer_merchant_id"
label = "Acquirer Merchant ID"
placeholder = "Enter Acquirer Merchant ID"
required = false
type = "Text"



[worldpayxml]
[[worldpayxml.credit]]
  payment_method_type = "Mastercard"
[[worldpayxml.credit]]
  payment_method_type = "Visa"
[[worldpayxml.credit]]
  payment_method_type = "Interac"
[[worldpayxml.credit]]
  payment_method_type = "AmericanExpress"
[[worldpayxml.credit]]
  payment_method_type = "JCB"
[[worldpayxml.credit]]
  payment_method_type = "DinersClub"
[[worldpayxml.credit]]
  payment_method_type = "Discover"
[[worldpayxml.credit]]
  payment_method_type = "CartesBancaires"
[[worldpayxml.credit]]
  payment_method_type = "UnionPay"
[[worldpayxml.debit]]
  payment_method_type = "Mastercard"
[[worldpayxml.debit]]
  payment_method_type = "Visa"
[[worldpayxml.debit]]
  payment_method_type = "Interac"
[[worldpayxml.debit]]
  payment_method_type = "AmericanExpress"
[[worldpayxml.debit]]
  payment_method_type = "JCB"
[[worldpayxml.debit]]
  payment_method_type = "DinersClub"
[[worldpayxml.debit]]
  payment_method_type = "Discover"
[[worldpayxml.debit]]
  payment_method_type = "CartesBancaires"
[[worldpayxml.debit]]
  payment_method_type = "UnionPay"

[worldpayxml.connector_auth.SignatureKey]
api_secret="Merchant Code"
api_key="API Username"
key1="API Password"

[worldpayvantiv]
[[worldpayvantiv.credit]]
  payment_method_type = "Mastercard"
[[worldpayvantiv.credit]]
  payment_method_type = "Visa"
[[worldpayvantiv.credit]]
  payment_method_type = "AmericanExpress"
[[worldpayvantiv.credit]]
  payment_method_type = "JCB"
[[worldpayvantiv.credit]]
  payment_method_type = "DinersClub"
[[worldpayvantiv.credit]]
  payment_method_type = "Discover"
[[worldpayvantiv.debit]]
  payment_method_type = "Mastercard"
[[worldpayvantiv.debit]]
  payment_method_type = "Visa"
[[worldpayvantiv.debit]]
  payment_method_type = "AmericanExpress"
[[worldpayvantiv.debit]]
  payment_method_type = "JCB"
[[worldpayvantiv.debit]]
  payment_method_type = "DinersClub"
[[worldpayvantiv.debit]]
  payment_method_type = "Discover"

[worldpayvantiv.connector_auth.SignatureKey]
api_key="Username"
api_secret="Password"
key1="Merchant ID"

[worldpayvantiv.metadata.report_group]
name="report_group"
label="Default Report Group"
placeholder="Enter Default Report Group"
required=true
type="Text"

[worldpayvantiv.metadata.merchant_config_currency]
name="merchant_config_currency"
label="Currency"
placeholder="Enter Currency"
required=true
type="Select"
options=[]

[santander.connector_auth.BodyKey]
api_key="Client ID"
key1="Client Secret"

[santander.metadata.pix_key]
name="pix_key"
label="Chave Key"
placeholder="Enter your Chave/Pix Key"
required=true
type="Text"

[santander.metadata.expiration_time]
name="expiration_time"
label="Expiration Time"
placeholder="Enter your Pix QR Code Expiration Time"
required=true
type="Number"

[santander.metadata.cpf]
name="cpf"
label="Cpf"
placeholder="Enter your cpf number"
required=true
type="Text"

[santander.metadata.merchant_city]
name="merchant_city"
label="Merchant City"
placeholder="Enter the city the merchant is based in"
required=true
type="Text"

[santander.metadata.merchant_name]
name="merchant_name"
label="Merchant Name"
placeholder="Enter the merchant name"
required=true
type="Text"

[payload]
[[payload.credit]]
  payment_method_type = "AmericanExpress"
[[payload.credit]]
  payment_method_type = "Discover"
[[payload.credit]]
  payment_method_type = "Mastercard"
[[payload.credit]]
  payment_method_type = "Visa"
[[payload.debit]]
  payment_method_type = "AmericanExpress"
[[payload.debit]]
  payment_method_type = "Discover"
[[payload.debit]]
  payment_method_type = "Mastercard"
[[payload.debit]]
  payment_method_type = "Visa"
[payload.connector_auth.HeaderKey]
api_key="API Key"

[silverflow]
[[silverflow.credit]]
  payment_method_type = "Mastercard"
[[silverflow.credit]]
  payment_method_type = "Visa"
[[silverflow.debit]]
  payment_method_type = "Mastercard"
[[silverflow.debit]]
  payment_method_type = "Visa"
[silverflow.connector_auth.SignatureKey]
api_key="API Key"
api_secret="API Secret"
key1="Merchant Acceptor Key"
[silverflow.connector_webhook_details]
merchant_secret="Source verification key"

[affirm]
[affirm.connector_auth.HeaderKey]
api_key = "API Key"

[blackhawknetwork]
[blackhawknetwork.connector_auth.HeaderKey]
api_key = "API Key"

[trustpayments]
[trustpayments.connector_auth.HeaderKey]
api_key = "API Key"

[breadpay]
[breadpay.connector_auth.BodyKey]
api_key = "API Key"
key1 = "API Secret"

<<<<<<< HEAD
=======
[flexiti]
[flexiti.connector_auth.HeaderKey]
api_key = "API Key"

[mpgs]
[mpgs.connector_auth.HeaderKey]
api_key = "API Key"

>>>>>>> a174dbca
[bluecode]
[bluecode.connector_auth.HeaderKey]
api_key = "E-Order Token"<|MERGE_RESOLUTION|>--- conflicted
+++ resolved
@@ -6376,8 +6376,6 @@
 api_key = "API Key"
 key1 = "API Secret"
 
-<<<<<<< HEAD
-=======
 [flexiti]
 [flexiti.connector_auth.HeaderKey]
 api_key = "API Key"
@@ -6386,7 +6384,6 @@
 [mpgs.connector_auth.HeaderKey]
 api_key = "API Key"
 
->>>>>>> a174dbca
 [bluecode]
 [bluecode.connector_auth.HeaderKey]
 api_key = "E-Order Token"