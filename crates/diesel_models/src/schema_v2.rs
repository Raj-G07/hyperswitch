// @generated automatically by Diesel CLI.

diesel::table! {
    use diesel::sql_types::*;
    use crate::enums::diesel_exports::*;

    address (address_id) {
        #[max_length = 64]
        address_id -> Varchar,
        #[max_length = 128]
        city -> Nullable<Varchar>,
        country -> Nullable<CountryAlpha2>,
        line1 -> Nullable<Bytea>,
        line2 -> Nullable<Bytea>,
        line3 -> Nullable<Bytea>,
        state -> Nullable<Bytea>,
        zip -> Nullable<Bytea>,
        first_name -> Nullable<Bytea>,
        last_name -> Nullable<Bytea>,
        phone_number -> Nullable<Bytea>,
        #[max_length = 8]
        country_code -> Nullable<Varchar>,
        created_at -> Timestamp,
        modified_at -> Timestamp,
        #[max_length = 64]
        customer_id -> Nullable<Varchar>,
        #[max_length = 64]
        merchant_id -> Varchar,
        #[max_length = 64]
        payment_id -> Nullable<Varchar>,
        #[max_length = 32]
        updated_by -> Varchar,
        email -> Nullable<Bytea>,
    }
}

diesel::table! {
    use diesel::sql_types::*;
    use crate::enums::diesel_exports::*;

    api_keys (key_id) {
        #[max_length = 64]
        key_id -> Varchar,
        #[max_length = 64]
        merchant_id -> Varchar,
        #[max_length = 64]
        name -> Varchar,
        #[max_length = 256]
        description -> Nullable<Varchar>,
        #[max_length = 128]
        hashed_api_key -> Varchar,
        #[max_length = 16]
        prefix -> Varchar,
        created_at -> Timestamp,
        expires_at -> Nullable<Timestamp>,
        last_used -> Nullable<Timestamp>,
    }
}

diesel::table! {
    use diesel::sql_types::*;
    use crate::enums::diesel_exports::*;

    authentication (authentication_id) {
        #[max_length = 64]
        authentication_id -> Varchar,
        #[max_length = 64]
        merchant_id -> Varchar,
        #[max_length = 64]
        authentication_connector -> Varchar,
        #[max_length = 64]
        connector_authentication_id -> Nullable<Varchar>,
        authentication_data -> Nullable<Jsonb>,
        #[max_length = 64]
        payment_method_id -> Varchar,
        #[max_length = 64]
        authentication_type -> Nullable<Varchar>,
        #[max_length = 64]
        authentication_status -> Varchar,
        #[max_length = 64]
        authentication_lifecycle_status -> Varchar,
        created_at -> Timestamp,
        modified_at -> Timestamp,
        error_message -> Nullable<Text>,
        #[max_length = 64]
        error_code -> Nullable<Varchar>,
        connector_metadata -> Nullable<Jsonb>,
        maximum_supported_version -> Nullable<Jsonb>,
        #[max_length = 64]
        threeds_server_transaction_id -> Nullable<Varchar>,
        #[max_length = 64]
        cavv -> Nullable<Varchar>,
        #[max_length = 64]
        authentication_flow_type -> Nullable<Varchar>,
        message_version -> Nullable<Jsonb>,
        #[max_length = 64]
        eci -> Nullable<Varchar>,
        #[max_length = 64]
        trans_status -> Nullable<Varchar>,
        #[max_length = 64]
        acquirer_bin -> Nullable<Varchar>,
        #[max_length = 64]
        acquirer_merchant_id -> Nullable<Varchar>,
        three_ds_method_data -> Nullable<Varchar>,
        three_ds_method_url -> Nullable<Varchar>,
        acs_url -> Nullable<Varchar>,
        challenge_request -> Nullable<Varchar>,
        acs_reference_number -> Nullable<Varchar>,
        acs_trans_id -> Nullable<Varchar>,
        acs_signed_content -> Nullable<Varchar>,
        #[max_length = 64]
        profile_id -> Varchar,
        #[max_length = 255]
        payment_id -> Nullable<Varchar>,
        #[max_length = 128]
        merchant_connector_id -> Varchar,
        #[max_length = 64]
        ds_trans_id -> Nullable<Varchar>,
        #[max_length = 128]
        directory_server_id -> Nullable<Varchar>,
        #[max_length = 64]
        acquirer_country_code -> Nullable<Varchar>,
        service_details -> Nullable<Jsonb>,
        #[max_length = 32]
        organization_id -> Varchar,
    }
}

diesel::table! {
    use diesel::sql_types::*;
    use crate::enums::diesel_exports::*;

    blocklist (merchant_id, fingerprint_id) {
        #[max_length = 64]
        merchant_id -> Varchar,
        #[max_length = 64]
        fingerprint_id -> Varchar,
        data_kind -> BlocklistDataKind,
        metadata -> Nullable<Jsonb>,
        created_at -> Timestamp,
    }
}

diesel::table! {
    use diesel::sql_types::*;
    use crate::enums::diesel_exports::*;

    blocklist_fingerprint (id) {
        id -> Int4,
        #[max_length = 64]
        merchant_id -> Varchar,
        #[max_length = 64]
        fingerprint_id -> Varchar,
        data_kind -> BlocklistDataKind,
        encrypted_fingerprint -> Text,
        created_at -> Timestamp,
    }
}

diesel::table! {
    use diesel::sql_types::*;
    use crate::enums::diesel_exports::*;

    blocklist_lookup (id) {
        id -> Int4,
        #[max_length = 64]
        merchant_id -> Varchar,
        fingerprint -> Text,
    }
}

diesel::table! {
    use diesel::sql_types::*;
    use crate::enums::diesel_exports::*;

    business_profile (id) {
        #[max_length = 64]
        merchant_id -> Varchar,
        #[max_length = 64]
        profile_name -> Varchar,
        created_at -> Timestamp,
        modified_at -> Timestamp,
        return_url -> Nullable<Text>,
        enable_payment_response_hash -> Bool,
        #[max_length = 255]
        payment_response_hash_key -> Nullable<Varchar>,
        redirect_to_merchant_with_http_post -> Bool,
        webhook_details -> Nullable<Json>,
        metadata -> Nullable<Json>,
        is_recon_enabled -> Bool,
        applepay_verified_domains -> Nullable<Array<Nullable<Text>>>,
        payment_link_config -> Nullable<Jsonb>,
        session_expiry -> Nullable<Int8>,
        authentication_connector_details -> Nullable<Jsonb>,
        payout_link_config -> Nullable<Jsonb>,
        is_extended_card_info_enabled -> Nullable<Bool>,
        extended_card_info_config -> Nullable<Jsonb>,
        is_connector_agnostic_mit_enabled -> Nullable<Bool>,
        use_billing_as_payment_method_billing -> Nullable<Bool>,
        collect_shipping_details_from_wallet_connector -> Nullable<Bool>,
        collect_billing_details_from_wallet_connector -> Nullable<Bool>,
        outgoing_webhook_custom_http_headers -> Nullable<Bytea>,
        always_collect_billing_details_from_wallet_connector -> Nullable<Bool>,
        always_collect_shipping_details_from_wallet_connector -> Nullable<Bool>,
        #[max_length = 64]
        tax_connector_id -> Nullable<Varchar>,
        is_tax_connector_enabled -> Nullable<Bool>,
        version -> ApiVersion,
        dynamic_routing_algorithm -> Nullable<Json>,
        is_network_tokenization_enabled -> Bool,
        is_auto_retries_enabled -> Nullable<Bool>,
        max_auto_retries_enabled -> Nullable<Int2>,
        always_request_extended_authorization -> Nullable<Bool>,
        is_click_to_pay_enabled -> Bool,
        authentication_product_ids -> Nullable<Jsonb>,
        card_testing_guard_config -> Nullable<Jsonb>,
        card_testing_secret_key -> Nullable<Bytea>,
        is_clear_pan_retries_enabled -> Bool,
        force_3ds_challenge -> Nullable<Bool>,
        is_debit_routing_enabled -> Bool,
        merchant_business_country -> Nullable<CountryAlpha2>,
        #[max_length = 64]
        id -> Varchar,
        #[max_length = 64]
        routing_algorithm_id -> Nullable<Varchar>,
        order_fulfillment_time -> Nullable<Int8>,
        order_fulfillment_time_origin -> Nullable<OrderFulfillmentTimeOrigin>,
        #[max_length = 64]
        frm_routing_algorithm_id -> Nullable<Varchar>,
        #[max_length = 64]
        payout_routing_algorithm_id -> Nullable<Varchar>,
        default_fallback_routing -> Nullable<Jsonb>,
        three_ds_decision_manager_config -> Nullable<Jsonb>,
        should_collect_cvv_during_payment -> Nullable<Bool>,
<<<<<<< HEAD
        is_external_vault_enabled -> Nullable<Bool>,
        vault_connector_details -> Nullable<Jsonb>,
=======
        revenue_recovery_retry_algorithm_type -> Nullable<RevenueRecoveryAlgorithmType>,
        revenue_recovery_retry_algorithm_data -> Nullable<Jsonb>,
>>>>>>> 69ba651a
    }
}

diesel::table! {
    use diesel::sql_types::*;
    use crate::enums::diesel_exports::*;

    callback_mapper (id, type_) {
        #[max_length = 128]
        id -> Varchar,
        #[sql_name = "type"]
        #[max_length = 64]
        type_ -> Varchar,
        data -> Jsonb,
        created_at -> Timestamp,
        last_modified_at -> Timestamp,
    }
}

diesel::table! {
    use diesel::sql_types::*;
    use crate::enums::diesel_exports::*;

    captures (capture_id) {
        #[max_length = 64]
        capture_id -> Varchar,
        #[max_length = 64]
        payment_id -> Varchar,
        #[max_length = 64]
        merchant_id -> Varchar,
        status -> CaptureStatus,
        amount -> Int8,
        currency -> Nullable<Currency>,
        #[max_length = 255]
        connector -> Varchar,
        #[max_length = 255]
        error_message -> Nullable<Varchar>,
        #[max_length = 255]
        error_code -> Nullable<Varchar>,
        #[max_length = 255]
        error_reason -> Nullable<Varchar>,
        tax_amount -> Nullable<Int8>,
        created_at -> Timestamp,
        modified_at -> Timestamp,
        #[max_length = 64]
        authorized_attempt_id -> Varchar,
        #[max_length = 128]
        connector_capture_id -> Nullable<Varchar>,
        capture_sequence -> Int2,
        #[max_length = 128]
        connector_response_reference_id -> Nullable<Varchar>,
        processor_capture_data -> Nullable<Text>,
    }
}

diesel::table! {
    use diesel::sql_types::*;
    use crate::enums::diesel_exports::*;

    cards_info (card_iin) {
        #[max_length = 16]
        card_iin -> Varchar,
        card_issuer -> Nullable<Text>,
        card_network -> Nullable<Text>,
        card_type -> Nullable<Text>,
        card_subtype -> Nullable<Text>,
        card_issuing_country -> Nullable<Text>,
        #[max_length = 32]
        bank_code_id -> Nullable<Varchar>,
        #[max_length = 32]
        bank_code -> Nullable<Varchar>,
        #[max_length = 32]
        country_code -> Nullable<Varchar>,
        date_created -> Timestamp,
        last_updated -> Nullable<Timestamp>,
        last_updated_provider -> Nullable<Text>,
    }
}

diesel::table! {
    use diesel::sql_types::*;
    use crate::enums::diesel_exports::*;

    configs (key) {
        id -> Int4,
        #[max_length = 255]
        key -> Varchar,
        config -> Text,
    }
}

diesel::table! {
    use diesel::sql_types::*;
    use crate::enums::diesel_exports::*;

    customers (id) {
        #[max_length = 64]
        merchant_id -> Varchar,
        name -> Nullable<Bytea>,
        email -> Nullable<Bytea>,
        phone -> Nullable<Bytea>,
        #[max_length = 8]
        phone_country_code -> Nullable<Varchar>,
        #[max_length = 255]
        description -> Nullable<Varchar>,
        created_at -> Timestamp,
        metadata -> Nullable<Json>,
        connector_customer -> Nullable<Jsonb>,
        modified_at -> Timestamp,
        #[max_length = 64]
        default_payment_method_id -> Nullable<Varchar>,
        #[max_length = 64]
        updated_by -> Nullable<Varchar>,
        version -> ApiVersion,
        #[max_length = 64]
        merchant_reference_id -> Nullable<Varchar>,
        default_billing_address -> Nullable<Bytea>,
        default_shipping_address -> Nullable<Bytea>,
        status -> DeleteStatus,
        #[max_length = 64]
        id -> Varchar,
    }
}

diesel::table! {
    use diesel::sql_types::*;
    use crate::enums::diesel_exports::*;

    dashboard_metadata (id) {
        id -> Int4,
        #[max_length = 64]
        user_id -> Nullable<Varchar>,
        #[max_length = 64]
        merchant_id -> Varchar,
        #[max_length = 64]
        org_id -> Varchar,
        data_key -> DashboardMetadata,
        data_value -> Json,
        #[max_length = 64]
        created_by -> Varchar,
        created_at -> Timestamp,
        #[max_length = 64]
        last_modified_by -> Varchar,
        last_modified_at -> Timestamp,
    }
}

diesel::table! {
    use diesel::sql_types::*;
    use crate::enums::diesel_exports::*;

    dispute (dispute_id) {
        #[max_length = 64]
        dispute_id -> Varchar,
        #[max_length = 255]
        amount -> Varchar,
        #[max_length = 255]
        currency -> Varchar,
        dispute_stage -> DisputeStage,
        dispute_status -> DisputeStatus,
        #[max_length = 64]
        payment_id -> Varchar,
        #[max_length = 64]
        attempt_id -> Varchar,
        #[max_length = 255]
        merchant_id -> Varchar,
        #[max_length = 255]
        connector_status -> Varchar,
        #[max_length = 255]
        connector_dispute_id -> Varchar,
        #[max_length = 255]
        connector_reason -> Nullable<Varchar>,
        #[max_length = 255]
        connector_reason_code -> Nullable<Varchar>,
        challenge_required_by -> Nullable<Timestamp>,
        connector_created_at -> Nullable<Timestamp>,
        connector_updated_at -> Nullable<Timestamp>,
        created_at -> Timestamp,
        modified_at -> Timestamp,
        #[max_length = 255]
        connector -> Varchar,
        evidence -> Jsonb,
        #[max_length = 64]
        profile_id -> Nullable<Varchar>,
        #[max_length = 32]
        merchant_connector_id -> Nullable<Varchar>,
        dispute_amount -> Int8,
        #[max_length = 32]
        organization_id -> Varchar,
        dispute_currency -> Nullable<Currency>,
    }
}

diesel::table! {
    use diesel::sql_types::*;
    use crate::enums::diesel_exports::*;

    dynamic_routing_stats (attempt_id, merchant_id) {
        #[max_length = 64]
        payment_id -> Varchar,
        #[max_length = 64]
        attempt_id -> Varchar,
        #[max_length = 64]
        merchant_id -> Varchar,
        #[max_length = 64]
        profile_id -> Varchar,
        amount -> Int8,
        #[max_length = 64]
        success_based_routing_connector -> Varchar,
        #[max_length = 64]
        payment_connector -> Varchar,
        currency -> Nullable<Currency>,
        #[max_length = 64]
        payment_method -> Nullable<Varchar>,
        capture_method -> Nullable<CaptureMethod>,
        authentication_type -> Nullable<AuthenticationType>,
        payment_status -> AttemptStatus,
        conclusive_classification -> SuccessBasedRoutingConclusiveState,
        created_at -> Timestamp,
        #[max_length = 64]
        payment_method_type -> Nullable<Varchar>,
        #[max_length = 64]
        global_success_based_connector -> Nullable<Varchar>,
    }
}

diesel::table! {
    use diesel::sql_types::*;
    use crate::enums::diesel_exports::*;

    events (event_id) {
        #[max_length = 64]
        event_id -> Varchar,
        event_type -> EventType,
        event_class -> EventClass,
        is_webhook_notified -> Bool,
        #[max_length = 64]
        primary_object_id -> Varchar,
        primary_object_type -> EventObjectType,
        created_at -> Timestamp,
        #[max_length = 64]
        merchant_id -> Nullable<Varchar>,
        #[max_length = 64]
        business_profile_id -> Nullable<Varchar>,
        primary_object_created_at -> Nullable<Timestamp>,
        #[max_length = 64]
        idempotent_event_id -> Nullable<Varchar>,
        #[max_length = 64]
        initial_attempt_id -> Nullable<Varchar>,
        request -> Nullable<Bytea>,
        response -> Nullable<Bytea>,
        delivery_attempt -> Nullable<WebhookDeliveryAttempt>,
        metadata -> Nullable<Jsonb>,
        is_overall_delivery_successful -> Nullable<Bool>,
    }
}

diesel::table! {
    use diesel::sql_types::*;
    use crate::enums::diesel_exports::*;

    file_metadata (file_id, merchant_id) {
        #[max_length = 64]
        file_id -> Varchar,
        #[max_length = 255]
        merchant_id -> Varchar,
        #[max_length = 255]
        file_name -> Nullable<Varchar>,
        file_size -> Int4,
        #[max_length = 255]
        file_type -> Varchar,
        #[max_length = 255]
        provider_file_id -> Nullable<Varchar>,
        #[max_length = 255]
        file_upload_provider -> Nullable<Varchar>,
        available -> Bool,
        created_at -> Timestamp,
        #[max_length = 255]
        connector_label -> Nullable<Varchar>,
        #[max_length = 64]
        profile_id -> Nullable<Varchar>,
        #[max_length = 32]
        merchant_connector_id -> Nullable<Varchar>,
    }
}

diesel::table! {
    use diesel::sql_types::*;
    use crate::enums::diesel_exports::*;

    fraud_check (frm_id, attempt_id, payment_id, merchant_id) {
        #[max_length = 64]
        frm_id -> Varchar,
        #[max_length = 64]
        payment_id -> Varchar,
        #[max_length = 64]
        merchant_id -> Varchar,
        #[max_length = 64]
        attempt_id -> Varchar,
        created_at -> Timestamp,
        #[max_length = 255]
        frm_name -> Varchar,
        #[max_length = 255]
        frm_transaction_id -> Nullable<Varchar>,
        frm_transaction_type -> FraudCheckType,
        frm_status -> FraudCheckStatus,
        frm_score -> Nullable<Int4>,
        frm_reason -> Nullable<Jsonb>,
        #[max_length = 255]
        frm_error -> Nullable<Varchar>,
        payment_details -> Nullable<Jsonb>,
        metadata -> Nullable<Jsonb>,
        modified_at -> Timestamp,
        #[max_length = 64]
        last_step -> Varchar,
        payment_capture_method -> Nullable<CaptureMethod>,
    }
}

diesel::table! {
    use diesel::sql_types::*;
    use crate::enums::diesel_exports::*;

    gateway_status_map (connector, flow, sub_flow, code, message) {
        #[max_length = 64]
        connector -> Varchar,
        #[max_length = 64]
        flow -> Varchar,
        #[max_length = 64]
        sub_flow -> Varchar,
        #[max_length = 255]
        code -> Varchar,
        #[max_length = 1024]
        message -> Varchar,
        #[max_length = 64]
        status -> Varchar,
        #[max_length = 64]
        router_error -> Nullable<Varchar>,
        #[max_length = 64]
        decision -> Varchar,
        created_at -> Timestamp,
        last_modified -> Timestamp,
        step_up_possible -> Bool,
        #[max_length = 255]
        unified_code -> Nullable<Varchar>,
        #[max_length = 1024]
        unified_message -> Nullable<Varchar>,
        #[max_length = 64]
        error_category -> Nullable<Varchar>,
        clear_pan_possible -> Bool,
    }
}

diesel::table! {
    use diesel::sql_types::*;
    use crate::enums::diesel_exports::*;

    generic_link (link_id) {
        #[max_length = 64]
        link_id -> Varchar,
        #[max_length = 64]
        primary_reference -> Varchar,
        #[max_length = 64]
        merchant_id -> Varchar,
        created_at -> Timestamp,
        last_modified_at -> Timestamp,
        expiry -> Timestamp,
        link_data -> Jsonb,
        link_status -> Jsonb,
        link_type -> GenericLinkType,
        url -> Text,
        return_url -> Nullable<Text>,
    }
}

diesel::table! {
    use diesel::sql_types::*;
    use crate::enums::diesel_exports::*;

    incremental_authorization (authorization_id, merchant_id) {
        #[max_length = 64]
        authorization_id -> Varchar,
        #[max_length = 64]
        merchant_id -> Varchar,
        #[max_length = 64]
        payment_id -> Varchar,
        amount -> Int8,
        created_at -> Timestamp,
        modified_at -> Timestamp,
        #[max_length = 64]
        status -> Varchar,
        #[max_length = 255]
        error_code -> Nullable<Varchar>,
        error_message -> Nullable<Text>,
        #[max_length = 64]
        connector_authorization_id -> Nullable<Varchar>,
        previously_authorized_amount -> Int8,
    }
}

diesel::table! {
    use diesel::sql_types::*;
    use crate::enums::diesel_exports::*;

    locker_mock_up (id) {
        id -> Int4,
        #[max_length = 255]
        card_id -> Varchar,
        #[max_length = 255]
        external_id -> Varchar,
        #[max_length = 255]
        card_fingerprint -> Varchar,
        #[max_length = 255]
        card_global_fingerprint -> Varchar,
        #[max_length = 255]
        merchant_id -> Varchar,
        #[max_length = 255]
        card_number -> Varchar,
        #[max_length = 255]
        card_exp_year -> Varchar,
        #[max_length = 255]
        card_exp_month -> Varchar,
        #[max_length = 255]
        name_on_card -> Nullable<Varchar>,
        #[max_length = 255]
        nickname -> Nullable<Varchar>,
        #[max_length = 255]
        customer_id -> Nullable<Varchar>,
        duplicate -> Nullable<Bool>,
        #[max_length = 8]
        card_cvc -> Nullable<Varchar>,
        #[max_length = 64]
        payment_method_id -> Nullable<Varchar>,
        enc_card_data -> Nullable<Text>,
    }
}

diesel::table! {
    use diesel::sql_types::*;
    use crate::enums::diesel_exports::*;

    mandate (mandate_id) {
        #[max_length = 64]
        mandate_id -> Varchar,
        #[max_length = 64]
        customer_id -> Varchar,
        #[max_length = 64]
        merchant_id -> Varchar,
        #[max_length = 64]
        payment_method_id -> Varchar,
        mandate_status -> MandateStatus,
        mandate_type -> MandateType,
        customer_accepted_at -> Nullable<Timestamp>,
        #[max_length = 64]
        customer_ip_address -> Nullable<Varchar>,
        #[max_length = 255]
        customer_user_agent -> Nullable<Varchar>,
        #[max_length = 128]
        network_transaction_id -> Nullable<Varchar>,
        #[max_length = 64]
        previous_attempt_id -> Nullable<Varchar>,
        created_at -> Timestamp,
        mandate_amount -> Nullable<Int8>,
        mandate_currency -> Nullable<Currency>,
        amount_captured -> Nullable<Int8>,
        #[max_length = 64]
        connector -> Varchar,
        #[max_length = 128]
        connector_mandate_id -> Nullable<Varchar>,
        start_date -> Nullable<Timestamp>,
        end_date -> Nullable<Timestamp>,
        metadata -> Nullable<Jsonb>,
        connector_mandate_ids -> Nullable<Jsonb>,
        #[max_length = 64]
        original_payment_id -> Nullable<Varchar>,
        #[max_length = 32]
        merchant_connector_id -> Nullable<Varchar>,
        #[max_length = 64]
        updated_by -> Nullable<Varchar>,
    }
}

diesel::table! {
    use diesel::sql_types::*;
    use crate::enums::diesel_exports::*;

    merchant_account (id) {
        merchant_name -> Nullable<Bytea>,
        merchant_details -> Nullable<Bytea>,
        #[max_length = 128]
        publishable_key -> Nullable<Varchar>,
        storage_scheme -> MerchantStorageScheme,
        metadata -> Nullable<Jsonb>,
        created_at -> Timestamp,
        modified_at -> Timestamp,
        #[max_length = 32]
        organization_id -> Varchar,
        recon_status -> ReconStatus,
        version -> ApiVersion,
        is_platform_account -> Bool,
        #[max_length = 64]
        id -> Varchar,
        #[max_length = 64]
        product_type -> Nullable<Varchar>,
    }
}

diesel::table! {
    use diesel::sql_types::*;
    use crate::enums::diesel_exports::*;

    merchant_connector_account (id) {
        #[max_length = 64]
        merchant_id -> Varchar,
        #[max_length = 64]
        connector_name -> Varchar,
        connector_account_details -> Bytea,
        disabled -> Nullable<Bool>,
        payment_methods_enabled -> Nullable<Array<Nullable<Json>>>,
        connector_type -> ConnectorType,
        metadata -> Nullable<Jsonb>,
        #[max_length = 255]
        connector_label -> Nullable<Varchar>,
        created_at -> Timestamp,
        modified_at -> Timestamp,
        connector_webhook_details -> Nullable<Jsonb>,
        frm_config -> Nullable<Array<Nullable<Jsonb>>>,
        #[max_length = 64]
        profile_id -> Varchar,
        applepay_verified_domains -> Nullable<Array<Nullable<Text>>>,
        pm_auth_config -> Nullable<Jsonb>,
        status -> ConnectorStatus,
        additional_merchant_data -> Nullable<Bytea>,
        connector_wallets_details -> Nullable<Bytea>,
        version -> ApiVersion,
        #[max_length = 64]
        id -> Varchar,
        feature_metadata -> Nullable<Jsonb>,
    }
}

diesel::table! {
    use diesel::sql_types::*;
    use crate::enums::diesel_exports::*;

    merchant_key_store (merchant_id) {
        #[max_length = 64]
        merchant_id -> Varchar,
        key -> Bytea,
        created_at -> Timestamp,
    }
}

diesel::table! {
    use diesel::sql_types::*;
    use crate::enums::diesel_exports::*;

    organization (id) {
        organization_details -> Nullable<Jsonb>,
        metadata -> Nullable<Jsonb>,
        created_at -> Timestamp,
        modified_at -> Timestamp,
        #[max_length = 32]
        id -> Varchar,
        organization_name -> Nullable<Text>,
        version -> ApiVersion,
    }
}

diesel::table! {
    use diesel::sql_types::*;
    use crate::enums::diesel_exports::*;

    payment_attempt (id) {
        #[max_length = 64]
        payment_id -> Varchar,
        #[max_length = 64]
        merchant_id -> Varchar,
        status -> AttemptStatus,
        #[max_length = 64]
        connector -> Nullable<Varchar>,
        error_message -> Nullable<Text>,
        surcharge_amount -> Nullable<Int8>,
        #[max_length = 64]
        payment_method_id -> Nullable<Varchar>,
        authentication_type -> AuthenticationType,
        created_at -> Timestamp,
        modified_at -> Timestamp,
        last_synced -> Nullable<Timestamp>,
        #[max_length = 255]
        cancellation_reason -> Nullable<Varchar>,
        amount_to_capture -> Nullable<Int8>,
        browser_info -> Nullable<Jsonb>,
        #[max_length = 255]
        error_code -> Nullable<Varchar>,
        #[max_length = 128]
        payment_token -> Nullable<Varchar>,
        connector_metadata -> Nullable<Jsonb>,
        #[max_length = 50]
        payment_experience -> Nullable<Varchar>,
        payment_method_data -> Nullable<Jsonb>,
        preprocessing_step_id -> Nullable<Varchar>,
        error_reason -> Nullable<Text>,
        multiple_capture_count -> Nullable<Int2>,
        #[max_length = 128]
        connector_response_reference_id -> Nullable<Varchar>,
        amount_capturable -> Int8,
        #[max_length = 32]
        updated_by -> Varchar,
        #[max_length = 32]
        merchant_connector_id -> Nullable<Varchar>,
        encoded_data -> Nullable<Text>,
        #[max_length = 255]
        unified_code -> Nullable<Varchar>,
        #[max_length = 1024]
        unified_message -> Nullable<Varchar>,
        net_amount -> Int8,
        external_three_ds_authentication_attempted -> Nullable<Bool>,
        #[max_length = 64]
        authentication_connector -> Nullable<Varchar>,
        #[max_length = 64]
        authentication_id -> Nullable<Varchar>,
        #[max_length = 64]
        fingerprint_id -> Nullable<Varchar>,
        #[max_length = 64]
        client_source -> Nullable<Varchar>,
        #[max_length = 64]
        client_version -> Nullable<Varchar>,
        customer_acceptance -> Nullable<Jsonb>,
        #[max_length = 64]
        profile_id -> Varchar,
        #[max_length = 32]
        organization_id -> Varchar,
        #[max_length = 32]
        card_network -> Nullable<Varchar>,
        shipping_cost -> Nullable<Int8>,
        order_tax_amount -> Nullable<Int8>,
        request_extended_authorization -> Nullable<Bool>,
        extended_authorization_applied -> Nullable<Bool>,
        capture_before -> Nullable<Timestamp>,
        card_discovery -> Nullable<CardDiscovery>,
        charges -> Nullable<Jsonb>,
        #[max_length = 64]
        processor_merchant_id -> Nullable<Varchar>,
        #[max_length = 255]
        created_by -> Nullable<Varchar>,
        payment_method_type_v2 -> Varchar,
        #[max_length = 128]
        connector_payment_id -> Nullable<Varchar>,
        #[max_length = 64]
        payment_method_subtype -> Varchar,
        routing_result -> Nullable<Jsonb>,
        authentication_applied -> Nullable<AuthenticationType>,
        #[max_length = 128]
        external_reference_id -> Nullable<Varchar>,
        tax_on_surcharge -> Nullable<Int8>,
        payment_method_billing_address -> Nullable<Bytea>,
        redirection_data -> Nullable<Jsonb>,
        connector_payment_data -> Nullable<Text>,
        connector_token_details -> Nullable<Jsonb>,
        #[max_length = 64]
        id -> Varchar,
        feature_metadata -> Nullable<Jsonb>,
        #[max_length = 32]
        network_advice_code -> Nullable<Varchar>,
        #[max_length = 32]
        network_decline_code -> Nullable<Varchar>,
        network_error_message -> Nullable<Text>,
    }
}

diesel::table! {
    use diesel::sql_types::*;
    use crate::enums::diesel_exports::*;

    payment_intent (id) {
        #[max_length = 64]
        merchant_id -> Varchar,
        status -> IntentStatus,
        amount -> Int8,
        currency -> Currency,
        amount_captured -> Nullable<Int8>,
        #[max_length = 64]
        customer_id -> Nullable<Varchar>,
        #[max_length = 255]
        description -> Nullable<Varchar>,
        #[max_length = 255]
        return_url -> Nullable<Varchar>,
        metadata -> Nullable<Jsonb>,
        created_at -> Timestamp,
        modified_at -> Timestamp,
        last_synced -> Nullable<Timestamp>,
        setup_future_usage -> Nullable<FutureUsage>,
        #[max_length = 64]
        active_attempt_id -> Nullable<Varchar>,
        order_details -> Nullable<Array<Nullable<Jsonb>>>,
        allowed_payment_method_types -> Nullable<Json>,
        connector_metadata -> Nullable<Json>,
        feature_metadata -> Nullable<Json>,
        attempt_count -> Int2,
        #[max_length = 64]
        profile_id -> Varchar,
        #[max_length = 255]
        payment_link_id -> Nullable<Varchar>,
        #[max_length = 32]
        updated_by -> Varchar,
        surcharge_applicable -> Nullable<Bool>,
        request_incremental_authorization -> Nullable<RequestIncrementalAuthorization>,
        authorization_count -> Nullable<Int4>,
        session_expiry -> Timestamp,
        request_external_three_ds_authentication -> Nullable<Bool>,
        frm_metadata -> Nullable<Jsonb>,
        customer_details -> Nullable<Bytea>,
        shipping_cost -> Nullable<Int8>,
        #[max_length = 32]
        organization_id -> Varchar,
        tax_details -> Nullable<Jsonb>,
        skip_external_tax_calculation -> Nullable<Bool>,
        request_extended_authorization -> Nullable<Bool>,
        psd2_sca_exemption_type -> Nullable<ScaExemptionType>,
        split_payments -> Nullable<Jsonb>,
        #[max_length = 64]
        platform_merchant_id -> Nullable<Varchar>,
        force_3ds_challenge -> Nullable<Bool>,
        force_3ds_challenge_trigger -> Nullable<Bool>,
        #[max_length = 64]
        processor_merchant_id -> Nullable<Varchar>,
        #[max_length = 255]
        created_by -> Nullable<Varchar>,
        #[max_length = 64]
        merchant_reference_id -> Nullable<Varchar>,
        billing_address -> Nullable<Bytea>,
        shipping_address -> Nullable<Bytea>,
        capture_method -> Nullable<CaptureMethod>,
        authentication_type -> Nullable<AuthenticationType>,
        prerouting_algorithm -> Nullable<Jsonb>,
        surcharge_amount -> Nullable<Int8>,
        tax_on_surcharge -> Nullable<Int8>,
        #[max_length = 64]
        frm_merchant_decision -> Nullable<Varchar>,
        #[max_length = 255]
        statement_descriptor -> Nullable<Varchar>,
        enable_payment_link -> Nullable<Bool>,
        apply_mit_exemption -> Nullable<Bool>,
        customer_present -> Nullable<Bool>,
        #[max_length = 64]
        routing_algorithm_id -> Nullable<Varchar>,
        payment_link_config -> Nullable<Jsonb>,
        #[max_length = 64]
        id -> Varchar,
    }
}

diesel::table! {
    use diesel::sql_types::*;
    use crate::enums::diesel_exports::*;

    payment_link (payment_link_id) {
        #[max_length = 255]
        payment_link_id -> Varchar,
        #[max_length = 64]
        payment_id -> Varchar,
        #[max_length = 255]
        link_to_pay -> Varchar,
        #[max_length = 64]
        merchant_id -> Varchar,
        amount -> Int8,
        currency -> Nullable<Currency>,
        created_at -> Timestamp,
        last_modified_at -> Timestamp,
        fulfilment_time -> Nullable<Timestamp>,
        #[max_length = 64]
        custom_merchant_name -> Nullable<Varchar>,
        payment_link_config -> Nullable<Jsonb>,
        #[max_length = 255]
        description -> Nullable<Varchar>,
        #[max_length = 64]
        profile_id -> Nullable<Varchar>,
        #[max_length = 255]
        secure_link -> Nullable<Varchar>,
    }
}

diesel::table! {
    use diesel::sql_types::*;
    use crate::enums::diesel_exports::*;

    payment_methods (id) {
        #[max_length = 64]
        customer_id -> Varchar,
        #[max_length = 64]
        merchant_id -> Varchar,
        created_at -> Timestamp,
        last_modified -> Timestamp,
        payment_method_data -> Nullable<Bytea>,
        #[max_length = 64]
        locker_id -> Nullable<Varchar>,
        last_used_at -> Timestamp,
        connector_mandate_details -> Nullable<Jsonb>,
        customer_acceptance -> Nullable<Jsonb>,
        #[max_length = 64]
        status -> Varchar,
        #[max_length = 255]
        network_transaction_id -> Nullable<Varchar>,
        #[max_length = 128]
        client_secret -> Nullable<Varchar>,
        payment_method_billing_address -> Nullable<Bytea>,
        #[max_length = 64]
        updated_by -> Nullable<Varchar>,
        version -> ApiVersion,
        #[max_length = 128]
        network_token_requestor_reference_id -> Nullable<Varchar>,
        #[max_length = 64]
        network_token_locker_id -> Nullable<Varchar>,
        network_token_payment_method_data -> Nullable<Bytea>,
        #[max_length = 64]
        locker_fingerprint_id -> Nullable<Varchar>,
        #[max_length = 64]
        payment_method_type_v2 -> Nullable<Varchar>,
        #[max_length = 64]
        payment_method_subtype -> Nullable<Varchar>,
        #[max_length = 64]
        id -> Varchar,
    }
}

diesel::table! {
    use diesel::sql_types::*;
    use crate::enums::diesel_exports::*;

    payout_attempt (payout_attempt_id) {
        #[max_length = 64]
        payout_attempt_id -> Varchar,
        #[max_length = 64]
        payout_id -> Varchar,
        #[max_length = 64]
        customer_id -> Nullable<Varchar>,
        #[max_length = 64]
        merchant_id -> Varchar,
        #[max_length = 64]
        address_id -> Nullable<Varchar>,
        #[max_length = 64]
        connector -> Nullable<Varchar>,
        #[max_length = 128]
        connector_payout_id -> Nullable<Varchar>,
        #[max_length = 64]
        payout_token -> Nullable<Varchar>,
        status -> PayoutStatus,
        is_eligible -> Nullable<Bool>,
        error_message -> Nullable<Text>,
        #[max_length = 64]
        error_code -> Nullable<Varchar>,
        business_country -> Nullable<CountryAlpha2>,
        #[max_length = 64]
        business_label -> Nullable<Varchar>,
        created_at -> Timestamp,
        last_modified_at -> Timestamp,
        #[max_length = 64]
        profile_id -> Varchar,
        #[max_length = 32]
        merchant_connector_id -> Nullable<Varchar>,
        routing_info -> Nullable<Jsonb>,
        #[max_length = 255]
        unified_code -> Nullable<Varchar>,
        #[max_length = 1024]
        unified_message -> Nullable<Varchar>,
        additional_payout_method_data -> Nullable<Jsonb>,
    }
}

diesel::table! {
    use diesel::sql_types::*;
    use crate::enums::diesel_exports::*;

    payouts (payout_id) {
        #[max_length = 64]
        payout_id -> Varchar,
        #[max_length = 64]
        merchant_id -> Varchar,
        #[max_length = 64]
        customer_id -> Nullable<Varchar>,
        #[max_length = 64]
        address_id -> Nullable<Varchar>,
        payout_type -> Nullable<PayoutType>,
        #[max_length = 64]
        payout_method_id -> Nullable<Varchar>,
        amount -> Int8,
        destination_currency -> Currency,
        source_currency -> Currency,
        #[max_length = 255]
        description -> Nullable<Varchar>,
        recurring -> Bool,
        auto_fulfill -> Bool,
        #[max_length = 255]
        return_url -> Nullable<Varchar>,
        #[max_length = 64]
        entity_type -> Varchar,
        metadata -> Nullable<Jsonb>,
        created_at -> Timestamp,
        last_modified_at -> Timestamp,
        attempt_count -> Int2,
        #[max_length = 64]
        profile_id -> Varchar,
        status -> PayoutStatus,
        confirm -> Nullable<Bool>,
        #[max_length = 255]
        payout_link_id -> Nullable<Varchar>,
        #[max_length = 128]
        client_secret -> Nullable<Varchar>,
        #[max_length = 32]
        priority -> Nullable<Varchar>,
    }
}

diesel::table! {
    use diesel::sql_types::*;
    use crate::enums::diesel_exports::*;

    process_tracker (id) {
        #[max_length = 127]
        id -> Varchar,
        #[max_length = 64]
        name -> Nullable<Varchar>,
        tag -> Array<Nullable<Text>>,
        #[max_length = 64]
        runner -> Nullable<Varchar>,
        retry_count -> Int4,
        schedule_time -> Nullable<Timestamp>,
        #[max_length = 255]
        rule -> Varchar,
        tracking_data -> Json,
        #[max_length = 255]
        business_status -> Varchar,
        status -> ProcessTrackerStatus,
        event -> Array<Nullable<Text>>,
        created_at -> Timestamp,
        updated_at -> Timestamp,
        version -> ApiVersion,
    }
}

diesel::table! {
    use diesel::sql_types::*;
    use crate::enums::diesel_exports::*;

    refund (id) {
        #[max_length = 64]
        payment_id -> Varchar,
        #[max_length = 64]
        merchant_id -> Varchar,
        #[max_length = 128]
        connector_transaction_id -> Varchar,
        #[max_length = 64]
        connector -> Varchar,
        #[max_length = 128]
        connector_refund_id -> Nullable<Varchar>,
        #[max_length = 64]
        external_reference_id -> Nullable<Varchar>,
        refund_type -> RefundType,
        total_amount -> Int8,
        currency -> Currency,
        refund_amount -> Int8,
        refund_status -> RefundStatus,
        sent_to_gateway -> Bool,
        refund_error_message -> Nullable<Text>,
        metadata -> Nullable<Json>,
        #[max_length = 128]
        refund_arn -> Nullable<Varchar>,
        created_at -> Timestamp,
        modified_at -> Timestamp,
        #[max_length = 255]
        description -> Nullable<Varchar>,
        #[max_length = 64]
        attempt_id -> Varchar,
        #[max_length = 255]
        refund_reason -> Nullable<Varchar>,
        refund_error_code -> Nullable<Text>,
        #[max_length = 64]
        profile_id -> Nullable<Varchar>,
        #[max_length = 32]
        updated_by -> Varchar,
        charges -> Nullable<Jsonb>,
        #[max_length = 32]
        organization_id -> Varchar,
        split_refunds -> Nullable<Jsonb>,
        #[max_length = 255]
        unified_code -> Nullable<Varchar>,
        #[max_length = 1024]
        unified_message -> Nullable<Varchar>,
        processor_refund_data -> Nullable<Text>,
        processor_transaction_data -> Nullable<Text>,
        #[max_length = 64]
        id -> Varchar,
        #[max_length = 64]
        merchant_reference_id -> Varchar,
        #[max_length = 64]
        connector_id -> Nullable<Varchar>,
    }
}

diesel::table! {
    use diesel::sql_types::*;
    use crate::enums::diesel_exports::*;

    relay (id) {
        #[max_length = 64]
        id -> Varchar,
        #[max_length = 128]
        connector_resource_id -> Varchar,
        #[max_length = 64]
        connector_id -> Varchar,
        #[max_length = 64]
        profile_id -> Varchar,
        #[max_length = 64]
        merchant_id -> Varchar,
        relay_type -> RelayType,
        request_data -> Nullable<Jsonb>,
        status -> RelayStatus,
        #[max_length = 128]
        connector_reference_id -> Nullable<Varchar>,
        #[max_length = 64]
        error_code -> Nullable<Varchar>,
        error_message -> Nullable<Text>,
        created_at -> Timestamp,
        modified_at -> Timestamp,
        response_data -> Nullable<Jsonb>,
    }
}

diesel::table! {
    use diesel::sql_types::*;
    use crate::enums::diesel_exports::*;

    reverse_lookup (lookup_id) {
        #[max_length = 128]
        lookup_id -> Varchar,
        #[max_length = 128]
        sk_id -> Varchar,
        #[max_length = 128]
        pk_id -> Varchar,
        #[max_length = 128]
        source -> Varchar,
        #[max_length = 32]
        updated_by -> Varchar,
    }
}

diesel::table! {
    use diesel::sql_types::*;
    use crate::enums::diesel_exports::*;

    roles (role_id) {
        #[max_length = 64]
        role_name -> Varchar,
        #[max_length = 64]
        role_id -> Varchar,
        #[max_length = 64]
        merchant_id -> Nullable<Varchar>,
        #[max_length = 64]
        org_id -> Varchar,
        groups -> Array<Nullable<Text>>,
        scope -> RoleScope,
        created_at -> Timestamp,
        #[max_length = 64]
        created_by -> Varchar,
        last_modified_at -> Timestamp,
        #[max_length = 64]
        last_modified_by -> Varchar,
        #[max_length = 64]
        entity_type -> Varchar,
        #[max_length = 64]
        profile_id -> Nullable<Varchar>,
        #[max_length = 64]
        tenant_id -> Varchar,
    }
}

diesel::table! {
    use diesel::sql_types::*;
    use crate::enums::diesel_exports::*;

    routing_algorithm (algorithm_id) {
        #[max_length = 64]
        algorithm_id -> Varchar,
        #[max_length = 64]
        profile_id -> Varchar,
        #[max_length = 64]
        merchant_id -> Varchar,
        #[max_length = 64]
        name -> Varchar,
        #[max_length = 256]
        description -> Nullable<Varchar>,
        kind -> RoutingAlgorithmKind,
        algorithm_data -> Jsonb,
        created_at -> Timestamp,
        modified_at -> Timestamp,
        algorithm_for -> TransactionType,
    }
}

diesel::table! {
    use diesel::sql_types::*;
    use crate::enums::diesel_exports::*;

    themes (theme_id) {
        #[max_length = 64]
        theme_id -> Varchar,
        #[max_length = 64]
        tenant_id -> Varchar,
        #[max_length = 64]
        org_id -> Nullable<Varchar>,
        #[max_length = 64]
        merchant_id -> Nullable<Varchar>,
        #[max_length = 64]
        profile_id -> Nullable<Varchar>,
        created_at -> Timestamp,
        last_modified_at -> Timestamp,
        #[max_length = 64]
        entity_type -> Varchar,
        #[max_length = 64]
        theme_name -> Varchar,
        #[max_length = 64]
        email_primary_color -> Varchar,
        #[max_length = 64]
        email_foreground_color -> Varchar,
        #[max_length = 64]
        email_background_color -> Varchar,
        #[max_length = 64]
        email_entity_name -> Varchar,
        email_entity_logo_url -> Text,
    }
}

diesel::table! {
    use diesel::sql_types::*;
    use crate::enums::diesel_exports::*;

    unified_translations (unified_code, unified_message, locale) {
        #[max_length = 255]
        unified_code -> Varchar,
        #[max_length = 1024]
        unified_message -> Varchar,
        #[max_length = 255]
        locale -> Varchar,
        #[max_length = 1024]
        translation -> Varchar,
        created_at -> Timestamp,
        last_modified_at -> Timestamp,
    }
}

diesel::table! {
    use diesel::sql_types::*;
    use crate::enums::diesel_exports::*;

    user_authentication_methods (id) {
        #[max_length = 64]
        id -> Varchar,
        #[max_length = 64]
        auth_id -> Varchar,
        #[max_length = 64]
        owner_id -> Varchar,
        #[max_length = 64]
        owner_type -> Varchar,
        #[max_length = 64]
        auth_type -> Varchar,
        private_config -> Nullable<Bytea>,
        public_config -> Nullable<Jsonb>,
        allow_signup -> Bool,
        created_at -> Timestamp,
        last_modified_at -> Timestamp,
        #[max_length = 64]
        email_domain -> Varchar,
    }
}

diesel::table! {
    use diesel::sql_types::*;
    use crate::enums::diesel_exports::*;

    user_key_store (user_id) {
        #[max_length = 64]
        user_id -> Varchar,
        key -> Bytea,
        created_at -> Timestamp,
    }
}

diesel::table! {
    use diesel::sql_types::*;
    use crate::enums::diesel_exports::*;

    user_roles (id) {
        id -> Int4,
        #[max_length = 64]
        user_id -> Varchar,
        #[max_length = 64]
        merchant_id -> Nullable<Varchar>,
        #[max_length = 64]
        role_id -> Varchar,
        #[max_length = 64]
        org_id -> Nullable<Varchar>,
        status -> UserStatus,
        #[max_length = 64]
        created_by -> Varchar,
        #[max_length = 64]
        last_modified_by -> Varchar,
        created_at -> Timestamp,
        last_modified -> Timestamp,
        #[max_length = 64]
        profile_id -> Nullable<Varchar>,
        #[max_length = 64]
        entity_id -> Nullable<Varchar>,
        #[max_length = 64]
        entity_type -> Nullable<Varchar>,
        version -> UserRoleVersion,
        #[max_length = 64]
        tenant_id -> Varchar,
    }
}

diesel::table! {
    use diesel::sql_types::*;
    use crate::enums::diesel_exports::*;

    users (user_id) {
        #[max_length = 64]
        user_id -> Varchar,
        #[max_length = 255]
        email -> Varchar,
        #[max_length = 255]
        name -> Varchar,
        #[max_length = 255]
        password -> Nullable<Varchar>,
        is_verified -> Bool,
        created_at -> Timestamp,
        last_modified_at -> Timestamp,
        totp_status -> TotpStatus,
        totp_secret -> Nullable<Bytea>,
        totp_recovery_codes -> Nullable<Array<Nullable<Text>>>,
        last_password_modified_at -> Nullable<Timestamp>,
    }
}

diesel::allow_tables_to_appear_in_same_query!(
    address,
    api_keys,
    authentication,
    blocklist,
    blocklist_fingerprint,
    blocklist_lookup,
    business_profile,
    callback_mapper,
    captures,
    cards_info,
    configs,
    customers,
    dashboard_metadata,
    dispute,
    dynamic_routing_stats,
    events,
    file_metadata,
    fraud_check,
    gateway_status_map,
    generic_link,
    incremental_authorization,
    locker_mock_up,
    mandate,
    merchant_account,
    merchant_connector_account,
    merchant_key_store,
    organization,
    payment_attempt,
    payment_intent,
    payment_link,
    payment_methods,
    payout_attempt,
    payouts,
    process_tracker,
    refund,
    relay,
    reverse_lookup,
    roles,
    routing_algorithm,
    themes,
    unified_translations,
    user_authentication_methods,
    user_key_store,
    user_roles,
    users,
);<|MERGE_RESOLUTION|>--- conflicted
+++ resolved
@@ -232,13 +232,10 @@
         default_fallback_routing -> Nullable<Jsonb>,
         three_ds_decision_manager_config -> Nullable<Jsonb>,
         should_collect_cvv_during_payment -> Nullable<Bool>,
-<<<<<<< HEAD
+        revenue_recovery_retry_algorithm_type -> Nullable<RevenueRecoveryAlgorithmType>,
+        revenue_recovery_retry_algorithm_data -> Nullable<Jsonb>,
         is_external_vault_enabled -> Nullable<Bool>,
         vault_connector_details -> Nullable<Jsonb>,
-=======
-        revenue_recovery_retry_algorithm_type -> Nullable<RevenueRecoveryAlgorithmType>,
-        revenue_recovery_retry_algorithm_data -> Nullable<Jsonb>,
->>>>>>> 69ba651a
     }
 }
 
