pub mod opensearch;
#[cfg(feature = "olap")]
pub mod user;
pub mod user_role;
use std::collections::HashSet;

use api_models::enums::Country;
use common_utils::consts;
pub use hyperswitch_domain_models::consts::{
    CONNECTOR_MANDATE_REQUEST_REFERENCE_ID_LENGTH, ROUTING_ENABLED_PAYMENT_METHODS,
    ROUTING_ENABLED_PAYMENT_METHOD_TYPES,
};
pub use hyperswitch_interfaces::consts::{NO_ERROR_CODE, NO_ERROR_MESSAGE};

// ID generation
pub(crate) const ID_LENGTH: usize = 20;
pub(crate) const MAX_ID_LENGTH: usize = 64;
#[rustfmt::skip]
pub(crate) const ALPHABETS: [char; 62] = [
    '0', '1', '2', '3', '4', '5', '6', '7', '8', '9',
    'a', 'b', 'c', 'd', 'e', 'f', 'g', 'h', 'i', 'j', 'k', 'l', 'm',
    'n', 'o', 'p', 'q', 'r', 's', 't', 'u', 'v', 'w', 'x', 'y', 'z',
    'A', 'B', 'C', 'D', 'E', 'F', 'G', 'H', 'I', 'J', 'K', 'L', 'M',
    'N', 'O', 'P', 'Q', 'R', 'S', 'T', 'U', 'V', 'W', 'X', 'Y', 'Z',
];
/// API client request timeout (in seconds)
pub const REQUEST_TIME_OUT: u64 = 30;
pub const REQUEST_TIMEOUT_ERROR_CODE: &str = "TIMEOUT";
pub const REQUEST_TIMEOUT_ERROR_MESSAGE: &str = "Connector did not respond in specified time";
pub const REQUEST_TIMEOUT_PAYMENT_NOT_FOUND: &str = "Timed out ,payment not found";
pub const REQUEST_TIMEOUT_ERROR_MESSAGE_FROM_PSYNC: &str =
    "This Payment has been moved to failed as there is no response from the connector";

///Payment intent fulfillment default timeout (in seconds)
pub const DEFAULT_FULFILLMENT_TIME: i64 = 15 * 60;

/// Payment intent default client secret expiry (in seconds)
pub const DEFAULT_SESSION_EXPIRY: i64 = 15 * 60;

/// The length of a merchant fingerprint secret
pub const FINGERPRINT_SECRET_LENGTH: usize = 64;

pub const DEFAULT_LIST_API_LIMIT: u16 = 10;

// String literals
pub(crate) const UNSUPPORTED_ERROR_MESSAGE: &str = "Unsupported response type";

// General purpose base64 engines

pub(crate) const BASE64_ENGINE: base64::engine::GeneralPurpose = consts::BASE64_ENGINE;

pub(crate) const API_KEY_LENGTH: usize = 64;

// OID (Object Identifier) for the merchant ID field extension.
pub(crate) const MERCHANT_ID_FIELD_EXTENSION_ID: &str = "1.2.840.113635.100.6.32";

pub const MAX_ROUTING_CONFIGS_PER_MERCHANT: usize = 100;
pub const ROUTING_CONFIG_ID_LENGTH: usize = 10;

pub const LOCKER_REDIS_PREFIX: &str = "LOCKER_PM_TOKEN";
pub const LOCKER_REDIS_EXPIRY_SECONDS: u32 = 60 * 15; // 15 minutes

pub const JWT_TOKEN_TIME_IN_SECS: u64 = 60 * 60 * 24 * 2; // 2 days

// This should be one day, but it is causing issue while checking token in blacklist.
// TODO: This should be fixed in future.
pub const SINGLE_PURPOSE_TOKEN_TIME_IN_SECS: u64 = 60 * 60 * 24 * 2; // 2 days

pub const JWT_TOKEN_COOKIE_NAME: &str = "login_token";

pub const USER_BLACKLIST_PREFIX: &str = "BU_";

pub const ROLE_BLACKLIST_PREFIX: &str = "BR_";

#[cfg(feature = "email")]
pub const EMAIL_TOKEN_TIME_IN_SECS: u64 = 60 * 60 * 24; // 1 day

#[cfg(feature = "email")]
pub const EMAIL_TOKEN_BLACKLIST_PREFIX: &str = "BET_";

pub const EMAIL_SUBJECT_API_KEY_EXPIRY: &str = "API Key Expiry Notice";
pub const EMAIL_SUBJECT_DASHBOARD_FEATURE_REQUEST: &str = "Dashboard Pro Feature Request by";
pub const EMAIL_SUBJECT_APPROVAL_RECON_REQUEST: &str =
    "Approval of Recon Request - Access Granted to Recon Dashboard";

pub const ROLE_INFO_CACHE_PREFIX: &str = "CR_INFO_";

pub const CARD_IP_BLOCKING_CACHE_KEY_PREFIX: &str = "CARD_IP_BLOCKING";

pub const GUEST_USER_CARD_BLOCKING_CACHE_KEY_PREFIX: &str = "GUEST_USER_CARD_BLOCKING";

pub const CUSTOMER_ID_BLOCKING_PREFIX: &str = "CUSTOMER_ID_BLOCKING";

#[cfg(feature = "olap")]
pub const VERIFY_CONNECTOR_ID_PREFIX: &str = "conn_verify";
#[cfg(feature = "olap")]
pub const VERIFY_CONNECTOR_MERCHANT_ID: &str = "test_merchant";

#[cfg(feature = "olap")]
pub const CONNECTOR_ONBOARDING_CONFIG_PREFIX: &str = "onboarding";

/// Max payment session expiry
pub const MAX_SESSION_EXPIRY: u32 = 7890000;

/// Min payment session expiry
pub const MIN_SESSION_EXPIRY: u32 = 60;

/// Max payment intent fulfillment expiry
pub const MAX_INTENT_FULFILLMENT_EXPIRY: u32 = 1800;

/// Min payment intent fulfillment expiry
pub const MIN_INTENT_FULFILLMENT_EXPIRY: u32 = 60;

pub const LOCKER_HEALTH_CALL_PATH: &str = "/health";

pub const AUTHENTICATION_ID_PREFIX: &str = "authn";

// URL for checking the outgoing call
pub const OUTGOING_CALL_URL: &str = "https://api.stripe.com/healthcheck";

// 15 minutes = 900 seconds
pub const POLL_ID_TTL: i64 = 900;

// Default Poll Config
pub const DEFAULT_POLL_DELAY_IN_SECS: i8 = 2;
pub const DEFAULT_POLL_FREQUENCY: i8 = 5;

// Number of seconds to subtract from access token expiry
pub(crate) const REDUCE_ACCESS_TOKEN_EXPIRY_TIME: u8 = 15;
pub const CONNECTOR_CREDS_TOKEN_TTL: i64 = 900;

//max_amount allowed is 999999999 in minor units
pub const MAX_ALLOWED_AMOUNT: i64 = 999999999;

//payment attempt default unified error code and unified error message
pub const DEFAULT_UNIFIED_ERROR_CODE: &str = "UE_9000";
pub const DEFAULT_UNIFIED_ERROR_MESSAGE: &str = "Something went wrong";

// Recon's feature tag
pub const RECON_FEATURE_TAG: &str = "RECONCILIATION AND SETTLEMENT";

/// Default allowed domains for payment links
pub const DEFAULT_ALLOWED_DOMAINS: Option<HashSet<String>> = None;

/// Default hide card nickname field
pub const DEFAULT_HIDE_CARD_NICKNAME_FIELD: bool = false;

/// Show card form by default for payment links
pub const DEFAULT_SHOW_CARD_FORM: bool = true;

/// Default bool for Display sdk only
pub const DEFAULT_DISPLAY_SDK_ONLY: bool = false;

/// Default bool to enable saved payment method
pub const DEFAULT_ENABLE_SAVED_PAYMENT_METHOD: bool = false;

/// [PaymentLink] Default bool for enabling button only when form is ready
pub const DEFAULT_ENABLE_BUTTON_ONLY_ON_FORM_READY: bool = false;

/// Default Merchant Logo Link
pub const DEFAULT_MERCHANT_LOGO: &str =
    "https://live.hyperswitch.io/payment-link-assets/Merchant_placeholder.png";

/// Default Payment Link Background color
pub const DEFAULT_BACKGROUND_COLOR: &str = "#212E46";

/// Default product Img Link
pub const DEFAULT_PRODUCT_IMG: &str =
    "https://live.hyperswitch.io/payment-link-assets/cart_placeholder.png";

/// Default SDK Layout
pub const DEFAULT_SDK_LAYOUT: &str = "tabs";

/// Vault Add request url
#[cfg(feature = "v2")]
pub const ADD_VAULT_REQUEST_URL: &str = "/api/v2/vault/add";

/// Vault Get Fingerprint request url
#[cfg(feature = "v2")]
pub const VAULT_FINGERPRINT_REQUEST_URL: &str = "/api/v2/vault/fingerprint";

/// Vault Retrieve request url
#[cfg(feature = "v2")]
pub const VAULT_RETRIEVE_REQUEST_URL: &str = "/api/v2/vault/retrieve";

/// Vault Delete request url
#[cfg(feature = "v2")]
pub const VAULT_DELETE_REQUEST_URL: &str = "/api/v2/vault/delete";

/// Vault Header content type
#[cfg(feature = "v2")]
pub const VAULT_HEADER_CONTENT_TYPE: &str = "application/json";

/// Vault Add flow type
#[cfg(feature = "v2")]
pub const VAULT_ADD_FLOW_TYPE: &str = "add_to_vault";

/// Vault Retrieve flow type
#[cfg(feature = "v2")]
pub const VAULT_RETRIEVE_FLOW_TYPE: &str = "retrieve_from_vault";

/// Vault Delete flow type
#[cfg(feature = "v2")]
pub const VAULT_DELETE_FLOW_TYPE: &str = "delete_from_vault";

/// Vault Fingerprint fetch flow type
#[cfg(feature = "v2")]
pub const VAULT_GET_FINGERPRINT_FLOW_TYPE: &str = "get_fingerprint_vault";

/// Max volume split for Dynamic routing
pub const DYNAMIC_ROUTING_MAX_VOLUME: u8 = 100;

/// Click To Pay
pub const CLICK_TO_PAY: &str = "click_to_pay";

/// Merchant eligible for authentication service config
pub const AUTHENTICATION_SERVICE_ELIGIBLE_CONFIG: &str =
    "merchants_eligible_for_authentication_service";

/// Refund flow identifier used for performing GSM operations
pub const REFUND_FLOW_STR: &str = "refund_flow";

/// Minimum IBAN length (country-dependent), as per ISO 13616 standard
pub const IBAN_MIN_LENGTH: usize = 15;

/// Maximum IBAN length defined by the ISO 13616 standard (standard max)
pub const IBAN_MAX_LENGTH: usize = 34;

/// Minimum UK BACS account number length in digits
pub const BACS_MIN_ACCOUNT_NUMBER_LENGTH: usize = 6;

/// Maximum UK BACS account number length in digits
pub const BACS_MAX_ACCOUNT_NUMBER_LENGTH: usize = 8;

/// Fixed length of UK BACS sort code in digits (always 6)
pub const BACS_SORT_CODE_LENGTH: usize = 6;

/// Exact length of Polish Elixir system domestic account number (NRB) in digits
pub const ELIXIR_ACCOUNT_NUMBER_LENGTH: usize = 26;

/// Total length of Polish IBAN including country code and checksum (28 characters)
pub const ELIXIR_IBAN_LENGTH: usize = 28;

/// Minimum length of Swedish Bankgiro number in digits
pub const BANKGIRO_MIN_LENGTH: usize = 7;

/// Maximum length of Swedish Bankgiro number in digits
pub const BANKGIRO_MAX_LENGTH: usize = 8;

/// Minimum length of Swedish Plusgiro number in digits
pub const PLUSGIRO_MIN_LENGTH: usize = 2;

/// Maximum length of Swedish Plusgiro number in digits
pub const PLUSGIRO_MAX_LENGTH: usize = 8;

/// Default payment method session expiry
pub const DEFAULT_PAYMENT_METHOD_SESSION_EXPIRY: u32 = 15 * 60; // 15 minutes

/// Authorize flow identifier used for performing GSM operations
pub const AUTHORIZE_FLOW_STR: &str = "Authorize";

/// Protocol Version for encrypted Google Pay Token
pub(crate) const PROTOCOL: &str = "ECv2";

/// Sender ID for Google Pay Decryption
pub(crate) const SENDER_ID: &[u8] = b"Google";

/// Default value for the number of attempts to retry fetching forex rates
pub const DEFAULT_ANALYTICS_FOREX_RETRY_ATTEMPTS: u64 = 3;

/// Default payment intent id
pub const IRRELEVANT_PAYMENT_INTENT_ID: &str = "irrelevant_payment_intent_id";

/// Default payment attempt id
pub const IRRELEVANT_PAYMENT_ATTEMPT_ID: &str = "irrelevant_payment_attempt_id";

/// Default payment attempt id
pub const IRRELEVANT_CONNECTOR_REQUEST_REFERENCE_ID: &str =
    "irrelevant_connector_request_reference_id";

// Default payment method storing TTL in redis in seconds
pub const DEFAULT_PAYMENT_METHOD_STORE_TTL: i64 = 86400; // 1 day

// List of countries that are part of the PSD2 region
pub const PSD2_COUNTRIES: [Country; 27] = [
    Country::Austria,
    Country::Belgium,
    Country::Bulgaria,
    Country::Croatia,
    Country::Cyprus,
    Country::Czechia,
    Country::Denmark,
    Country::Estonia,
    Country::Finland,
    Country::France,
    Country::Germany,
    Country::Greece,
    Country::Hungary,
    Country::Ireland,
    Country::Italy,
    Country::Latvia,
    Country::Lithuania,
    Country::Luxembourg,
    Country::Malta,
    Country::Netherlands,
    Country::Poland,
    Country::Portugal,
    Country::Romania,
    Country::Slovakia,
    Country::Slovenia,
    Country::Spain,
    Country::Sweden,
];

// Rollout percentage config prefix
pub const UCS_ROLLOUT_PERCENT_CONFIG_PREFIX: &str = "ucs_rollout_config";

// UCS feature enabled config
pub const UCS_ENABLED: &str = "ucs_enabled";

/// Header value indicating that signature-key-based authentication is used.
pub const UCS_AUTH_SIGNATURE_KEY: &str = "signature-key";

/// Header value indicating that body-key-based authentication is used.
pub const UCS_AUTH_BODY_KEY: &str = "body-key";

/// Header value indicating that header-key-based authentication is used.
pub const UCS_AUTH_HEADER_KEY: &str = "header-key";

<<<<<<< HEAD
/// Header value indicating that multi-key-based authentication is used.
pub const UCS_AUTH_MULTI_KEY: &str = "multi-auth-key";
=======
/// Header value indicating that currency-auth-key-based authentication is used.
pub const UCS_AUTH_CURRENCY_AUTH_KEY: &str = "currency-auth-key";
>>>>>>> 0821d1b0
<|MERGE_RESOLUTION|>--- conflicted
+++ resolved
@@ -327,10 +327,8 @@
 /// Header value indicating that header-key-based authentication is used.
 pub const UCS_AUTH_HEADER_KEY: &str = "header-key";
 
-<<<<<<< HEAD
-/// Header value indicating that multi-key-based authentication is used.
-pub const UCS_AUTH_MULTI_KEY: &str = "multi-auth-key";
-=======
 /// Header value indicating that currency-auth-key-based authentication is used.
 pub const UCS_AUTH_CURRENCY_AUTH_KEY: &str = "currency-auth-key";
->>>>>>> 0821d1b0
+
+/// Header value indicating that multi-key-based authentication is used.
+pub const UCS_AUTH_MULTI_KEY: &str = "multi-auth-key";