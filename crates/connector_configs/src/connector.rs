use std::collections::HashMap;

#[cfg(feature = "payouts")]
use api_models::enums::PayoutConnectors;
use api_models::{
    enums::{AuthenticationConnectors, Connector, PmAuthConnectors, TaxConnectors},
    payments,
};
use serde::{Deserialize, Serialize};
use toml;

use crate::common_config::{CardProvider, InputData, Provider, ZenApplePay};

#[derive(Default, Debug, Clone, Serialize, Deserialize)]
pub struct PayloadCurrencyAuthKeyType {
    pub api_key: String,
    pub processing_account_id: String,
}

#[derive(Default, Debug, Clone, Serialize, Deserialize)]
pub struct Classic {
    pub password_classic: String,
    pub username_classic: String,
    pub merchant_id_classic: String,
}

#[derive(Default, Debug, Clone, Serialize, Deserialize)]
pub struct Evoucher {
    pub password_evoucher: String,
    pub username_evoucher: String,
    pub merchant_id_evoucher: String,
}

#[derive(Default, Debug, Clone, Serialize, Deserialize)]
pub struct CashtoCodeCurrencyAuthKeyType {
    pub classic: Classic,
    pub evoucher: Evoucher,
}

#[derive(Debug, Clone, Serialize, Deserialize)]
#[serde(untagged)]
pub enum CurrencyAuthValue {
    CashtoCode(CashtoCodeCurrencyAuthKeyType),
    Payload(PayloadCurrencyAuthKeyType),
}

#[derive(Default, Debug, Clone, Serialize, Deserialize)]
pub enum ConnectorAuthType {
    HeaderKey {
        api_key: String,
    },
    BodyKey {
        api_key: String,
        key1: String,
    },
    SignatureKey {
        api_key: String,
        key1: String,
        api_secret: String,
    },
    MultiAuthKey {
        api_key: String,
        key1: String,
        api_secret: String,
        key2: String,
    },
    CurrencyAuthKey {
        auth_key_map: HashMap<String, CurrencyAuthValue>,
    },
    CertificateAuth {
        certificate: String,
        private_key: String,
    },
    #[default]
    NoKey,
}

#[serde_with::skip_serializing_none]
#[derive(Debug, Deserialize, Serialize, Clone)]
#[serde(untagged)]
pub enum ApplePayTomlConfig {
    Standard(Box<payments::ApplePayMetadata>),
    Zen(ZenApplePay),
}

#[serde_with::skip_serializing_none]
#[derive(Debug, Clone, Serialize, Deserialize)]
pub enum KlarnaEndpoint {
    Europe,
    NorthAmerica,
    Oceania,
}

#[serde_with::skip_serializing_none]
#[derive(Debug, Deserialize, Serialize, Clone)]
pub struct ConfigMerchantAdditionalDetails {
    pub open_banking_recipient_data: Option<InputData>,
    pub account_data: Option<InputData>,
    pub iban: Option<Vec<InputData>>,
    pub bacs: Option<Vec<InputData>>,
    pub connector_recipient_id: Option<InputData>,
    pub wallet_id: Option<InputData>,
    pub faster_payments: Option<Vec<InputData>>,
    pub sepa: Option<Vec<InputData>>,
    pub sepa_instant: Option<Vec<InputData>>,
    pub elixir: Option<Vec<InputData>>,
    pub bankgiro: Option<Vec<InputData>>,
    pub plusgiro: Option<Vec<InputData>>,
}

#[serde_with::skip_serializing_none]
#[derive(Debug, Deserialize, Serialize, Clone)]
pub struct ConfigMetadata {
    pub merchant_config_currency: Option<InputData>,
    pub merchant_account_id: Option<InputData>,
    pub account_name: Option<InputData>,
    pub account_type: Option<InputData>,
    pub terminal_id: Option<InputData>,
    pub google_pay: Option<Vec<InputData>>,
    pub apple_pay: Option<Vec<InputData>>,
    pub merchant_id: Option<InputData>,
    pub endpoint_prefix: Option<InputData>,
    pub mcc: Option<InputData>,
    pub merchant_country_code: Option<InputData>,
    pub merchant_name: Option<InputData>,
    pub acquirer_bin: Option<InputData>,
    pub acquirer_merchant_id: Option<InputData>,
    pub acquirer_country_code: Option<InputData>,
    pub three_ds_requestor_name: Option<InputData>,
    pub three_ds_requestor_id: Option<InputData>,
    pub pull_mechanism_for_external_3ds_enabled: Option<InputData>,
    pub klarna_region: Option<InputData>,
    pub pricing_type: Option<InputData>,
    pub source_balance_account: Option<InputData>,
    pub brand_id: Option<InputData>,
    pub destination_account_number: Option<InputData>,
    pub dpa_id: Option<InputData>,
    pub dpa_name: Option<InputData>,
    pub locale: Option<InputData>,
    pub card_brands: Option<InputData>,
    pub merchant_category_code: Option<InputData>,
    pub merchant_configuration_id: Option<InputData>,
    pub currency_id: Option<InputData>,
    pub platform_id: Option<InputData>,
    pub ledger_account_id: Option<InputData>,
    pub tenant_id: Option<InputData>,
    pub platform_url: Option<InputData>,
    pub report_group: Option<InputData>,
    pub proxy_url: Option<InputData>,
    pub shop_name: Option<InputData>,
<<<<<<< HEAD
    pub account_id: Option<String>,
=======
    pub merchant_funding_source: Option<InputData>,
>>>>>>> 7ad5cd55
}

#[serde_with::skip_serializing_none]
#[derive(Debug, Deserialize, Serialize, Clone)]
pub struct ConnectorWalletDetailsConfig {
    pub samsung_pay: Option<Vec<InputData>>,
    pub paze: Option<Vec<InputData>>,
    pub google_pay: Option<Vec<InputData>>,
    pub amazon_pay: Option<Vec<InputData>>,
}

#[serde_with::skip_serializing_none]
#[derive(Debug, Deserialize, Serialize, Clone)]
pub struct ConnectorTomlConfig {
    pub connector_auth: Option<ConnectorAuthType>,
    pub connector_webhook_details: Option<api_models::admin::MerchantConnectorWebhookDetails>,
    pub metadata: Option<Box<ConfigMetadata>>,
    pub connector_wallets_details: Option<Box<ConnectorWalletDetailsConfig>>,
    pub additional_merchant_data: Option<Box<ConfigMerchantAdditionalDetails>>,
    pub credit: Option<Vec<CardProvider>>,
    pub debit: Option<Vec<CardProvider>>,
    pub bank_transfer: Option<Vec<Provider>>,
    pub bank_redirect: Option<Vec<Provider>>,
    pub bank_debit: Option<Vec<Provider>>,
    pub open_banking: Option<Vec<Provider>>,
    pub pay_later: Option<Vec<Provider>>,
    pub wallet: Option<Vec<Provider>>,
    pub crypto: Option<Vec<Provider>>,
    pub reward: Option<Vec<Provider>>,
    pub upi: Option<Vec<Provider>>,
    pub voucher: Option<Vec<Provider>>,
    pub gift_card: Option<Vec<Provider>>,
    pub card_redirect: Option<Vec<Provider>>,
    pub is_verifiable: Option<bool>,
    pub real_time_payment: Option<Vec<Provider>>,
}
#[serde_with::skip_serializing_none]
#[derive(Debug, Deserialize, Serialize, Clone)]
pub struct ConnectorConfig {
    pub authipay: Option<ConnectorTomlConfig>,
    pub juspaythreedsserver: Option<ConnectorTomlConfig>,
    pub katapult: Option<ConnectorTomlConfig>,
    pub aci: Option<ConnectorTomlConfig>,
    pub adyen: Option<ConnectorTomlConfig>,
    pub affirm: Option<ConnectorTomlConfig>,
    #[cfg(feature = "payouts")]
    pub adyen_payout: Option<ConnectorTomlConfig>,
    #[cfg(feature = "payouts")]
    pub adyenplatform_payout: Option<ConnectorTomlConfig>,
    pub airwallex: Option<ConnectorTomlConfig>,
    pub amazonpay: Option<ConnectorTomlConfig>,
    pub archipel: Option<ConnectorTomlConfig>,
    pub authorizedotnet: Option<ConnectorTomlConfig>,
    pub bamboraapac: Option<ConnectorTomlConfig>,
    pub bankofamerica: Option<ConnectorTomlConfig>,
    pub barclaycard: Option<ConnectorTomlConfig>,
    pub billwerk: Option<ConnectorTomlConfig>,
    pub bitpay: Option<ConnectorTomlConfig>,
    pub blackhawknetwork: Option<ConnectorTomlConfig>,
    pub bluecode: Option<ConnectorTomlConfig>,
    pub bluesnap: Option<ConnectorTomlConfig>,
    pub boku: Option<ConnectorTomlConfig>,
    pub braintree: Option<ConnectorTomlConfig>,
    pub breadpay: Option<ConnectorTomlConfig>,
    pub cashtocode: Option<ConnectorTomlConfig>,
    pub celero: Option<ConnectorTomlConfig>,
    pub chargebee: Option<ConnectorTomlConfig>,
    pub custombilling: Option<ConnectorTomlConfig>,
    pub checkbook: Option<ConnectorTomlConfig>,
    pub checkout: Option<ConnectorTomlConfig>,
    pub coinbase: Option<ConnectorTomlConfig>,
    pub coingate: Option<ConnectorTomlConfig>,
    pub cryptopay: Option<ConnectorTomlConfig>,
    pub ctp_visa: Option<ConnectorTomlConfig>,
    pub cybersource: Option<ConnectorTomlConfig>,
    #[cfg(feature = "payouts")]
    pub cybersource_payout: Option<ConnectorTomlConfig>,
    pub iatapay: Option<ConnectorTomlConfig>,
    pub itaubank: Option<ConnectorTomlConfig>,
    pub opennode: Option<ConnectorTomlConfig>,
    pub bambora: Option<ConnectorTomlConfig>,
    pub datatrans: Option<ConnectorTomlConfig>,
    pub deutschebank: Option<ConnectorTomlConfig>,
    pub digitalvirgo: Option<ConnectorTomlConfig>,
    pub dlocal: Option<ConnectorTomlConfig>,
    pub dwolla: Option<ConnectorTomlConfig>,
    pub ebanx_payout: Option<ConnectorTomlConfig>,
    pub elavon: Option<ConnectorTomlConfig>,
    pub facilitapay: Option<ConnectorTomlConfig>,
    pub fiserv: Option<ConnectorTomlConfig>,
    pub fiservemea: Option<ConnectorTomlConfig>,
    pub fiuu: Option<ConnectorTomlConfig>,
    pub flexiti: Option<ConnectorTomlConfig>,
    pub forte: Option<ConnectorTomlConfig>,
    pub getnet: Option<ConnectorTomlConfig>,
    pub globalpay: Option<ConnectorTomlConfig>,
    pub globepay: Option<ConnectorTomlConfig>,
    pub gocardless: Option<ConnectorTomlConfig>,
    pub gpayments: Option<ConnectorTomlConfig>,
    pub hipay: Option<ConnectorTomlConfig>,
    pub helcim: Option<ConnectorTomlConfig>,
    pub hyperswitch_vault: Option<ConnectorTomlConfig>,
    pub hyperwallet: Option<ConnectorTomlConfig>,
    pub inespay: Option<ConnectorTomlConfig>,
    pub jpmorgan: Option<ConnectorTomlConfig>,
    pub klarna: Option<ConnectorTomlConfig>,
    pub mifinity: Option<ConnectorTomlConfig>,
    pub mollie: Option<ConnectorTomlConfig>,
    pub moneris: Option<ConnectorTomlConfig>,
    pub mpgs: Option<ConnectorTomlConfig>,
    pub multisafepay: Option<ConnectorTomlConfig>,
    pub nexinets: Option<ConnectorTomlConfig>,
    pub nexixpay: Option<ConnectorTomlConfig>,
    pub nmi: Option<ConnectorTomlConfig>,
    pub nomupay_payout: Option<ConnectorTomlConfig>,
    pub noon: Option<ConnectorTomlConfig>,
    pub nordea: Option<ConnectorTomlConfig>,
    pub novalnet: Option<ConnectorTomlConfig>,
    pub nuvei: Option<ConnectorTomlConfig>,
    pub paybox: Option<ConnectorTomlConfig>,
    pub payload: Option<ConnectorTomlConfig>,
    pub payme: Option<ConnectorTomlConfig>,
    #[cfg(feature = "payouts")]
    pub payone_payout: Option<ConnectorTomlConfig>,
    pub paypal: Option<ConnectorTomlConfig>,
    pub paysafe: Option<ConnectorTomlConfig>,
    #[cfg(feature = "payouts")]
    pub paypal_payout: Option<ConnectorTomlConfig>,
    pub paystack: Option<ConnectorTomlConfig>,
    pub paytm: Option<ConnectorTomlConfig>,
    pub payu: Option<ConnectorTomlConfig>,
    pub phonepe: Option<ConnectorTomlConfig>,
    pub placetopay: Option<ConnectorTomlConfig>,
    pub plaid: Option<ConnectorTomlConfig>,
    pub powertranz: Option<ConnectorTomlConfig>,
    pub prophetpay: Option<ConnectorTomlConfig>,
    pub razorpay: Option<ConnectorTomlConfig>,
    pub recurly: Option<ConnectorTomlConfig>,
    pub riskified: Option<ConnectorTomlConfig>,
    pub rapyd: Option<ConnectorTomlConfig>,
    pub redsys: Option<ConnectorTomlConfig>,
    pub santander: Option<ConnectorTomlConfig>,
    pub shift4: Option<ConnectorTomlConfig>,
    pub sift: Option<ConnectorTomlConfig>,
    pub silverflow: Option<ConnectorTomlConfig>,
    pub stripe: Option<ConnectorTomlConfig>,
    #[cfg(feature = "payouts")]
    pub stripe_payout: Option<ConnectorTomlConfig>,
    pub stripebilling: Option<ConnectorTomlConfig>,
    pub signifyd: Option<ConnectorTomlConfig>,
    pub tokenio: Option<ConnectorTomlConfig>,
    pub trustpay: Option<ConnectorTomlConfig>,
    pub trustpayments: Option<ConnectorTomlConfig>,
    pub threedsecureio: Option<ConnectorTomlConfig>,
    pub netcetera: Option<ConnectorTomlConfig>,
    pub tsys: Option<ConnectorTomlConfig>,
    pub vgs: Option<ConnectorTomlConfig>,
    pub volt: Option<ConnectorTomlConfig>,
    pub wellsfargo: Option<ConnectorTomlConfig>,
    #[cfg(feature = "payouts")]
    pub wise_payout: Option<ConnectorTomlConfig>,
    pub worldline: Option<ConnectorTomlConfig>,
    pub worldpay: Option<ConnectorTomlConfig>,
    pub worldpayvantiv: Option<ConnectorTomlConfig>,
    pub worldpayxml: Option<ConnectorTomlConfig>,
    pub xendit: Option<ConnectorTomlConfig>,
    pub square: Option<ConnectorTomlConfig>,
    pub stax: Option<ConnectorTomlConfig>,
    pub dummy_connector: Option<ConnectorTomlConfig>,
    pub stripe_test: Option<ConnectorTomlConfig>,
    pub paypal_test: Option<ConnectorTomlConfig>,
    pub zen: Option<ConnectorTomlConfig>,
    pub zsl: Option<ConnectorTomlConfig>,
    pub taxjar: Option<ConnectorTomlConfig>,
    pub ctp_mastercard: Option<ConnectorTomlConfig>,
    pub unified_authentication_service: Option<ConnectorTomlConfig>,
}

impl ConnectorConfig {
    fn new() -> Result<Self, String> {
        let config_str = if cfg!(feature = "production") {
            include_str!("../toml/production.toml")
        } else if cfg!(feature = "sandbox") {
            include_str!("../toml/sandbox.toml")
        } else {
            include_str!("../toml/development.toml")
        };
        let config = toml::from_str::<Self>(config_str);
        match config {
            Ok(data) => Ok(data),
            Err(err) => Err(err.to_string()),
        }
    }

    #[cfg(feature = "payouts")]
    pub fn get_payout_connector_config(
        connector: PayoutConnectors,
    ) -> Result<Option<ConnectorTomlConfig>, String> {
        let connector_data = Self::new()?;
        match connector {
            PayoutConnectors::Adyen => Ok(connector_data.adyen_payout),
            PayoutConnectors::Adyenplatform => Ok(connector_data.adyenplatform_payout),
            PayoutConnectors::Cybersource => Ok(connector_data.cybersource_payout),
            PayoutConnectors::Ebanx => Ok(connector_data.ebanx_payout),
            PayoutConnectors::Nomupay => Ok(connector_data.nomupay_payout),
            PayoutConnectors::Payone => Ok(connector_data.payone_payout),
            PayoutConnectors::Paypal => Ok(connector_data.paypal_payout),
            PayoutConnectors::Stripe => Ok(connector_data.stripe_payout),
            PayoutConnectors::Wise => Ok(connector_data.wise_payout),
        }
    }

    pub fn get_authentication_connector_config(
        connector: AuthenticationConnectors,
    ) -> Result<Option<ConnectorTomlConfig>, String> {
        let connector_data = Self::new()?;
        match connector {
            AuthenticationConnectors::Threedsecureio => Ok(connector_data.threedsecureio),
            AuthenticationConnectors::Netcetera => Ok(connector_data.netcetera),
            AuthenticationConnectors::Gpayments => Ok(connector_data.gpayments),
            AuthenticationConnectors::CtpMastercard => Ok(connector_data.ctp_mastercard),
            AuthenticationConnectors::CtpVisa => Ok(connector_data.ctp_visa),
            AuthenticationConnectors::UnifiedAuthenticationService => {
                Ok(connector_data.unified_authentication_service)
            }
            AuthenticationConnectors::Juspaythreedsserver => Ok(connector_data.juspaythreedsserver),
        }
    }

    pub fn get_tax_processor_config(
        connector: TaxConnectors,
    ) -> Result<Option<ConnectorTomlConfig>, String> {
        let connector_data = Self::new()?;
        match connector {
            TaxConnectors::Taxjar => Ok(connector_data.taxjar),
        }
    }

    pub fn get_pm_authentication_processor_config(
        connector: PmAuthConnectors,
    ) -> Result<Option<ConnectorTomlConfig>, String> {
        let connector_data = Self::new()?;
        match connector {
            PmAuthConnectors::Plaid => Ok(connector_data.plaid),
        }
    }

    pub fn get_connector_config(
        connector: Connector,
    ) -> Result<Option<ConnectorTomlConfig>, String> {
        let connector_data = Self::new()?;
        match connector {
            Connector::Aci => Ok(connector_data.aci),
            Connector::Authipay => Ok(connector_data.authipay),
            Connector::Adyen => Ok(connector_data.adyen),
            Connector::Affirm => Ok(connector_data.affirm),
            Connector::Adyenplatform => Err("Use get_payout_connector_config".to_string()),
            Connector::Airwallex => Ok(connector_data.airwallex),
            Connector::Amazonpay => Ok(connector_data.amazonpay),
            Connector::Archipel => Ok(connector_data.archipel),
            Connector::Authorizedotnet => Ok(connector_data.authorizedotnet),
            Connector::Bamboraapac => Ok(connector_data.bamboraapac),
            Connector::Bankofamerica => Ok(connector_data.bankofamerica),
            Connector::Barclaycard => Ok(connector_data.barclaycard),
            Connector::Billwerk => Ok(connector_data.billwerk),
            Connector::Bitpay => Ok(connector_data.bitpay),
            Connector::Bluesnap => Ok(connector_data.bluesnap),
            Connector::Bluecode => Ok(connector_data.bluecode),
            Connector::Blackhawknetwork => Ok(connector_data.blackhawknetwork),
            Connector::Boku => Ok(connector_data.boku),
            Connector::Braintree => Ok(connector_data.braintree),
            Connector::Breadpay => Ok(connector_data.breadpay),
            Connector::Cashtocode => Ok(connector_data.cashtocode),
            Connector::Celero => Ok(connector_data.celero),
            Connector::Chargebee => Ok(connector_data.chargebee),
            Connector::Checkbook => Ok(connector_data.checkbook),
            Connector::Checkout => Ok(connector_data.checkout),
            Connector::Coinbase => Ok(connector_data.coinbase),
            Connector::Coingate => Ok(connector_data.coingate),
            Connector::Cryptopay => Ok(connector_data.cryptopay),
            Connector::CtpVisa => Ok(connector_data.ctp_visa),
            Connector::Custombilling => Ok(connector_data.custombilling),
            Connector::Cybersource => Ok(connector_data.cybersource),
            #[cfg(feature = "dummy_connector")]
            Connector::DummyBillingConnector => Ok(connector_data.dummy_connector),
            Connector::Iatapay => Ok(connector_data.iatapay),
            Connector::Itaubank => Ok(connector_data.itaubank),
            Connector::Opennode => Ok(connector_data.opennode),
            Connector::Bambora => Ok(connector_data.bambora),
            Connector::Datatrans => Ok(connector_data.datatrans),
            Connector::Deutschebank => Ok(connector_data.deutschebank),
            Connector::Digitalvirgo => Ok(connector_data.digitalvirgo),
            Connector::Dlocal => Ok(connector_data.dlocal),
            Connector::Dwolla => Ok(connector_data.dwolla),
            Connector::Ebanx => Ok(connector_data.ebanx_payout),
            Connector::Elavon => Ok(connector_data.elavon),
            Connector::Facilitapay => Ok(connector_data.facilitapay),
            Connector::Fiserv => Ok(connector_data.fiserv),
            Connector::Fiservemea => Ok(connector_data.fiservemea),
            Connector::Fiuu => Ok(connector_data.fiuu),
            Connector::Flexiti => Ok(connector_data.flexiti),
            Connector::Forte => Ok(connector_data.forte),
            Connector::Getnet => Ok(connector_data.getnet),
            Connector::Globalpay => Ok(connector_data.globalpay),
            Connector::Globepay => Ok(connector_data.globepay),
            Connector::Gocardless => Ok(connector_data.gocardless),
            Connector::Gpayments => Ok(connector_data.gpayments),
            Connector::Hipay => Ok(connector_data.hipay),
            Connector::HyperswitchVault => Ok(connector_data.hyperswitch_vault),
            Connector::Helcim => Ok(connector_data.helcim),
            Connector::Inespay => Ok(connector_data.inespay),
            Connector::Jpmorgan => Ok(connector_data.jpmorgan),
            Connector::Juspaythreedsserver => Ok(connector_data.juspaythreedsserver),
            Connector::Klarna => Ok(connector_data.klarna),
            Connector::Mifinity => Ok(connector_data.mifinity),
            Connector::Mollie => Ok(connector_data.mollie),
            Connector::Moneris => Ok(connector_data.moneris),
            Connector::Multisafepay => Ok(connector_data.multisafepay),
            Connector::Nexinets => Ok(connector_data.nexinets),
            Connector::Nexixpay => Ok(connector_data.nexixpay),
            Connector::Prophetpay => Ok(connector_data.prophetpay),
            Connector::Nmi => Ok(connector_data.nmi),
            Connector::Nordea => Ok(connector_data.nordea),
            Connector::Nomupay => Err("Use get_payout_connector_config".to_string()),
            Connector::Novalnet => Ok(connector_data.novalnet),
            Connector::Noon => Ok(connector_data.noon),
            Connector::Nuvei => Ok(connector_data.nuvei),
            Connector::Paybox => Ok(connector_data.paybox),
            Connector::Payload => Ok(connector_data.payload),
            Connector::Payme => Ok(connector_data.payme),
            Connector::Payone => Err("Use get_payout_connector_config".to_string()),
            Connector::Paypal => Ok(connector_data.paypal),
            Connector::Paysafe => Ok(connector_data.paysafe),
            Connector::Paystack => Ok(connector_data.paystack),
            Connector::Payu => Ok(connector_data.payu),
            Connector::Placetopay => Ok(connector_data.placetopay),
            Connector::Plaid => Ok(connector_data.plaid),
            Connector::Powertranz => Ok(connector_data.powertranz),
            Connector::Razorpay => Ok(connector_data.razorpay),
            Connector::Rapyd => Ok(connector_data.rapyd),
            Connector::Recurly => Ok(connector_data.recurly),
            Connector::Redsys => Ok(connector_data.redsys),
            Connector::Riskified => Ok(connector_data.riskified),
            Connector::Santander => Ok(connector_data.santander),
            Connector::Shift4 => Ok(connector_data.shift4),
            Connector::Signifyd => Ok(connector_data.signifyd),
            Connector::Silverflow => Ok(connector_data.silverflow),
            Connector::Square => Ok(connector_data.square),
            Connector::Stax => Ok(connector_data.stax),
            Connector::Stripe => Ok(connector_data.stripe),
            Connector::Stripebilling => Ok(connector_data.stripebilling),
            Connector::Tokenio => Ok(connector_data.tokenio),
            Connector::Trustpay => Ok(connector_data.trustpay),
            Connector::Threedsecureio => Ok(connector_data.threedsecureio),
            Connector::Taxjar => Ok(connector_data.taxjar),
            Connector::Tsys => Ok(connector_data.tsys),
            Connector::Vgs => Ok(connector_data.vgs),
            Connector::Volt => Ok(connector_data.volt),
            Connector::Wellsfargo => Ok(connector_data.wellsfargo),
            Connector::Wise => Err("Use get_payout_connector_config".to_string()),
            Connector::Worldline => Ok(connector_data.worldline),
            Connector::Worldpay => Ok(connector_data.worldpay),
            Connector::Worldpayvantiv => Ok(connector_data.worldpayvantiv),
            Connector::Worldpayxml => Ok(connector_data.worldpayxml),
            Connector::Zen => Ok(connector_data.zen),
            Connector::Zsl => Ok(connector_data.zsl),
            #[cfg(feature = "dummy_connector")]
            Connector::DummyConnector1 => Ok(connector_data.dummy_connector),
            #[cfg(feature = "dummy_connector")]
            Connector::DummyConnector2 => Ok(connector_data.dummy_connector),
            #[cfg(feature = "dummy_connector")]
            Connector::DummyConnector3 => Ok(connector_data.dummy_connector),
            #[cfg(feature = "dummy_connector")]
            Connector::DummyConnector4 => Ok(connector_data.stripe_test),
            #[cfg(feature = "dummy_connector")]
            Connector::DummyConnector5 => Ok(connector_data.dummy_connector),
            #[cfg(feature = "dummy_connector")]
            Connector::DummyConnector6 => Ok(connector_data.dummy_connector),
            #[cfg(feature = "dummy_connector")]
            Connector::DummyConnector7 => Ok(connector_data.paypal_test),
            Connector::Netcetera => Ok(connector_data.netcetera),
            Connector::CtpMastercard => Ok(connector_data.ctp_mastercard),
            Connector::Xendit => Ok(connector_data.xendit),
            Connector::Paytm => Ok(connector_data.paytm),
            Connector::Phonepe => Ok(connector_data.phonepe),
        }
    }
}<|MERGE_RESOLUTION|>--- conflicted
+++ resolved
@@ -148,11 +148,8 @@
     pub report_group: Option<InputData>,
     pub proxy_url: Option<InputData>,
     pub shop_name: Option<InputData>,
-<<<<<<< HEAD
+    pub merchant_funding_source: Option<InputData>,
     pub account_id: Option<String>,
-=======
-    pub merchant_funding_source: Option<InputData>,
->>>>>>> 7ad5cd55
 }
 
 #[serde_with::skip_serializing_none]
