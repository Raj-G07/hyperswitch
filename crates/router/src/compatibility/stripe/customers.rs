--- conflicted
+++ resolved
@@ -51,15 +51,8 @@
         &req,
         create_cust_req,
         |state, auth: auth::AuthenticationData, req, _| {
-<<<<<<< HEAD
-            let merchant_context = auth.into();
-            customers::create_customer(state, merchant_context, req)
-=======
-            let merchant_context = domain::MerchantContext::NormalMerchant(Box::new(
-                domain::Context(auth.merchant_account, auth.key_store),
-            ));
+            let merchant_context = auth.into();
             customers::create_customer(state, merchant_context, req, None)
->>>>>>> 7f6f4c47
         },
         &auth::HeaderAuth(auth::ApiKeyAuth {
             is_connected_allowed: false,
