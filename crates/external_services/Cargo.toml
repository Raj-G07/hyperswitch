--- conflicted
+++ resolved
@@ -54,11 +54,7 @@
 http = "0.2.12"
 url = { version = "2.5.4", features = ["serde"] }
 quick-xml = { version = "0.31.0", features = ["serialize"] }
-<<<<<<< HEAD
-unified-connector-service-client = { git = "https://github.com/juspay/connector-service", branch = "ai-cashtocode", package = "rust-grpc-client" }
-=======
 unified-connector-service-client = { git = "https://github.com/juspay/connector-service", rev = "4387a6310dc9c2693b453b455a8032623f3d6a81", package = "rust-grpc-client" }
->>>>>>> 640d0552
 
 
 # First party crates
