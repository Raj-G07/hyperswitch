--- conflicted
+++ resolved
@@ -64,11 +64,8 @@
     pub card_testing_guard_config: Option<CardTestingGuardConfig>,
     pub card_testing_secret_key: Option<Encryption>,
     pub is_clear_pan_retries_enabled: bool,
-<<<<<<< HEAD
+    pub force_3ds_challenge: Option<bool>,
     pub active_surcharge_algorithm_id: Option<common_utils::id_type::SurchargeRoutingId>,
-=======
-    pub force_3ds_challenge: Option<bool>,
->>>>>>> b8b3bfa7
 }
 
 #[cfg(feature = "v1")]
@@ -166,11 +163,8 @@
     pub card_testing_guard_config: Option<CardTestingGuardConfig>,
     pub card_testing_secret_key: Option<Encryption>,
     pub is_clear_pan_retries_enabled: Option<bool>,
-<<<<<<< HEAD
+    pub force_3ds_challenge: Option<bool>,
     pub active_surcharge_algorithm_id: Option<common_utils::id_type::SurchargeRoutingId>,
-=======
-    pub force_3ds_challenge: Option<bool>,
->>>>>>> b8b3bfa7
 }
 
 #[cfg(feature = "v1")]
@@ -216,11 +210,8 @@
             card_testing_guard_config,
             card_testing_secret_key,
             is_clear_pan_retries_enabled,
-<<<<<<< HEAD
+            force_3ds_challenge,
             active_surcharge_algorithm_id,
-=======
-            force_3ds_challenge,
->>>>>>> b8b3bfa7
         } = self;
         Profile {
             profile_id: source.profile_id,
@@ -291,12 +282,9 @@
             card_testing_secret_key,
             is_clear_pan_retries_enabled: is_clear_pan_retries_enabled
                 .unwrap_or(source.is_clear_pan_retries_enabled),
-<<<<<<< HEAD
+            force_3ds_challenge,
             active_surcharge_algorithm_id: active_surcharge_algorithm_id
                 .or(source.active_surcharge_algorithm_id),
-=======
-            force_3ds_challenge,
->>>>>>> b8b3bfa7
         }
     }
 }
