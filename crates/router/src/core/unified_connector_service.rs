--- conflicted
+++ resolved
@@ -20,11 +20,7 @@
 use router_env::logger;
 use unified_connector_service_client::payments::{
     self as payments_grpc, payment_method::PaymentMethod, CardDetails, CardPaymentMethodType,
-<<<<<<< HEAD
-    PaymentServiceAuthorizeResponse, WalletPaymentMethodType,
-=======
-    PaymentServiceAuthorizeResponse, RewardPaymentMethodType,
->>>>>>> 4b7f2093
+    PaymentServiceAuthorizeResponse, RewardPaymentMethodType, WalletPaymentMethodType,
 };
 
 use crate::{
@@ -334,37 +330,6 @@
                 payment_method: Some(upi_type),
             })
         }
-<<<<<<< HEAD
-        hyperswitch_domain_models::payment_method_data::PaymentMethodData::Wallet(wallet) => {
-            let wallet_type = match payment_method_type {
-                PaymentMethodType::Mifinity => {
-                    if let hyperswitch_domain_models::payment_method_data::WalletData::Mifinity(mifinity_data) = wallet {
-                        let mifinity_wallet_data = payments_grpc::MifinityWallet {
-                            date_of_birth: mifinity_data.date_of_birth.peek().to_string(),
-                            language_preference: mifinity_data.language_preference,
-                        };
-                        Some(payments_grpc::wallet_payment_method_type::WalletType::Mifinity(mifinity_wallet_data))
-                    } else {
-                        return Err(UnifiedConnectorServiceError::InvalidDataFormat {
-                            field_name: "wallet_data",
-                        }
-                        .into());
-                    }
-                }
-                _ => {
-                    return Err(UnifiedConnectorServiceError::NotImplemented(format!(
-                        "Unimplemented payment method subtype: {payment_method_type:?}"
-                    ))
-                    .into());
-                }
-            };
-
-            Ok(payments_grpc::PaymentMethod {
-                payment_method: Some(PaymentMethod::Wallet(WalletPaymentMethodType {
-                    wallet_type,
-                })),
-            })
-=======
         hyperswitch_domain_models::payment_method_data::PaymentMethodData::Reward => {
             match payment_method_type {
                 PaymentMethodType::ClassicReward => Ok(payments_grpc::PaymentMethod {
@@ -382,7 +347,36 @@
                 ))
                 .into()),
             }
->>>>>>> 4b7f2093
+        }
+        hyperswitch_domain_models::payment_method_data::PaymentMethodData::Wallet(wallet) => {
+            let wallet_type = match payment_method_type {
+                PaymentMethodType::Mifinity => {
+                    if let hyperswitch_domain_models::payment_method_data::WalletData::Mifinity(mifinity_data) = wallet {
+                        let mifinity_wallet_data = payments_grpc::MifinityWallet {
+                            date_of_birth: mifinity_data.date_of_birth.peek().to_string(),
+                            language_preference: mifinity_data.language_preference,
+                        };
+                        Some(payments_grpc::wallet_payment_method_type::WalletType::Mifinity(mifinity_wallet_data))
+                    } else {
+                        return Err(UnifiedConnectorServiceError::InvalidDataFormat {
+                            field_name: "wallet_data",
+                        }
+                        .into());
+                    }
+                }
+                _ => {
+                    return Err(UnifiedConnectorServiceError::NotImplemented(format!(
+                        "Unimplemented payment method subtype: {payment_method_type:?}"
+                    ))
+                    .into());
+                }
+            };
+
+            Ok(payments_grpc::PaymentMethod {
+                payment_method: Some(PaymentMethod::Wallet(WalletPaymentMethodType {
+                    wallet_type,
+                })),
+            })
         }
         _ => Err(UnifiedConnectorServiceError::NotImplemented(format!(
             "Unimplemented payment method: {payment_method_data:?}"
