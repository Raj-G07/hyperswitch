--- conflicted
+++ resolved
@@ -4,27 +4,16 @@
 pub mod refunds;
 pub mod setup_intents;
 pub mod webhooks;
-<<<<<<< HEAD
-#[cfg(not(feature = "v2"))]
-use actix_web::{web, Scope};
-pub mod errors;
-#[cfg(not(feature = "v2"))]
-=======
 #[cfg(all(any(feature = "v1", feature = "v2"), not(feature = "customer_v2")))]
 use actix_web::{web, Scope};
 pub mod errors;
 #[cfg(all(any(feature = "v1", feature = "v2"), not(feature = "customer_v2")))]
->>>>>>> 876eeea0
 use crate::routes;
 
 #[cfg(all(any(feature = "v1", feature = "v2"), not(feature = "customer_v2")))]
 pub struct StripeApis;
 
-<<<<<<< HEAD
-#[cfg(not(feature = "v2"))]
-=======
 #[cfg(all(any(feature = "v1", feature = "v2"), not(feature = "customer_v2")))]
->>>>>>> 876eeea0
 impl StripeApis {
     pub fn server(state: routes::AppState) -> Scope {
         let max_depth = 10;
