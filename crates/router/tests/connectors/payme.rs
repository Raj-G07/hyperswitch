--- conflicted
+++ resolved
@@ -16,21 +16,12 @@
 impl utils::Connector for PaymeTest {
     fn get_data(&self) -> types::api::ConnectorData {
         use router::connector::Payme;
-<<<<<<< HEAD
-        types::api::ConnectorData {
-            connector: Box::new(Payme::new()),
-            connector_name: types::Connector::Payme,
-            get_token: types::api::GetToken::Connector,
-            merchant_connector_id: None,
-        }
-=======
         utils::construct_connector_data_old(
             Box::new(Payme::new()),
             types::Connector::Payme,
             types::api::GetToken::Connector,
             None,
         )
->>>>>>> 57ac4506
     }
 
     fn get_auth_token(&self) -> types::ConnectorAuthType {
