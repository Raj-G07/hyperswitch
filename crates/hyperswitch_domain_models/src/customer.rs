--- conflicted
+++ resolved
@@ -13,12 +13,7 @@
     },
 };
 use diesel_models::{
-<<<<<<< HEAD
-    customers as storage_types, customers::CustomerUpdateInternal,
-    query::customers::CustomerListConstraints as DieselCustomerListConstraints,
-=======
     customers as storage_types, customers::CustomerUpdateInternal, query::customers as query,
->>>>>>> 3446c5e6
 };
 use error_stack::ResultExt;
 use masking::{PeekInterface, Secret, SwitchStrategy};
@@ -515,11 +510,7 @@
     pub offset: Option<u32>,
 }
 
-<<<<<<< HEAD
-impl From<CustomerListConstraints> for DieselCustomerListConstraints {
-=======
 impl From<CustomerListConstraints> for query::CustomerListConstraints {
->>>>>>> 3446c5e6
     fn from(value: CustomerListConstraints) -> Self {
         Self {
             limit: i64::from(value.limit),
