--- conflicted
+++ resolved
@@ -71,7 +71,7 @@
     pub shipping_details: Option<Encryptable<Secret<serde_json::Value>>>,
     pub is_payment_processor_token_flow: Option<bool>,
     pub organization_id: id_type::OrganizationId,
-<<<<<<< HEAD
+    pub tax_details: Option<TaxDetails>,
 }
 
 impl PaymentIntent {
@@ -144,7 +144,4 @@
     pub surcharge_amount: Option<MinorUnit>,
     pub tax_on_surcharge: Option<MinorUnit>,
     pub organization_id: id_type::OrganizationId,
-=======
-    pub tax_details: Option<TaxDetails>,
->>>>>>> d9485a5f
 }