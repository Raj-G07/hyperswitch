#[cfg(feature = "v2")]
use std::collections::HashMap;

#[cfg(feature = "v2")]
use api_models::payments as api_payments;
#[cfg(feature = "v2")]
use api_models::payments::PaymentAttemptResponse;
#[cfg(feature = "v2")]
use api_models::payments::PaymentsGetIntentRequest;
#[cfg(feature = "v2")]
use api_payments::PaymentsIntentResponse;
#[cfg(feature = "v2")]
use common_enums::enums::CardNetwork;
#[cfg(feature = "v2")]
use common_utils::errors::CustomResult;
#[cfg(feature = "v2")]
use common_utils::ext_traits::AsyncExt;
#[cfg(feature = "v2")]
use common_utils::{
    ext_traits::{StringExt, ValueExt},
    id_type,
};
#[cfg(feature = "v2")]
use diesel_models::types::BillingConnectorPaymentMethodDetails;
#[cfg(feature = "v2")]
use error_stack::ResultExt;
#[cfg(all(feature = "revenue_recovery", feature = "v2"))]
use external_services::{
    date_time, grpc_client::revenue_recovery::recovery_decider_client as external_grpc_client,
};
#[cfg(feature = "v2")]
use hyperswitch_domain_models::payments::payment_attempt::PaymentAttemptInterface;
#[cfg(feature = "v2")]
use hyperswitch_domain_models::payments::HeaderPayload;
#[cfg(feature = "v2")]
use hyperswitch_domain_models::router_flow_types;
#[cfg(feature = "v2")]
use hyperswitch_domain_models::{
    payment_method_data::PaymentMethodData,
    payments::{
        payment_attempt::PaymentAttempt, PaymentConfirmData, PaymentIntent, PaymentIntentData,
    },
    router_flow_types::Authorize,
};
#[cfg(feature = "v2")]
use masking::{ExposeInterface, PeekInterface, Secret};
#[cfg(feature = "v2")]
use router_env::logger;
use scheduler::{consumer::workflows::ProcessTrackerWorkflow, errors};
#[cfg(feature = "v2")]
use scheduler::{types::process_data, utils as scheduler_utils};
#[cfg(feature = "v2")]
use storage_impl::errors as storage_errors;
#[cfg(feature = "v2")]
use time::Date;

#[cfg(feature = "v2")]
use crate::core::payments::operations;
#[cfg(feature = "v2")]
use crate::errors::RevenueRecoveryError;
#[cfg(feature = "v2")]
use crate::routes::app::ReqState;
#[cfg(feature = "v2")]
use crate::services;
#[cfg(feature = "v2")]
use crate::types::storage::revenue_recovery::RetryLimitsConfig;
#[cfg(feature = "v2")]
use crate::types::storage::revenue_recovery_redis_operation::{
    PaymentProcessorTokenStatus, PaymentProcessorTokenWithRetryInfo, RedisTokenManager,
};
#[cfg(feature = "v2")]
use crate::workflows::revenue_recovery::payments::helpers;
#[cfg(feature = "v2")]
use crate::{
    core::{
        payments,
        revenue_recovery::{self as pcr},
    },
    db::StorageInterface,
    errors::StorageError,
    types::{
        api::{self as api_types},
        domain,
        storage::{
            revenue_recovery as pcr_storage_types,
            revenue_recovery_redis_operation::PaymentProcessorTokenDetails,
        },
    },
};
use crate::{routes::SessionState, types::storage};

pub struct ExecutePcrWorkflow;
#[cfg(feature = "v2")]
pub const REVENUE_RECOVERY: &str = "revenue_recovery";

#[async_trait::async_trait]
impl ProcessTrackerWorkflow<SessionState> for ExecutePcrWorkflow {
    #[cfg(feature = "v1")]
    async fn execute_workflow<'a>(
        &'a self,
        _state: &'a SessionState,
        _process: storage::ProcessTracker,
    ) -> Result<(), errors::ProcessTrackerError> {
        Ok(())
    }
    #[cfg(feature = "v2")]
    async fn execute_workflow<'a>(
        &'a self,
        state: &'a SessionState,
        process: storage::ProcessTracker,
    ) -> Result<(), errors::ProcessTrackerError> {
        let tracking_data = process
            .tracking_data
            .clone()
            .parse_value::<pcr_storage_types::RevenueRecoveryWorkflowTrackingData>(
            "PCRWorkflowTrackingData",
        )?;
        let request = PaymentsGetIntentRequest {
            id: tracking_data.global_payment_id.clone(),
        };
        let revenue_recovery_payment_data =
            extract_data_and_perform_action(state, &tracking_data).await?;
        let merchant_context_from_revenue_recovery_payment_data =
            domain::MerchantContext::NormalMerchant(Box::new(domain::Context(
                revenue_recovery_payment_data.merchant_account.clone(),
                revenue_recovery_payment_data.key_store.clone(),
            )));
        let (payment_data, _, _) = payments::payments_intent_operation_core::<
            api_types::PaymentGetIntent,
            _,
            _,
            PaymentIntentData<api_types::PaymentGetIntent>,
        >(
            state,
            state.get_req_state(),
            merchant_context_from_revenue_recovery_payment_data,
            revenue_recovery_payment_data.profile.clone(),
            payments::operations::PaymentGetIntent,
            request,
            tracking_data.global_payment_id.clone(),
            hyperswitch_domain_models::payments::HeaderPayload::default(),
        )
        .await?;

        match process.name.as_deref() {
            Some("EXECUTE_WORKFLOW") => {
                Box::pin(pcr::perform_execute_payment(
                    state,
                    &process,
                    &tracking_data,
                    &revenue_recovery_payment_data,
                    &payment_data.payment_intent,
                ))
                .await
            }
            Some("PSYNC_WORKFLOW") => {
                Box::pin(pcr::perform_payments_sync(
                    state,
                    &process,
                    &tracking_data,
                    &revenue_recovery_payment_data,
                    &payment_data.payment_intent,
                ))
                .await?;
                Ok(())
            }

            _ => Err(errors::ProcessTrackerError::JobNotFound),
        }
    }
}
#[cfg(feature = "v2")]
pub(crate) async fn extract_data_and_perform_action(
    state: &SessionState,
    tracking_data: &pcr_storage_types::RevenueRecoveryWorkflowTrackingData,
) -> Result<pcr_storage_types::RevenueRecoveryPaymentData, errors::ProcessTrackerError> {
    let db = &state.store;

    let key_manager_state = &state.into();
    let key_store = db
        .get_merchant_key_store_by_merchant_id(
            key_manager_state,
            &tracking_data.merchant_id,
            &db.get_master_key().to_vec().into(),
        )
        .await?;

    let merchant_account = db
        .find_merchant_account_by_merchant_id(
            key_manager_state,
            &tracking_data.merchant_id,
            &key_store,
        )
        .await?;

    let profile = db
        .find_business_profile_by_profile_id(
            key_manager_state,
            &key_store,
            &tracking_data.profile_id,
        )
        .await?;

    let billing_mca = db
        .find_merchant_connector_account_by_id(
            key_manager_state,
            &tracking_data.billing_mca_id,
            &key_store,
        )
        .await?;

    let pcr_payment_data = pcr_storage_types::RevenueRecoveryPaymentData {
        merchant_account,
        profile,
        key_store,
        billing_mca,
        retry_algorithm: tracking_data.revenue_recovery_retry,
    };
    Ok(pcr_payment_data)
}

#[cfg(feature = "v2")]
pub(crate) async fn get_schedule_time_to_retry_mit_payments(
    db: &dyn StorageInterface,
    merchant_id: &id_type::MerchantId,
    retry_count: i32,
) -> Option<time::PrimitiveDateTime> {
    let key = "pt_mapping_pcr_retries";
    let result = db
        .find_config_by_key(key)
        .await
        .map(|value| value.config)
        .and_then(|config| {
            config
                .parse_struct("RevenueRecoveryPaymentProcessTrackerMapping")
                .change_context(StorageError::DeserializationFailed)
        });

    let mapping = result.map_or_else(
        |error| {
            if error.current_context().is_db_not_found() {
                logger::debug!("Revenue Recovery retry config `{key}` not found, ignoring");
            } else {
                logger::error!(
                    ?error,
                    "Failed to read Revenue Recovery retry config `{key}`"
                );
            }
            process_data::RevenueRecoveryPaymentProcessTrackerMapping::default()
        },
        |mapping| {
            logger::debug!(?mapping, "Using custom pcr payments retry config");
            mapping
        },
    );

    let time_delta =
        scheduler_utils::get_pcr_payments_retry_schedule_time(mapping, merchant_id, retry_count);

    scheduler_utils::get_time_from_delta(time_delta)
}

#[cfg(feature = "v2")]
pub(crate) async fn get_schedule_time_for_smart_retry(
    state: &SessionState,
    merchant_id: &id_type::MerchantId,
    payment_attempt: &PaymentAttemptResponse,
    payment_intent: &PaymentsIntentResponse,
    retry_count_left: i32,
    retry_after_time: Option<prost_types::Timestamp>,
) -> Result<Option<time::PrimitiveDateTime>, errors::ProcessTrackerError> {
    let card_config = &state.conf.revenue_recovery.card_config;
    let first_error_message = match payment_attempt.error.as_ref() {
        Some(error) => Ok(error.message.clone()),
        None => {
            logger::error!(
                payment_intent_id = ?payment_intent.id,
                attempt_id = ?payment_attempt.id,
                "Payment attempt error information not found - cannot proceed with smart retry"
            );
            Err(errors::ProcessTrackerError::EApiErrorResponse)
        }
    }?;

    let billing_state = payment_intent
        .billing
        .as_ref()
        .and_then(|addr_enc| addr_enc.address.as_ref())
        .and_then(|details| details.state.as_ref())
        .cloned();

    // Check if payment_method_data itself is None
    if payment_attempt.payment_method_data.is_none() {
        logger::debug!(
            payment_intent_id = ?payment_intent.id,
            attempt_id = ?payment_attempt.id,
            message = "payment_attempt.payment_method_data is None"
        );
    }

    let billing_connector_payment_method_details = payment_intent
        .feature_metadata
        .as_ref()
        .and_then(|revenue_recovery_data| revenue_recovery_data.revenue_recovery.as_ref())
        .and_then(|payment_metadata| {
            payment_metadata
                .billing_connector_payment_method_details
                .as_ref()
        });

    let revenue_recovery_metadata = payment_intent
        .feature_metadata
        .as_ref()
        .and_then(|metadata| metadata.revenue_recovery.as_ref());

    let card_network = billing_connector_payment_method_details.and_then(|details| match details {
        api_models::payments::BillingConnectorPaymentMethodDetails::Card(card_info) => {
            card_info.card_network.clone()
        }
    });

    let total_retry_count_within_network = card_config.get_network_config(card_network.clone());

    let card_network_str = card_network.map(|network| network.to_string());

    let card_issuer_str =
        billing_connector_payment_method_details.and_then(|details| match details {
            api_models::payments::BillingConnectorPaymentMethodDetails::Card(card_info) => {
                card_info.card_issuer.clone()
            }
        });

    let card_funding_str = payment_intent
        .feature_metadata
        .as_ref()
        .and_then(|revenue_recovery_data| revenue_recovery_data.revenue_recovery.as_ref())
        .map(|payment_metadata| payment_metadata.payment_method_subtype.to_string());

    let start_time_primitive = payment_intent
        .feature_metadata
        .as_ref()
        .and_then(|metadata| {
            metadata
                .revenue_recovery
                .as_ref()
                .and_then(|rrm| rrm.invoice_billing_started_at_time)
        });
    let recovery_timestamp_config = &state.conf.revenue_recovery.recovery_timestamp;

    let modified_start_time_primitive = start_time_primitive.map(|start_time| {
        start_time.saturating_add(time::Duration::hours(
            recovery_timestamp_config.initial_timestamp_in_hours,
        ))
    });
<<<<<<< HEAD
    

    let start_time_proto = modified_start_time_primitive
     .map(date_time::convert_to_prost_timestamp);
=======
>>>>>>> a4bad35f

    let start_time_proto =
        modified_start_time_primitive.map(|time| date_time::convert_to_prost_timestamp(time));

    let merchant_id = Some(merchant_id.get_string_repr().to_string());
    let invoice_amount = Some(
        payment_intent
            .amount_details
            .order_amount
            .get_amount_as_i64(),
    );
    let invoice_currency = Some(payment_intent.amount_details.currency.to_string());

    let billing_country = payment_intent
        .billing
        .as_ref()
        .and_then(|billing| billing.address.clone())
        .and_then(|addr_enc| addr_enc.country)
        .map(|country| country.to_string());

    let billing_city = payment_intent
        .billing
        .as_ref()
        .and_then(|addr_enc| addr_enc.address.as_ref())
        .and_then(|details| details.city.as_ref())
        .cloned();

    let attempt_currency = Some(payment_intent.amount_details.currency.to_string());
    let attempt_status = Some(payment_attempt.status.to_string());
    let attempt_amount = Some(payment_attempt.amount.net_amount.get_amount_as_i64());
    let attempt_response_time = Some(date_time::convert_to_prost_timestamp(
        payment_attempt.created_at,
    ));
    let payment_method_type = Some(payment_attempt.payment_method_type.to_string());
    let payment_gateway = payment_attempt.connector.clone();

    let pg_error_code = payment_attempt
        .error
        .as_ref()
        .map(|error| error.code.clone());
    let network_advice_code = payment_attempt
        .error
        .as_ref()
        .and_then(|error| error.network_advice_code.clone());
    let network_error_code = payment_attempt
        .error
        .as_ref()
        .and_then(|error| error.network_decline_code.clone());

    let first_pg_error_code = revenue_recovery_metadata
        .and_then(|metadata| metadata.first_payment_attempt_pg_error_code.clone());
    let first_network_advice_code = revenue_recovery_metadata
        .and_then(|metadata| metadata.first_payment_attempt_network_advice_code.clone());
    let first_network_error_code = revenue_recovery_metadata
        .and_then(|metadata| metadata.first_payment_attempt_network_decline_code.clone());

    let invoice_due_date = revenue_recovery_metadata
        .and_then(|metadata| metadata.invoice_next_billing_time)
        .map(date_time::convert_to_prost_timestamp);

    let decider_request = InternalDeciderRequest {
        first_error_message,
        billing_state,
        card_funding: card_funding_str,
        card_network: card_network_str,
        card_issuer: card_issuer_str,
        invoice_start_time: start_time_proto,
        retry_count: Some(
            (total_retry_count_within_network.max_retry_count_for_thirty_day - retry_count_left)
                .into(),
        ),
        merchant_id,
        invoice_amount,
        invoice_currency,
        invoice_due_date,
        billing_country,
        billing_city,
        attempt_currency,
        attempt_status,
        attempt_amount,
        pg_error_code,
        network_advice_code,
        network_error_code,
        first_pg_error_code,
        first_network_advice_code,
        first_network_error_code,
        attempt_response_time,
        payment_method_type,
        payment_gateway,
        retry_count_left: Some(retry_count_left.into()),
        total_retry_count_within_network: Some(
            total_retry_count_within_network
                .max_retry_count_for_thirty_day
                .into(),
        ),
        first_error_msg_time: None,
        wait_time: retry_after_time,
    };

    if let Some(mut client) = state.grpc_client.recovery_decider_client.clone() {
        match client
            .decide_on_retry(decider_request.into(), state.get_recovery_grpc_headers())
            .await
        {
            Ok(grpc_response) => Ok(grpc_response
                .retry_flag
                .then_some(())
                .and(grpc_response.retry_time)
                .and_then(|prost_ts| {
                    match date_time::convert_from_prost_timestamp(&prost_ts) {
                        Ok(pdt) => Some(pdt),
                        Err(e) => {
                            logger::error!(
                                "Failed to convert retry_time from prost::Timestamp: {e:?}"
                            );
                            None // If conversion fails, treat as no valid retry time
                        }
                    }
                })),

            Err(e) => {
                logger::error!("Recovery decider gRPC call failed: {e:?}");
                Ok(None)
            }
        }
    } else {
        logger::debug!("Recovery decider client is not configured");
        Ok(None)
    }
}

#[cfg(feature = "v2")]
#[derive(Debug)]
struct InternalDeciderRequest {
    first_error_message: String,
    billing_state: Option<Secret<String>>,
    card_funding: Option<String>,
    card_network: Option<String>,
    card_issuer: Option<String>,
    invoice_start_time: Option<prost_types::Timestamp>,
    retry_count: Option<i64>,
    merchant_id: Option<String>,
    invoice_amount: Option<i64>,
    invoice_currency: Option<String>,
    invoice_due_date: Option<prost_types::Timestamp>,
    billing_country: Option<String>,
    billing_city: Option<String>,
    attempt_currency: Option<String>,
    attempt_status: Option<String>,
    attempt_amount: Option<i64>,
    pg_error_code: Option<String>,
    network_advice_code: Option<String>,
    network_error_code: Option<String>,
    first_pg_error_code: Option<String>,
    first_network_advice_code: Option<String>,
    first_network_error_code: Option<String>,
    attempt_response_time: Option<prost_types::Timestamp>,
    payment_method_type: Option<String>,
    payment_gateway: Option<String>,
    retry_count_left: Option<i64>,
    total_retry_count_within_network: Option<i64>,
    first_error_msg_time: Option<prost_types::Timestamp>,
    wait_time: Option<prost_types::Timestamp>,
}

#[cfg(feature = "v2")]
impl From<InternalDeciderRequest> for external_grpc_client::DeciderRequest {
    fn from(internal_request: InternalDeciderRequest) -> Self {
        Self {
            first_error_message: internal_request.first_error_message,
            billing_state: internal_request.billing_state.map(|s| s.peek().to_string()),
            card_funding: internal_request.card_funding,
            card_network: internal_request.card_network,
            card_issuer: internal_request.card_issuer,
            invoice_start_time: internal_request.invoice_start_time,
            retry_count: internal_request.retry_count,
            merchant_id: internal_request.merchant_id,
            invoice_amount: internal_request.invoice_amount,
            invoice_currency: internal_request.invoice_currency,
            invoice_due_date: internal_request.invoice_due_date,
            billing_country: internal_request.billing_country,
            billing_city: internal_request.billing_city,
            attempt_currency: internal_request.attempt_currency,
            attempt_status: internal_request.attempt_status,
            attempt_amount: internal_request.attempt_amount,
            pg_error_code: internal_request.pg_error_code,
            network_advice_code: internal_request.network_advice_code,
            network_error_code: internal_request.network_error_code,
            first_pg_error_code: internal_request.first_pg_error_code,
            first_network_advice_code: internal_request.first_network_advice_code,
            first_network_error_code: internal_request.first_network_error_code,
            attempt_response_time: internal_request.attempt_response_time,
            payment_method_type: internal_request.payment_method_type,
            payment_gateway: internal_request.payment_gateway,
            retry_count_left: internal_request.retry_count_left,
            total_retry_count_within_network: internal_request.total_retry_count_within_network,
            first_error_msg_time: internal_request.first_error_msg_time,
            wait_time: internal_request.wait_time,
        }
    }
}

#[cfg(feature = "v2")]
#[derive(Debug, Clone)]
pub struct ScheduledToken {
    pub token_details: PaymentProcessorTokenDetails,
    pub schedule_time: time::PrimitiveDateTime,
}

#[cfg(feature = "v2")]
pub async fn get_best_psp_token_available(
    state: &SessionState,
    merchant_id: &id_type::MerchantId,
    connector_customer_id: &str,
    req_state: &ReqState,
    profile: &domain::Profile,
    payment_id: &id_type::GlobalPaymentId,
    merchant_context: domain::MerchantContext,
) -> Result<Option<ScheduledToken>, errors::ProcessTrackerError> {
    //  Lock using payment_id
    let locked =
        RedisTokenManager::lock_connector_customer_status(state, connector_customer_id, payment_id)
            .await?;

    match locked {
        true => Ok(None),

        false => {
            // Get existing tokens from Redis
            let existing_tokens =
                RedisTokenManager::get_connector_customer_payment_processor_tokens(
                    state,
                    connector_customer_id,
                )
                .await?;

            // TODO: Insert into payment_intent_feature_metadata (DB operation)

            let result = RedisTokenManager::get_tokens_with_retry_metadata(state, &existing_tokens);

            let best_token_and_time = call_decider_for_payment_processor_tokens_select_closet_time(
                state,
                merchant_context,
                merchant_id,
                req_state,
                profile,
                &result,
                payment_id,
                connector_customer_id,
            )
            .await
            .map_err(|_| errors::ProcessTrackerError::EApiErrorResponse)?;

            Ok(best_token_and_time)
        }
    }
}

#[cfg(feature = "v2")]
pub async fn calculate_smart_retry_time(
    state: &SessionState,
    merchant_id: &id_type::MerchantId,
    payment_attempt: &PaymentAttemptResponse,
    payment_intent: &PaymentsIntentResponse,
    token_with_retry_info: &PaymentProcessorTokenWithRetryInfo,
) -> Result<Option<time::PrimitiveDateTime>, errors::ProcessTrackerError> {
    let wait_hours = token_with_retry_info.retry_wait_time_hours;
    let monthly_retry_remaining = token_with_retry_info.monthly_retry_remaining;
    let current_time = time::OffsetDateTime::now_utc();
    let future_time = current_time + time::Duration::hours(wait_hours);

    let future_timestamp = Some(prost_types::Timestamp {
        seconds: future_time.unix_timestamp(),
        nanos: 0,
    });

    get_schedule_time_for_smart_retry(
        state,
        merchant_id,
        payment_attempt,
        payment_intent,
        monthly_retry_remaining,
        future_timestamp,
    )
    .await
}

#[cfg(feature = "v2")]
async fn process_token_for_retry(
    state: &SessionState,
    merchant_id: &id_type::MerchantId,
    token_with_retry_info: &PaymentProcessorTokenWithRetryInfo,
    payment_intent: &PaymentsIntentResponse,
    payment_attempt: &PaymentAttemptResponse,
) -> Result<Option<ScheduledToken>, errors::ProcessTrackerError> {
    let token_status = &token_with_retry_info.token_status;
    let inserted_by_attempt_id = &token_status.inserted_by_attempt_id;

    let skip = decide_retry_failure_action(state, payment_attempt).await?;

    match skip {
        true => {
            logger::info!(
                "Skipping decider call due to hard decline for attempt_id: {}",
                inserted_by_attempt_id.get_string_repr()
            );
            Ok(None)
        }
        false => {
            let schedule_time = calculate_smart_retry_time(
                state,
                merchant_id,
                payment_attempt,
                payment_intent,
                token_with_retry_info,
            )
            .await?;
            Ok(schedule_time.map(|schedule_time| ScheduledToken {
                token_details: token_status.payment_processor_token_details.clone(),
                schedule_time,
            }))
        }
    }
}

#[cfg(feature = "v2")]
#[allow(clippy::too_many_arguments)]
pub async fn call_decider_for_payment_processor_tokens_select_closet_time(
    state: &SessionState,
    merchant_context: domain::MerchantContext,
    merchant_id: &id_type::MerchantId,
    req_state: &ReqState,
    profile: &domain::Profile,
    processor_tokens: &HashMap<String, PaymentProcessorTokenWithRetryInfo>,
    payment_id: &id_type::GlobalPaymentId,
    connector_customer_id: &str,
) -> CustomResult<Option<ScheduledToken>, errors::ProcessTrackerError> {
    let payment_intent_response = Box::pin(payments::payments_intent_core::<
        api_types::PaymentGetIntent,
        PaymentsIntentResponse,
        _,
        _,
        PaymentIntentData<api_types::PaymentGetIntent>,
    >(
        state.clone(),
        req_state.clone(),
        merchant_context.clone(),
        profile.clone(),
        payments::operations::PaymentGetIntent,
        PaymentsGetIntentRequest {
            id: payment_id.clone(),
        },
        payment_id.clone(),
        hyperswitch_domain_models::payments::HeaderPayload::default(),
    ))
    .await;

    let payment_intent = match payment_intent_response {
        Ok(services::ApplicationResponse::JsonWithHeaders((pi, _))) => Ok(pi),
        Ok(_) => Err(RevenueRecoveryError::PaymentIntentFetchFailed)
            .attach_printable("Unexpected response from payment intent core"),
        error @ Err(_) => {
            logger::error!(?error);
            Err(RevenueRecoveryError::PaymentIntentFetchFailed)
                .attach_printable("failed to fetch payment attempt in recovery webhook flow")
        }
    }
    .change_context(errors::ProcessTrackerError::EApiErrorResponse)?;

    let attempts_response = Box::pin(payments::payments_list_attempts_using_payment_intent_id::<
        payments::operations::PaymentGetListAttempts,
        api_payments::PaymentAttemptListResponse,
        _,
        payments::operations::payment_attempt_list::PaymentGetListAttempts,
        hyperswitch_domain_models::payments::PaymentAttemptListData<
            payments::operations::PaymentGetListAttempts,
        >,
    >(
        state.clone(),
        req_state.clone(),
        merchant_context.clone(),
        profile.clone(),
        payments::operations::PaymentGetListAttempts,
        api_payments::PaymentAttemptListRequest {
            payment_intent_id: payment_id.clone(),
        },
        payment_id.clone(),
        hyperswitch_domain_models::payments::HeaderPayload::default(),
    ))
    .await;

    let payment_attempt_list_result = match attempts_response {
        Ok(services::ApplicationResponse::JsonWithHeaders((pi, _))) => Ok(pi),
        Ok(_) => Err(RevenueRecoveryError::PaymentAttemptFetchFailed)
            .attach_printable("Unexpected response from payment intent core"),
        error @ Err(_) => {
            logger::error!(?error);
            Err(RevenueRecoveryError::PaymentAttemptFetchFailed)
                .attach_printable("failed to fetch payment attempt in recovery webhook flow")
        }
    }
    .change_context(errors::ProcessTrackerError::EApiErrorResponse)?;

    let mut latest_map_with_attempt: HashMap<String, PaymentAttemptResponse> = HashMap::new();

    payment_attempt_list_result
        .payment_attempt_list
        .into_iter()
        .filter_map(|attempt| attempt.payment_token.clone().map(|token| (token, attempt)))
        .for_each(|(token, attempt)| {
            latest_map_with_attempt
                .entry(token)
                .and_modify(|existing| {
                    if attempt.created_at > existing.created_at {
                        *existing = attempt.clone();
                    }
                })
                .or_insert(attempt);
        });

    let filterd_token_with_attempt: HashMap<
        String,
        (PaymentProcessorTokenWithRetryInfo, PaymentAttemptResponse),
    > = processor_tokens
        .iter()
        .filter_map(|(key, token_info)| {
            latest_map_with_attempt
                .get(key)
                .map(|attempt| (key.clone(), (token_info.clone(), attempt.clone())))
        })
        .collect();

    let mut scheduled_tokens: Vec<ScheduledToken> = Vec::new();

    for (token_with_retry_info, payment_attempt_response) in filterd_token_with_attempt.values() {
        let token_details = &token_with_retry_info
            .token_status
            .payment_processor_token_details;
        let error_code = token_with_retry_info.token_status.error_code.clone();

        match error_code {
            None => {
                let utc_schedule_time =
                    time::OffsetDateTime::now_utc() + time::Duration::minutes(5);
                let schedule_time = time::PrimitiveDateTime::new(
                    utc_schedule_time.date(),
                    utc_schedule_time.time(),
                );

                return Ok(Some(ScheduledToken {
                    token_details: token_details.clone(),
                    schedule_time,
                }));
            }
            Some(_) => {
                process_token_for_retry(
                    state,
                    merchant_id,
                    token_with_retry_info,
                    &payment_intent,
                    payment_attempt_response,
                )
                .await?
                .map(|scheduled_token| scheduled_tokens.push(scheduled_token));
            }
        }
    }

    let best_token = scheduled_tokens
        .iter()
        .min_by_key(|token| token.schedule_time)
        .cloned();

    best_token
        .async_map(|token| async move {
            RedisTokenManager::update_payment_processor_token_schedule_time(
                state,
                connector_customer_id,
                &token.token_details.payment_processor_token,
                Some(token.schedule_time),
            )
            .await
            .change_context(errors::ProcessTrackerError::EApiErrorResponse)?;
            Ok(token)
        })
        .await
        .transpose()
}

#[cfg(feature = "v2")]
pub async fn decide_retry_failure_action(
    state: &SessionState,
    payment_attempt: &PaymentAttemptResponse,
) -> Result<bool, error_stack::Report<storage_impl::errors::RecoveryError>> {
    let error_message = payment_attempt
        .error
        .as_ref()
        .map(|details| details.message.clone());

    let error_code = payment_attempt
        .error
        .as_ref()
        .map(|details| details.code.clone());

    let connector_name = payment_attempt
        .connector
        .clone()
        .ok_or(storage_impl::errors::RecoveryError::ValueNotFound)
        .attach_printable("unable to derive payment connector from payment attempt")?;

    let gsm_record = helpers::get_gsm_record(
        state,
        error_code,
        error_message,
        connector_name,
        REVENUE_RECOVERY.to_string(),
    )
    .await;

    let is_hard_decline = gsm_record
        .and_then(|record| record.error_category)
        .map(|category| category == common_enums::ErrorCategory::HardDecline)
        .unwrap_or(false);

    Ok(is_hard_decline)
}<|MERGE_RESOLUTION|>--- conflicted
+++ resolved
@@ -352,16 +352,11 @@
             recovery_timestamp_config.initial_timestamp_in_hours,
         ))
     });
-<<<<<<< HEAD
     
 
     let start_time_proto = modified_start_time_primitive
      .map(date_time::convert_to_prost_timestamp);
-=======
->>>>>>> a4bad35f
-
-    let start_time_proto =
-        modified_start_time_primitive.map(|time| date_time::convert_to_prost_timestamp(time));
+
 
     let merchant_id = Some(merchant_id.get_string_repr().to_string());
     let invoice_amount = Some(
