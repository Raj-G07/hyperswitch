// use actix_web::HttpMessage;
use actix_web::http::header::HeaderMap;
use api_models::{
    enums as api_enums, gsm as gsm_api_types, payment_methods, payments,
    routing::ConnectorSelection,
};
use common_utils::{
    consts::X_HS_LATENCY,
    crypto::Encryptable,
    ext_traits::{StringExt, ValueExt},
    fp_utils::when,
    pii,
    types::MinorUnit,
};
use diesel_models::enums as storage_enums;
use error_stack::{report, ResultExt};
use hyperswitch_domain_models::payments::payment_intent::CustomerData;
use masking::{ExposeInterface, PeekInterface};

use super::domain;
use crate::{
    core::errors,
    headers::{
        BROWSER_NAME, X_CLIENT_PLATFORM, X_CLIENT_SOURCE, X_CLIENT_VERSION, X_MERCHANT_DOMAIN,
        X_PAYMENT_CONFIRM_SOURCE,
    },
    services::authentication::get_header_value_by_key,
    types::{
        self as router_types,
        api::{self as api_types, routing as routing_types},
        storage,
    },
};

pub trait ForeignInto<T> {
    fn foreign_into(self) -> T;
}

pub trait ForeignTryInto<T> {
    type Error;

    fn foreign_try_into(self) -> Result<T, Self::Error>;
}

pub trait ForeignFrom<F> {
    fn foreign_from(from: F) -> Self;
}

pub trait ForeignTryFrom<F>: Sized {
    type Error;

    fn foreign_try_from(from: F) -> Result<Self, Self::Error>;
}

impl<F, T> ForeignInto<T> for F
where
    T: ForeignFrom<F>,
{
    fn foreign_into(self) -> T {
        T::foreign_from(self)
    }
}

impl<F, T> ForeignTryInto<T> for F
where
    T: ForeignTryFrom<F>,
{
    type Error = <T as ForeignTryFrom<F>>::Error;

    fn foreign_try_into(self) -> Result<T, Self::Error> {
        T::foreign_try_from(self)
    }
}

impl ForeignFrom<api_models::refunds::RefundType> for storage_enums::RefundType {
    fn foreign_from(item: api_models::refunds::RefundType) -> Self {
        match item {
            api_models::refunds::RefundType::Instant => Self::InstantRefund,
            api_models::refunds::RefundType::Scheduled => Self::RegularRefund,
        }
    }
}

impl
    ForeignFrom<(
        Option<payment_methods::CardDetailFromLocker>,
        diesel_models::PaymentMethod,
    )> for payment_methods::PaymentMethodResponse
{
    fn foreign_from(
        (card_details, item): (
            Option<payment_methods::CardDetailFromLocker>,
            diesel_models::PaymentMethod,
        ),
    ) -> Self {
        Self {
            merchant_id: item.merchant_id,
            customer_id: Some(item.customer_id),
            payment_method_id: item.payment_method_id,
            payment_method: item.payment_method,
            payment_method_type: item.payment_method_type,
<<<<<<< HEAD
            #[cfg(all(feature = "payouts", not(feature = "v2")))]
            bank_transfer: None,
            #[cfg(not(feature = "v2"))]
            card: None,
            #[cfg(feature = "v2")]
            payment_method_data: None,
=======
            card: card_details,
>>>>>>> 2049014b
            recurring_enabled: false,
            installment_payment_enabled: false,
            payment_experience: None,
            metadata: item.metadata,
            created: Some(item.created_at),
            last_used_at: None,
            client_secret: item.client_secret,
        }
    }
}

impl ForeignFrom<storage_enums::AttemptStatus> for storage_enums::IntentStatus {
    fn foreign_from(s: storage_enums::AttemptStatus) -> Self {
        match s {
            storage_enums::AttemptStatus::Charged | storage_enums::AttemptStatus::AutoRefunded => {
                Self::Succeeded
            }

            storage_enums::AttemptStatus::ConfirmationAwaited => Self::RequiresConfirmation,
            storage_enums::AttemptStatus::PaymentMethodAwaited => Self::RequiresPaymentMethod,

            storage_enums::AttemptStatus::Authorized => Self::RequiresCapture,
            storage_enums::AttemptStatus::AuthenticationPending
            | storage_enums::AttemptStatus::DeviceDataCollectionPending => {
                Self::RequiresCustomerAction
            }
            storage_enums::AttemptStatus::Unresolved => Self::RequiresMerchantAction,

            storage_enums::AttemptStatus::PartialCharged => Self::PartiallyCaptured,
            storage_enums::AttemptStatus::PartialChargedAndChargeable => {
                Self::PartiallyCapturedAndCapturable
            }
            storage_enums::AttemptStatus::Started
            | storage_enums::AttemptStatus::AuthenticationSuccessful
            | storage_enums::AttemptStatus::Authorizing
            | storage_enums::AttemptStatus::CodInitiated
            | storage_enums::AttemptStatus::VoidInitiated
            | storage_enums::AttemptStatus::CaptureInitiated
            | storage_enums::AttemptStatus::Pending => Self::Processing,

            storage_enums::AttemptStatus::AuthenticationFailed
            | storage_enums::AttemptStatus::AuthorizationFailed
            | storage_enums::AttemptStatus::VoidFailed
            | storage_enums::AttemptStatus::RouterDeclined
            | storage_enums::AttemptStatus::CaptureFailed
            | storage_enums::AttemptStatus::Failure => Self::Failed,
            storage_enums::AttemptStatus::Voided => Self::Cancelled,
        }
    }
}

impl ForeignTryFrom<storage_enums::AttemptStatus> for storage_enums::CaptureStatus {
    type Error = error_stack::Report<errors::ApiErrorResponse>;

    fn foreign_try_from(
        attempt_status: storage_enums::AttemptStatus,
    ) -> errors::RouterResult<Self> {
        match attempt_status {
            storage_enums::AttemptStatus::Charged
            | storage_enums::AttemptStatus::PartialCharged => Ok(Self::Charged),
            storage_enums::AttemptStatus::Pending
            | storage_enums::AttemptStatus::CaptureInitiated => Ok(Self::Pending),
            storage_enums::AttemptStatus::Failure
            | storage_enums::AttemptStatus::CaptureFailed => Ok(Self::Failed),

            storage_enums::AttemptStatus::Started
            | storage_enums::AttemptStatus::AuthenticationFailed
            | storage_enums::AttemptStatus::RouterDeclined
            | storage_enums::AttemptStatus::AuthenticationPending
            | storage_enums::AttemptStatus::AuthenticationSuccessful
            | storage_enums::AttemptStatus::Authorized
            | storage_enums::AttemptStatus::AuthorizationFailed
            | storage_enums::AttemptStatus::Authorizing
            | storage_enums::AttemptStatus::CodInitiated
            | storage_enums::AttemptStatus::Voided
            | storage_enums::AttemptStatus::VoidInitiated
            | storage_enums::AttemptStatus::VoidFailed
            | storage_enums::AttemptStatus::AutoRefunded
            | storage_enums::AttemptStatus::Unresolved
            | storage_enums::AttemptStatus::PaymentMethodAwaited
            | storage_enums::AttemptStatus::ConfirmationAwaited
            | storage_enums::AttemptStatus::DeviceDataCollectionPending
            | storage_enums::AttemptStatus::PartialChargedAndChargeable=> {
                Err(errors::ApiErrorResponse::PreconditionFailed {
                    message: "AttemptStatus must be one of these for multiple partial captures [Charged, PartialCharged, Pending, CaptureInitiated, Failure, CaptureFailed]".into(),
                }.into())
            }
        }
    }
}

impl ForeignFrom<payments::MandateType> for storage_enums::MandateDataType {
    fn foreign_from(from: payments::MandateType) -> Self {
        match from {
            payments::MandateType::SingleUse(inner) => Self::SingleUse(inner.foreign_into()),
            payments::MandateType::MultiUse(inner) => {
                Self::MultiUse(inner.map(ForeignInto::foreign_into))
            }
        }
    }
}

impl ForeignFrom<storage_enums::MandateDataType> for payments::MandateType {
    fn foreign_from(from: storage_enums::MandateDataType) -> Self {
        match from {
            storage_enums::MandateDataType::SingleUse(inner) => {
                Self::SingleUse(inner.foreign_into())
            }
            storage_enums::MandateDataType::MultiUse(inner) => {
                Self::MultiUse(inner.map(ForeignInto::foreign_into))
            }
        }
    }
}

impl ForeignTryFrom<api_enums::Connector> for common_enums::RoutableConnectors {
    type Error = error_stack::Report<common_utils::errors::ValidationError>;

    fn foreign_try_from(from: api_enums::Connector) -> Result<Self, Self::Error> {
        Ok(match from {
            api_enums::Connector::Aci => Self::Aci,
            api_enums::Connector::Adyen => Self::Adyen,
            api_enums::Connector::Adyenplatform => Self::Adyenplatform,
            api_enums::Connector::Airwallex => Self::Airwallex,
            api_enums::Connector::Authorizedotnet => Self::Authorizedotnet,
            api_enums::Connector::Bambora => Self::Bambora,
            api_enums::Connector::Bamboraapac => Self::Bamboraapac,
            api_enums::Connector::Bankofamerica => Self::Bankofamerica,
            api_enums::Connector::Billwerk => Self::Billwerk,
            api_enums::Connector::Bitpay => Self::Bitpay,
            api_enums::Connector::Bluesnap => Self::Bluesnap,
            api_enums::Connector::Boku => Self::Boku,
            api_enums::Connector::Braintree => Self::Braintree,
            api_enums::Connector::Cashtocode => Self::Cashtocode,
            api_enums::Connector::Checkout => Self::Checkout,
            api_enums::Connector::Coinbase => Self::Coinbase,
            api_enums::Connector::Cryptopay => Self::Cryptopay,
            api_enums::Connector::Cybersource => Self::Cybersource,
            api_enums::Connector::Datatrans => Self::Datatrans,
            api_enums::Connector::Dlocal => Self::Dlocal,
            api_enums::Connector::Ebanx => Self::Ebanx,
            api_enums::Connector::Fiserv => Self::Fiserv,
            api_enums::Connector::Forte => Self::Forte,
            api_enums::Connector::Globalpay => Self::Globalpay,
            api_enums::Connector::Globepay => Self::Globepay,
            api_enums::Connector::Gocardless => Self::Gocardless,
            api_enums::Connector::Gpayments => {
                Err(common_utils::errors::ValidationError::InvalidValue {
                    message: "gpayments is not a routable connector".to_string(),
                })?
            }
            api_enums::Connector::Helcim => Self::Helcim,
            api_enums::Connector::Iatapay => Self::Iatapay,
            api_enums::Connector::Itaubank => Self::Itaubank,
            api_enums::Connector::Klarna => Self::Klarna,
            api_enums::Connector::Mifinity => Self::Mifinity,
            api_enums::Connector::Mollie => Self::Mollie,
            api_enums::Connector::Multisafepay => Self::Multisafepay,
            api_enums::Connector::Netcetera => {
                Err(common_utils::errors::ValidationError::InvalidValue {
                    message: "netcetera is not a routable connector".to_string(),
                })?
            }
            api_enums::Connector::Nexinets => Self::Nexinets,
            api_enums::Connector::Nmi => Self::Nmi,
            api_enums::Connector::Noon => Self::Noon,
            api_enums::Connector::Nuvei => Self::Nuvei,
            api_enums::Connector::Opennode => Self::Opennode,
            api_enums::Connector::Payme => Self::Payme,
            api_enums::Connector::Payone => Self::Payone,
            api_enums::Connector::Paypal => Self::Paypal,
            api_enums::Connector::Payu => Self::Payu,
            api_models::enums::Connector::Placetopay => Self::Placetopay,
            api_enums::Connector::Plaid => Self::Plaid,
            api_enums::Connector::Powertranz => Self::Powertranz,
            api_enums::Connector::Prophetpay => Self::Prophetpay,
            api_enums::Connector::Rapyd => Self::Rapyd,
            api_enums::Connector::Razorpay => Self::Razorpay,
            api_enums::Connector::Shift4 => Self::Shift4,
            api_enums::Connector::Signifyd => {
                Err(common_utils::errors::ValidationError::InvalidValue {
                    message: "signifyd is not a routable connector".to_string(),
                })?
            }
            api_enums::Connector::Riskified => {
                Err(common_utils::errors::ValidationError::InvalidValue {
                    message: "riskified is not a routable connector".to_string(),
                })?
            }
            api_enums::Connector::Square => Self::Square,
            api_enums::Connector::Stax => Self::Stax,
            api_enums::Connector::Stripe => Self::Stripe,
            api_enums::Connector::Trustpay => Self::Trustpay,
            api_enums::Connector::Tsys => Self::Tsys,
            api_enums::Connector::Volt => Self::Volt,
            api_enums::Connector::Wise => Self::Wise,
            api_enums::Connector::Worldline => Self::Worldline,
            api_enums::Connector::Worldpay => Self::Worldpay,
            api_enums::Connector::Zen => Self::Zen,
            api_enums::Connector::Zsl => Self::Zsl,
            #[cfg(feature = "dummy_connector")]
            api_enums::Connector::DummyConnector1 => Self::DummyConnector1,
            #[cfg(feature = "dummy_connector")]
            api_enums::Connector::DummyConnector2 => Self::DummyConnector2,
            #[cfg(feature = "dummy_connector")]
            api_enums::Connector::DummyConnector3 => Self::DummyConnector3,
            #[cfg(feature = "dummy_connector")]
            api_enums::Connector::DummyConnector4 => Self::DummyConnector4,
            #[cfg(feature = "dummy_connector")]
            api_enums::Connector::DummyConnector5 => Self::DummyConnector5,
            #[cfg(feature = "dummy_connector")]
            api_enums::Connector::DummyConnector6 => Self::DummyConnector6,
            #[cfg(feature = "dummy_connector")]
            api_enums::Connector::DummyConnector7 => Self::DummyConnector7,
            api_enums::Connector::Threedsecureio => {
                Err(common_utils::errors::ValidationError::InvalidValue {
                    message: "threedsecureio is not a routable connector".to_string(),
                })?
            }
        })
    }
}

impl ForeignFrom<storage_enums::MandateAmountData> for payments::MandateAmountData {
    fn foreign_from(from: storage_enums::MandateAmountData) -> Self {
        Self {
            amount: MinorUnit::new(from.amount),
            currency: from.currency,
            start_date: from.start_date,
            end_date: from.end_date,
            metadata: from.metadata,
        }
    }
}

// TODO: remove foreign from since this conversion won't be needed in the router crate once data models is treated as a single & primary source of truth for structure information
impl ForeignFrom<payments::MandateData> for hyperswitch_domain_models::mandates::MandateData {
    fn foreign_from(d: payments::MandateData) -> Self {
        Self {
            customer_acceptance: d.customer_acceptance.map(|d| {
                hyperswitch_domain_models::mandates::CustomerAcceptance {
                    acceptance_type: match d.acceptance_type {
                        payments::AcceptanceType::Online => {
                            hyperswitch_domain_models::mandates::AcceptanceType::Online
                        }
                        payments::AcceptanceType::Offline => {
                            hyperswitch_domain_models::mandates::AcceptanceType::Offline
                        }
                    },
                    accepted_at: d.accepted_at,
                    online: d
                        .online
                        .map(|d| hyperswitch_domain_models::mandates::OnlineMandate {
                            ip_address: d.ip_address,
                            user_agent: d.user_agent,
                        }),
                }
            }),
            mandate_type: d.mandate_type.map(|d| match d {
                payments::MandateType::MultiUse(Some(i)) => {
                    hyperswitch_domain_models::mandates::MandateDataType::MultiUse(Some(
                        hyperswitch_domain_models::mandates::MandateAmountData {
                            amount: i.amount,
                            currency: i.currency,
                            start_date: i.start_date,
                            end_date: i.end_date,
                            metadata: i.metadata,
                        },
                    ))
                }
                payments::MandateType::SingleUse(i) => {
                    hyperswitch_domain_models::mandates::MandateDataType::SingleUse(
                        hyperswitch_domain_models::mandates::MandateAmountData {
                            amount: i.amount,
                            currency: i.currency,
                            start_date: i.start_date,
                            end_date: i.end_date,
                            metadata: i.metadata,
                        },
                    )
                }
                payments::MandateType::MultiUse(None) => {
                    hyperswitch_domain_models::mandates::MandateDataType::MultiUse(None)
                }
            }),
            update_mandate_id: d.update_mandate_id,
        }
    }
}

impl ForeignFrom<payments::MandateAmountData> for storage_enums::MandateAmountData {
    fn foreign_from(from: payments::MandateAmountData) -> Self {
        Self {
            amount: from.amount.get_amount_as_i64(),
            currency: from.currency,
            start_date: from.start_date,
            end_date: from.end_date,
            metadata: from.metadata,
        }
    }
}

impl ForeignFrom<api_enums::IntentStatus> for Option<storage_enums::EventType> {
    fn foreign_from(value: api_enums::IntentStatus) -> Self {
        match value {
            api_enums::IntentStatus::Succeeded => Some(storage_enums::EventType::PaymentSucceeded),
            api_enums::IntentStatus::Failed => Some(storage_enums::EventType::PaymentFailed),
            api_enums::IntentStatus::Processing => {
                Some(storage_enums::EventType::PaymentProcessing)
            }
            api_enums::IntentStatus::RequiresMerchantAction
            | api_enums::IntentStatus::RequiresCustomerAction => {
                Some(storage_enums::EventType::ActionRequired)
            }
            api_enums::IntentStatus::Cancelled => Some(storage_enums::EventType::PaymentCancelled),
            api_enums::IntentStatus::PartiallyCaptured
            | api_enums::IntentStatus::PartiallyCapturedAndCapturable => {
                Some(storage_enums::EventType::PaymentCaptured)
            }
            api_enums::IntentStatus::RequiresCapture => {
                Some(storage_enums::EventType::PaymentAuthorized)
            }
            api_enums::IntentStatus::RequiresPaymentMethod
            | api_enums::IntentStatus::RequiresConfirmation => None,
        }
    }
}

impl ForeignFrom<api_enums::PaymentMethodType> for api_enums::PaymentMethod {
    fn foreign_from(payment_method_type: api_enums::PaymentMethodType) -> Self {
        match payment_method_type {
            api_enums::PaymentMethodType::ApplePay
            | api_enums::PaymentMethodType::GooglePay
            | api_enums::PaymentMethodType::Paypal
            | api_enums::PaymentMethodType::AliPay
            | api_enums::PaymentMethodType::AliPayHk
            | api_enums::PaymentMethodType::Dana
            | api_enums::PaymentMethodType::MbWay
            | api_enums::PaymentMethodType::MobilePay
            | api_enums::PaymentMethodType::SamsungPay
            | api_enums::PaymentMethodType::Twint
            | api_enums::PaymentMethodType::Vipps
            | api_enums::PaymentMethodType::TouchNGo
            | api_enums::PaymentMethodType::Swish
            | api_enums::PaymentMethodType::WeChatPay
            | api_enums::PaymentMethodType::GoPay
            | api_enums::PaymentMethodType::Gcash
            | api_enums::PaymentMethodType::Momo
            | api_enums::PaymentMethodType::Cashapp
            | api_enums::PaymentMethodType::KakaoPay
            | api_enums::PaymentMethodType::Venmo
            | api_enums::PaymentMethodType::Mifinity => Self::Wallet,
            api_enums::PaymentMethodType::Affirm
            | api_enums::PaymentMethodType::Alma
            | api_enums::PaymentMethodType::AfterpayClearpay
            | api_enums::PaymentMethodType::Klarna
            | api_enums::PaymentMethodType::PayBright
            | api_enums::PaymentMethodType::Atome
            | api_enums::PaymentMethodType::Walley => Self::PayLater,
            api_enums::PaymentMethodType::Giropay
            | api_enums::PaymentMethodType::Ideal
            | api_enums::PaymentMethodType::Sofort
            | api_enums::PaymentMethodType::Eps
            | api_enums::PaymentMethodType::BancontactCard
            | api_enums::PaymentMethodType::Blik
            | api_enums::PaymentMethodType::LocalBankRedirect
            | api_enums::PaymentMethodType::OnlineBankingThailand
            | api_enums::PaymentMethodType::OnlineBankingCzechRepublic
            | api_enums::PaymentMethodType::OnlineBankingFinland
            | api_enums::PaymentMethodType::OnlineBankingFpx
            | api_enums::PaymentMethodType::OnlineBankingPoland
            | api_enums::PaymentMethodType::OnlineBankingSlovakia
            | api_enums::PaymentMethodType::OpenBankingUk
            | api_enums::PaymentMethodType::OpenBankingPIS
            | api_enums::PaymentMethodType::Przelewy24
            | api_enums::PaymentMethodType::Trustly
            | api_enums::PaymentMethodType::Bizum
            | api_enums::PaymentMethodType::Interac => Self::BankRedirect,
            api_enums::PaymentMethodType::UpiCollect | api_enums::PaymentMethodType::UpiIntent => {
                Self::Upi
            }
            api_enums::PaymentMethodType::CryptoCurrency => Self::Crypto,
            api_enums::PaymentMethodType::Ach
            | api_enums::PaymentMethodType::Sepa
            | api_enums::PaymentMethodType::Bacs
            | api_enums::PaymentMethodType::Becs => Self::BankDebit,
            api_enums::PaymentMethodType::Credit | api_enums::PaymentMethodType::Debit => {
                Self::Card
            }
            api_enums::PaymentMethodType::Evoucher
            | api_enums::PaymentMethodType::ClassicReward => Self::Reward,
            api_enums::PaymentMethodType::Boleto
            | api_enums::PaymentMethodType::Efecty
            | api_enums::PaymentMethodType::PagoEfectivo
            | api_enums::PaymentMethodType::RedCompra
            | api_enums::PaymentMethodType::Alfamart
            | api_enums::PaymentMethodType::Indomaret
            | api_enums::PaymentMethodType::Oxxo
            | api_enums::PaymentMethodType::SevenEleven
            | api_enums::PaymentMethodType::Lawson
            | api_enums::PaymentMethodType::MiniStop
            | api_enums::PaymentMethodType::FamilyMart
            | api_enums::PaymentMethodType::Seicomart
            | api_enums::PaymentMethodType::PayEasy
            | api_enums::PaymentMethodType::RedPagos => Self::Voucher,
            api_enums::PaymentMethodType::Pse
            | api_enums::PaymentMethodType::Multibanco
            | api_enums::PaymentMethodType::PermataBankTransfer
            | api_enums::PaymentMethodType::BcaBankTransfer
            | api_enums::PaymentMethodType::BniVa
            | api_enums::PaymentMethodType::BriVa
            | api_enums::PaymentMethodType::CimbVa
            | api_enums::PaymentMethodType::DanamonVa
            | api_enums::PaymentMethodType::MandiriVa
            | api_enums::PaymentMethodType::LocalBankTransfer
            | api_enums::PaymentMethodType::Pix => Self::BankTransfer,
            api_enums::PaymentMethodType::Givex | api_enums::PaymentMethodType::PaySafeCard => {
                Self::GiftCard
            }
            api_enums::PaymentMethodType::Benefit
            | api_enums::PaymentMethodType::Knet
            | api_enums::PaymentMethodType::MomoAtm
            | api_enums::PaymentMethodType::CardRedirect => Self::CardRedirect,
            api_enums::PaymentMethodType::Fps
            | api_enums::PaymentMethodType::DuitNow
            | api_enums::PaymentMethodType::PromptPay
            | api_enums::PaymentMethodType::VietQr => Self::RealTimePayment,
        }
    }
}

impl ForeignTryFrom<payments::PaymentMethodData> for api_enums::PaymentMethod {
    type Error = errors::ApiErrorResponse;
    fn foreign_try_from(
        payment_method_data: payments::PaymentMethodData,
    ) -> Result<Self, Self::Error> {
        match payment_method_data {
            payments::PaymentMethodData::Card(..) | payments::PaymentMethodData::CardToken(..) => {
                Ok(Self::Card)
            }
            payments::PaymentMethodData::Wallet(..) => Ok(Self::Wallet),
            payments::PaymentMethodData::PayLater(..) => Ok(Self::PayLater),
            payments::PaymentMethodData::BankRedirect(..) => Ok(Self::BankRedirect),
            payments::PaymentMethodData::BankDebit(..) => Ok(Self::BankDebit),
            payments::PaymentMethodData::BankTransfer(..) => Ok(Self::BankTransfer),
            payments::PaymentMethodData::Crypto(..) => Ok(Self::Crypto),
            payments::PaymentMethodData::Reward => Ok(Self::Reward),
            payments::PaymentMethodData::RealTimePayment(..) => Ok(Self::RealTimePayment),
            payments::PaymentMethodData::Upi(..) => Ok(Self::Upi),
            payments::PaymentMethodData::Voucher(..) => Ok(Self::Voucher),
            payments::PaymentMethodData::GiftCard(..) => Ok(Self::GiftCard),
            payments::PaymentMethodData::CardRedirect(..) => Ok(Self::CardRedirect),
            payments::PaymentMethodData::OpenBanking(..) => Ok(Self::OpenBanking),
            payments::PaymentMethodData::MandatePayment => {
                Err(errors::ApiErrorResponse::InvalidRequestData {
                    message: ("Mandate payments cannot have payment_method_data field".to_string()),
                })
            }
        }
    }
}

impl ForeignFrom<storage_enums::RefundStatus> for Option<storage_enums::EventType> {
    fn foreign_from(value: storage_enums::RefundStatus) -> Self {
        match value {
            storage_enums::RefundStatus::Success => Some(storage_enums::EventType::RefundSucceeded),
            storage_enums::RefundStatus::Failure => Some(storage_enums::EventType::RefundFailed),
            api_enums::RefundStatus::ManualReview
            | api_enums::RefundStatus::Pending
            | api_enums::RefundStatus::TransactionFailure => None,
        }
    }
}

impl ForeignFrom<storage_enums::PayoutStatus> for Option<storage_enums::EventType> {
    fn foreign_from(value: storage_enums::PayoutStatus) -> Self {
        match value {
            storage_enums::PayoutStatus::Success => Some(storage_enums::EventType::PayoutSuccess),
            storage_enums::PayoutStatus::Failed => Some(storage_enums::EventType::PayoutFailed),
            storage_enums::PayoutStatus::Cancelled => {
                Some(storage_enums::EventType::PayoutCancelled)
            }
            storage_enums::PayoutStatus::Initiated => {
                Some(storage_enums::EventType::PayoutInitiated)
            }
            storage_enums::PayoutStatus::Expired => Some(storage_enums::EventType::PayoutExpired),
            storage_enums::PayoutStatus::Reversed => Some(storage_enums::EventType::PayoutReversed),
            storage_enums::PayoutStatus::Ineligible
            | storage_enums::PayoutStatus::Pending
            | storage_enums::PayoutStatus::RequiresCreation
            | storage_enums::PayoutStatus::RequiresFulfillment
            | storage_enums::PayoutStatus::RequiresPayoutMethodData
            | storage_enums::PayoutStatus::RequiresVendorAccountCreation
            | storage_enums::PayoutStatus::RequiresConfirmation => None,
        }
    }
}

impl ForeignFrom<storage_enums::DisputeStatus> for storage_enums::EventType {
    fn foreign_from(value: storage_enums::DisputeStatus) -> Self {
        match value {
            storage_enums::DisputeStatus::DisputeOpened => Self::DisputeOpened,
            storage_enums::DisputeStatus::DisputeExpired => Self::DisputeExpired,
            storage_enums::DisputeStatus::DisputeAccepted => Self::DisputeAccepted,
            storage_enums::DisputeStatus::DisputeCancelled => Self::DisputeCancelled,
            storage_enums::DisputeStatus::DisputeChallenged => Self::DisputeChallenged,
            storage_enums::DisputeStatus::DisputeWon => Self::DisputeWon,
            storage_enums::DisputeStatus::DisputeLost => Self::DisputeLost,
        }
    }
}

impl ForeignFrom<storage_enums::MandateStatus> for Option<storage_enums::EventType> {
    fn foreign_from(value: storage_enums::MandateStatus) -> Self {
        match value {
            storage_enums::MandateStatus::Active => Some(storage_enums::EventType::MandateActive),
            storage_enums::MandateStatus::Revoked => Some(storage_enums::EventType::MandateRevoked),
            storage_enums::MandateStatus::Inactive | storage_enums::MandateStatus::Pending => None,
        }
    }
}

impl ForeignTryFrom<api_models::webhooks::IncomingWebhookEvent> for storage_enums::RefundStatus {
    type Error = errors::ValidationError;

    fn foreign_try_from(
        value: api_models::webhooks::IncomingWebhookEvent,
    ) -> Result<Self, Self::Error> {
        match value {
            api_models::webhooks::IncomingWebhookEvent::RefundSuccess => Ok(Self::Success),
            api_models::webhooks::IncomingWebhookEvent::RefundFailure => Ok(Self::Failure),
            _ => Err(errors::ValidationError::IncorrectValueProvided {
                field_name: "incoming_webhook_event_type",
            }),
        }
    }
}

#[cfg(feature = "payouts")]
impl ForeignTryFrom<api_models::webhooks::IncomingWebhookEvent> for storage_enums::PayoutStatus {
    type Error = errors::ValidationError;

    fn foreign_try_from(
        value: api_models::webhooks::IncomingWebhookEvent,
    ) -> Result<Self, Self::Error> {
        match value {
            api_models::webhooks::IncomingWebhookEvent::PayoutSuccess => Ok(Self::Success),
            api_models::webhooks::IncomingWebhookEvent::PayoutFailure => Ok(Self::Failed),
            api_models::webhooks::IncomingWebhookEvent::PayoutCancelled => Ok(Self::Cancelled),
            api_models::webhooks::IncomingWebhookEvent::PayoutProcessing => Ok(Self::Pending),
            api_models::webhooks::IncomingWebhookEvent::PayoutCreated => Ok(Self::Initiated),
            api_models::webhooks::IncomingWebhookEvent::PayoutExpired => Ok(Self::Expired),
            api_models::webhooks::IncomingWebhookEvent::PayoutReversed => Ok(Self::Reversed),
            _ => Err(errors::ValidationError::IncorrectValueProvided {
                field_name: "incoming_webhook_event_type",
            }),
        }
    }
}

impl ForeignTryFrom<api_models::webhooks::IncomingWebhookEvent> for storage_enums::MandateStatus {
    type Error = errors::ValidationError;

    fn foreign_try_from(
        value: api_models::webhooks::IncomingWebhookEvent,
    ) -> Result<Self, Self::Error> {
        match value {
            api_models::webhooks::IncomingWebhookEvent::MandateActive => Ok(Self::Active),
            api_models::webhooks::IncomingWebhookEvent::MandateRevoked => Ok(Self::Revoked),
            _ => Err(errors::ValidationError::IncorrectValueProvided {
                field_name: "incoming_webhook_event_type",
            }),
        }
    }
}

impl ForeignFrom<storage::Config> for api_types::Config {
    fn foreign_from(config: storage::Config) -> Self {
        Self {
            key: config.key,
            value: config.config,
        }
    }
}

impl<'a> ForeignFrom<&'a api_types::ConfigUpdate> for storage::ConfigUpdate {
    fn foreign_from(config: &api_types::ConfigUpdate) -> Self {
        Self::Update {
            config: Some(config.value.clone()),
        }
    }
}

impl<'a> From<&'a domain::Address> for api_types::Address {
    fn from(address: &domain::Address) -> Self {
        // If all the fields of address are none, then pass the address as None
        let address_details = if address.city.is_none()
            && address.line1.is_none()
            && address.line2.is_none()
            && address.line3.is_none()
            && address.state.is_none()
            && address.country.is_none()
            && address.zip.is_none()
            && address.first_name.is_none()
            && address.last_name.is_none()
        {
            None
        } else {
            Some(api_types::AddressDetails {
                city: address.city.clone(),
                country: address.country,
                line1: address.line1.clone().map(Encryptable::into_inner),
                line2: address.line2.clone().map(Encryptable::into_inner),
                line3: address.line3.clone().map(Encryptable::into_inner),
                state: address.state.clone().map(Encryptable::into_inner),
                zip: address.zip.clone().map(Encryptable::into_inner),
                first_name: address.first_name.clone().map(Encryptable::into_inner),
                last_name: address.last_name.clone().map(Encryptable::into_inner),
            })
        };

        // If all the fields of phone are none, then pass the phone as None
        let phone_details = if address.phone_number.is_none() && address.country_code.is_none() {
            None
        } else {
            Some(api_types::PhoneDetails {
                number: address.phone_number.clone().map(Encryptable::into_inner),
                country_code: address.country_code.clone(),
            })
        };

        Self {
            address: address_details,
            phone: phone_details,
            email: address.email.clone().map(pii::Email::from),
        }
    }
}

impl
    ForeignFrom<(
        diesel_models::api_keys::ApiKey,
        crate::core::api_keys::PlaintextApiKey,
    )> for api_models::api_keys::CreateApiKeyResponse
{
    fn foreign_from(
        item: (
            diesel_models::api_keys::ApiKey,
            crate::core::api_keys::PlaintextApiKey,
        ),
    ) -> Self {
        use masking::StrongSecret;

        let (api_key, plaintext_api_key) = item;
        Self {
            key_id: api_key.key_id,
            merchant_id: api_key.merchant_id,
            name: api_key.name,
            description: api_key.description,
            api_key: StrongSecret::from(plaintext_api_key.peek().to_owned()),
            created: api_key.created_at,
            expiration: api_key.expires_at.into(),
        }
    }
}

impl ForeignFrom<diesel_models::api_keys::ApiKey> for api_models::api_keys::RetrieveApiKeyResponse {
    fn foreign_from(api_key: diesel_models::api_keys::ApiKey) -> Self {
        Self {
            key_id: api_key.key_id,
            merchant_id: api_key.merchant_id,
            name: api_key.name,
            description: api_key.description,
            prefix: api_key.prefix.into(),
            created: api_key.created_at,
            expiration: api_key.expires_at.into(),
        }
    }
}

impl ForeignFrom<api_models::api_keys::UpdateApiKeyRequest>
    for diesel_models::api_keys::ApiKeyUpdate
{
    fn foreign_from(api_key: api_models::api_keys::UpdateApiKeyRequest) -> Self {
        Self::Update {
            name: api_key.name,
            description: api_key.description,
            expires_at: api_key.expiration.map(Into::into),
            last_used: None,
        }
    }
}

impl ForeignTryFrom<api_models::webhooks::IncomingWebhookEvent> for storage_enums::DisputeStatus {
    type Error = errors::ValidationError;

    fn foreign_try_from(
        value: api_models::webhooks::IncomingWebhookEvent,
    ) -> Result<Self, Self::Error> {
        match value {
            api_models::webhooks::IncomingWebhookEvent::DisputeOpened => Ok(Self::DisputeOpened),
            api_models::webhooks::IncomingWebhookEvent::DisputeExpired => Ok(Self::DisputeExpired),
            api_models::webhooks::IncomingWebhookEvent::DisputeAccepted => {
                Ok(Self::DisputeAccepted)
            }
            api_models::webhooks::IncomingWebhookEvent::DisputeCancelled => {
                Ok(Self::DisputeCancelled)
            }
            api_models::webhooks::IncomingWebhookEvent::DisputeChallenged => {
                Ok(Self::DisputeChallenged)
            }
            api_models::webhooks::IncomingWebhookEvent::DisputeWon => Ok(Self::DisputeWon),
            api_models::webhooks::IncomingWebhookEvent::DisputeLost => Ok(Self::DisputeLost),
            _ => Err(errors::ValidationError::IncorrectValueProvided {
                field_name: "incoming_webhook_event",
            }),
        }
    }
}

impl ForeignFrom<storage::Dispute> for api_models::disputes::DisputeResponse {
    fn foreign_from(dispute: storage::Dispute) -> Self {
        Self {
            dispute_id: dispute.dispute_id,
            payment_id: dispute.payment_id,
            attempt_id: dispute.attempt_id,
            amount: dispute.amount,
            currency: dispute.currency,
            dispute_stage: dispute.dispute_stage,
            dispute_status: dispute.dispute_status,
            connector: dispute.connector,
            connector_status: dispute.connector_status,
            connector_dispute_id: dispute.connector_dispute_id,
            connector_reason: dispute.connector_reason,
            connector_reason_code: dispute.connector_reason_code,
            challenge_required_by: dispute.challenge_required_by,
            connector_created_at: dispute.connector_created_at,
            connector_updated_at: dispute.connector_updated_at,
            created_at: dispute.created_at,
            profile_id: dispute.profile_id,
            merchant_connector_id: dispute.merchant_connector_id,
        }
    }
}

impl ForeignFrom<storage::Authorization> for payments::IncrementalAuthorizationResponse {
    fn foreign_from(authorization: storage::Authorization) -> Self {
        Self {
            authorization_id: authorization.authorization_id,
            amount: authorization.amount,
            status: authorization.status,
            error_code: authorization.error_code,
            error_message: authorization.error_message,
            previously_authorized_amount: authorization.previously_authorized_amount,
        }
    }
}

impl ForeignFrom<&storage::Authentication> for payments::ExternalAuthenticationDetailsResponse {
    fn foreign_from(authn_data: &storage::Authentication) -> Self {
        let version = authn_data
            .maximum_supported_version
            .as_ref()
            .map(|version| version.to_string());
        Self {
            authentication_flow: authn_data.authentication_type,
            electronic_commerce_indicator: authn_data.eci.clone(),
            status: authn_data.authentication_status,
            ds_transaction_id: authn_data.threeds_server_transaction_id.clone(),
            version,
            error_code: authn_data.error_code.clone(),
            error_message: authn_data.error_message.clone(),
        }
    }
}

impl ForeignFrom<storage::Dispute> for api_models::disputes::DisputeResponsePaymentsRetrieve {
    fn foreign_from(dispute: storage::Dispute) -> Self {
        Self {
            dispute_id: dispute.dispute_id,
            dispute_stage: dispute.dispute_stage,
            dispute_status: dispute.dispute_status,
            connector_status: dispute.connector_status,
            connector_dispute_id: dispute.connector_dispute_id,
            connector_reason: dispute.connector_reason,
            connector_reason_code: dispute.connector_reason_code,
            challenge_required_by: dispute.challenge_required_by,
            connector_created_at: dispute.connector_created_at,
            connector_updated_at: dispute.connector_updated_at,
            created_at: dispute.created_at,
        }
    }
}

impl ForeignFrom<storage::FileMetadata> for api_models::files::FileMetadataResponse {
    fn foreign_from(file_metadata: storage::FileMetadata) -> Self {
        Self {
            file_id: file_metadata.file_id,
            file_name: file_metadata.file_name,
            file_size: file_metadata.file_size,
            file_type: file_metadata.file_type,
            available: file_metadata.available,
        }
    }
}

impl ForeignFrom<diesel_models::cards_info::CardInfo> for api_models::cards_info::CardInfoResponse {
    fn foreign_from(item: diesel_models::cards_info::CardInfo) -> Self {
        Self {
            card_iin: item.card_iin,
            card_type: item.card_type,
            card_sub_type: item.card_subtype,
            card_network: item.card_network.map(|x| x.to_string()),
            card_issuer: item.card_issuer,
            card_issuing_country: item.card_issuing_country,
        }
    }
}

impl TryFrom<domain::MerchantConnectorAccount> for api_models::admin::MerchantConnectorResponse {
    type Error = error_stack::Report<errors::ApiErrorResponse>;
    fn try_from(item: domain::MerchantConnectorAccount) -> Result<Self, Self::Error> {
        let payment_methods_enabled = match item.payment_methods_enabled {
            Some(val) => serde_json::Value::Array(val)
                .parse_value("PaymentMethods")
                .change_context(errors::ApiErrorResponse::InternalServerError)?,
            None => None,
        };
        let frm_configs = match item.frm_configs {
            Some(frm_value) => {
                let configs_for_frm : Vec<api_models::admin::FrmConfigs> = frm_value
                    .iter()
                    .map(|config| { config
                        .peek()
                        .clone()
                        .parse_value("FrmConfigs")
                        .change_context(errors::ApiErrorResponse::InvalidDataFormat {
                            field_name: "frm_configs".to_string(),
                            expected_format: r#"[{ "gateway": "stripe", "payment_methods": [{ "payment_method": "card","payment_method_types": [{"payment_method_type": "credit","card_networks": ["Visa"],"flow": "pre","action": "cancel_txn"}]}]}]"#.to_string(),
                        })
                    })
                    .collect::<Result<Vec<_>, _>>()?;
                Some(configs_for_frm)
            }
            None => None,
        };
        Ok(Self {
            connector_type: item.connector_type,
            connector_name: item.connector_name,
            connector_label: item.connector_label,
            merchant_connector_id: item.merchant_connector_id,
            connector_account_details: item.connector_account_details.into_inner(),
            test_mode: item.test_mode,
            disabled: item.disabled,
            payment_methods_enabled,
            metadata: item.metadata,
            business_country: item.business_country,
            business_label: item.business_label,
            business_sub_label: item.business_sub_label,
            frm_configs,
            connector_webhook_details: item
                .connector_webhook_details
                .map(|webhook_details| {
                    serde_json::Value::parse_value(
                        webhook_details.expose(),
                        "MerchantConnectorWebhookDetails",
                    )
                    .attach_printable("Unable to deserialize connector_webhook_details")
                    .change_context(errors::ApiErrorResponse::InternalServerError)
                })
                .transpose()?,
            profile_id: item.profile_id,
            applepay_verified_domains: item.applepay_verified_domains,
            pm_auth_config: item.pm_auth_config,
            status: item.status,
            additional_merchant_data: item
                .additional_merchant_data
                .map(|data| {
                    let data = data.into_inner();
                    serde_json::Value::parse_value::<router_types::AdditionalMerchantData>(
                        data.expose(),
                        "AdditionalMerchantData",
                    )
                    .attach_printable("Unable to deserialize additional_merchant_data")
                    .change_context(errors::ApiErrorResponse::InternalServerError)
                })
                .transpose()?
                .map(api_models::admin::AdditionalMerchantData::foreign_from),
        })
    }
}

impl ForeignFrom<storage::PaymentAttempt> for payments::PaymentAttemptResponse {
    fn foreign_from(payment_attempt: storage::PaymentAttempt) -> Self {
        Self {
            attempt_id: payment_attempt.attempt_id,
            status: payment_attempt.status,
            amount: payment_attempt.amount,
            currency: payment_attempt.currency,
            connector: payment_attempt.connector,
            error_message: payment_attempt.error_reason,
            payment_method: payment_attempt.payment_method,
            connector_transaction_id: payment_attempt.connector_transaction_id,
            capture_method: payment_attempt.capture_method,
            authentication_type: payment_attempt.authentication_type,
            cancellation_reason: payment_attempt.cancellation_reason,
            mandate_id: payment_attempt.mandate_id,
            error_code: payment_attempt.error_code,
            payment_token: payment_attempt.payment_token,
            connector_metadata: payment_attempt.connector_metadata,
            payment_experience: payment_attempt.payment_experience,
            payment_method_type: payment_attempt.payment_method_type,
            reference_id: payment_attempt.connector_response_reference_id,
            unified_code: payment_attempt.unified_code,
            unified_message: payment_attempt.unified_message,
            client_source: payment_attempt.client_source,
            client_version: payment_attempt.client_version,
        }
    }
}

impl ForeignFrom<storage::Capture> for payments::CaptureResponse {
    fn foreign_from(capture: storage::Capture) -> Self {
        Self {
            capture_id: capture.capture_id,
            status: capture.status,
            amount: capture.amount,
            currency: capture.currency,
            connector: capture.connector,
            authorized_attempt_id: capture.authorized_attempt_id,
            connector_capture_id: capture.connector_capture_id,
            capture_sequence: capture.capture_sequence,
            error_message: capture.error_message,
            error_code: capture.error_code,
            error_reason: capture.error_reason,
            reference_id: capture.connector_response_reference_id,
        }
    }
}

#[cfg(feature = "payouts")]
impl ForeignFrom<api_models::payouts::PayoutMethodData> for api_enums::PaymentMethodType {
    fn foreign_from(value: api_models::payouts::PayoutMethodData) -> Self {
        match value {
            api_models::payouts::PayoutMethodData::Bank(bank) => Self::foreign_from(bank),
            api_models::payouts::PayoutMethodData::Card(_) => Self::Debit,
            api_models::payouts::PayoutMethodData::Wallet(wallet) => Self::foreign_from(wallet),
        }
    }
}

#[cfg(feature = "payouts")]
impl ForeignFrom<api_models::payouts::Bank> for api_enums::PaymentMethodType {
    fn foreign_from(value: api_models::payouts::Bank) -> Self {
        match value {
            api_models::payouts::Bank::Ach(_) => Self::Ach,
            api_models::payouts::Bank::Bacs(_) => Self::Bacs,
            api_models::payouts::Bank::Sepa(_) => Self::Sepa,
            api_models::payouts::Bank::Pix(_) => Self::Pix,
        }
    }
}

#[cfg(feature = "payouts")]
impl ForeignFrom<api_models::payouts::Wallet> for api_enums::PaymentMethodType {
    fn foreign_from(value: api_models::payouts::Wallet) -> Self {
        match value {
            api_models::payouts::Wallet::Paypal(_) => Self::Paypal,
            api_models::payouts::Wallet::Venmo(_) => Self::Venmo,
        }
    }
}

#[cfg(feature = "payouts")]
impl ForeignFrom<api_models::payouts::PayoutMethodData> for api_enums::PaymentMethod {
    fn foreign_from(value: api_models::payouts::PayoutMethodData) -> Self {
        match value {
            api_models::payouts::PayoutMethodData::Bank(_) => Self::BankTransfer,
            api_models::payouts::PayoutMethodData::Card(_) => Self::Card,
            api_models::payouts::PayoutMethodData::Wallet(_) => Self::Wallet,
        }
    }
}

#[cfg(feature = "payouts")]
impl ForeignFrom<api_models::enums::PayoutType> for api_enums::PaymentMethod {
    fn foreign_from(value: api_models::enums::PayoutType) -> Self {
        match value {
            api_models::enums::PayoutType::Bank => Self::BankTransfer,
            api_models::enums::PayoutType::Card => Self::Card,
            api_models::enums::PayoutType::Wallet => Self::Wallet,
        }
    }
}

impl ForeignTryFrom<&HeaderMap> for payments::HeaderPayload {
    type Error = error_stack::Report<errors::ApiErrorResponse>;
    fn foreign_try_from(headers: &HeaderMap) -> Result<Self, Self::Error> {
        let payment_confirm_source: Option<api_enums::PaymentSource> =
            get_header_value_by_key(X_PAYMENT_CONFIRM_SOURCE.into(), headers)?
                .map(|source| {
                    source
                        .to_owned()
                        .parse_enum("PaymentSource")
                        .change_context(errors::ApiErrorResponse::InvalidRequestData {
                            message: "Invalid data received in payment_confirm_source header"
                                .into(),
                        })
                        .attach_printable(
                            "Failed while paring PaymentConfirmSource header value to enum",
                        )
                })
                .transpose()?;
        when(
            payment_confirm_source.is_some_and(|payment_confirm_source| {
                payment_confirm_source.is_for_internal_use_only()
            }),
            || {
                Err(report!(errors::ApiErrorResponse::InvalidRequestData {
                    message: "Invalid data received in payment_confirm_source header".into(),
                }))
            },
        )?;
        let x_hs_latency = get_header_value_by_key(X_HS_LATENCY.into(), headers)
            .map(|value| value == Some("true"))
            .unwrap_or(false);

        let client_source =
            get_header_value_by_key(X_CLIENT_SOURCE.into(), headers)?.map(|val| val.to_string());

        let client_version =
            get_header_value_by_key(X_CLIENT_VERSION.into(), headers)?.map(|val| val.to_string());

        let browser_name_str =
            get_header_value_by_key(BROWSER_NAME.into(), headers)?.map(|val| val.to_string());

        let browser_name: Option<api_enums::BrowserName> = browser_name_str.map(|browser_name| {
            browser_name
                .parse_enum("BrowserName")
                .unwrap_or(api_enums::BrowserName::Unknown)
        });

        let x_client_platform_str =
            get_header_value_by_key(X_CLIENT_PLATFORM.into(), headers)?.map(|val| val.to_string());

        let x_client_platform: Option<api_enums::ClientPlatform> =
            x_client_platform_str.map(|x_client_platform| {
                x_client_platform
                    .parse_enum("ClientPlatform")
                    .unwrap_or(api_enums::ClientPlatform::Unknown)
            });

        let x_merchant_domain =
            get_header_value_by_key(X_MERCHANT_DOMAIN.into(), headers)?.map(|val| val.to_string());

        Ok(Self {
            payment_confirm_source,
            client_source,
            client_version,
            x_hs_latency: Some(x_hs_latency),
            browser_name,
            x_client_platform,
            x_merchant_domain,
        })
    }
}

impl
    ForeignTryFrom<(
        Option<&storage::PaymentAttempt>,
        Option<&storage::PaymentIntent>,
        Option<&domain::Address>,
        Option<&domain::Address>,
        Option<&domain::Customer>,
    )> for payments::PaymentsRequest
{
    type Error = error_stack::Report<errors::ApiErrorResponse>;
    fn foreign_try_from(
        value: (
            Option<&storage::PaymentAttempt>,
            Option<&storage::PaymentIntent>,
            Option<&domain::Address>,
            Option<&domain::Address>,
            Option<&domain::Customer>,
        ),
    ) -> Result<Self, Self::Error> {
        let (payment_attempt, payment_intent, shipping, billing, customer) = value;
        // Populating the dynamic fields directly, for the cases where we have customer details stored in
        // Payment Intent
        let customer_details_from_pi = payment_intent
            .and_then(|payment_intent| payment_intent.customer_details.clone())
            .map(|customer_details| {
                customer_details
                    .into_inner()
                    .peek()
                    .clone()
                    .parse_value::<CustomerData>("CustomerData")
                    .change_context(errors::ApiErrorResponse::InvalidDataValue {
                        field_name: "customer_details",
                    })
                    .attach_printable("Failed to parse customer_details")
            })
            .transpose()
            .change_context(errors::ApiErrorResponse::InvalidDataValue {
                field_name: "customer_details",
            })?;
        Ok(Self {
            currency: payment_attempt.map(|pa| pa.currency.unwrap_or_default()),
            shipping: shipping.map(api_types::Address::from),
            billing: billing.map(api_types::Address::from),
            amount: payment_attempt.map(|pa| api_types::Amount::from(pa.amount)),
            email: customer
                .and_then(|cust| cust.email.as_ref().map(|em| pii::Email::from(em.clone())))
                .or(customer_details_from_pi.clone().and_then(|cd| cd.email)),
            phone: customer
                .and_then(|cust| cust.phone.as_ref().map(|p| p.clone().into_inner()))
                .or(customer_details_from_pi.clone().and_then(|cd| cd.phone)),
            name: customer
                .and_then(|cust| cust.name.as_ref().map(|n| n.clone().into_inner()))
                .or(customer_details_from_pi.clone().and_then(|cd| cd.name)),
            ..Self::default()
        })
    }
}

impl ForeignFrom<(storage::PaymentLink, payments::PaymentLinkStatus)>
    for payments::RetrievePaymentLinkResponse
{
    fn foreign_from(
        (payment_link_config, status): (storage::PaymentLink, payments::PaymentLinkStatus),
    ) -> Self {
        Self {
            payment_link_id: payment_link_config.payment_link_id,
            merchant_id: payment_link_config.merchant_id,
            link_to_pay: payment_link_config.link_to_pay,
            amount: payment_link_config.amount,
            created_at: payment_link_config.created_at,
            expiry: payment_link_config.fulfilment_time,
            description: payment_link_config.description,
            currency: payment_link_config.currency,
            status,
        }
    }
}

impl From<domain::Address> for payments::AddressDetails {
    fn from(addr: domain::Address) -> Self {
        Self {
            city: addr.city,
            country: addr.country,
            line1: addr.line1.map(Encryptable::into_inner),
            line2: addr.line2.map(Encryptable::into_inner),
            line3: addr.line3.map(Encryptable::into_inner),
            zip: addr.zip.map(Encryptable::into_inner),
            state: addr.state.map(Encryptable::into_inner),
            first_name: addr.first_name.map(Encryptable::into_inner),
            last_name: addr.last_name.map(Encryptable::into_inner),
        }
    }
}

impl ForeignFrom<ConnectorSelection> for routing_types::RoutingAlgorithm {
    fn foreign_from(value: ConnectorSelection) -> Self {
        match value {
            ConnectorSelection::Priority(connectors) => Self::Priority(connectors),

            ConnectorSelection::VolumeSplit(splits) => Self::VolumeSplit(splits),
        }
    }
}

impl ForeignFrom<api_models::organization::OrganizationNew>
    for diesel_models::organization::OrganizationNew
{
    fn foreign_from(item: api_models::organization::OrganizationNew) -> Self {
        Self {
            org_id: item.org_id,
            org_name: item.org_name,
        }
    }
}

impl ForeignFrom<gsm_api_types::GsmCreateRequest> for storage::GatewayStatusMappingNew {
    fn foreign_from(value: gsm_api_types::GsmCreateRequest) -> Self {
        Self {
            connector: value.connector.to_string(),
            flow: value.flow,
            sub_flow: value.sub_flow,
            code: value.code,
            message: value.message,
            decision: value.decision.to_string(),
            status: value.status,
            router_error: value.router_error,
            step_up_possible: value.step_up_possible,
            unified_code: value.unified_code,
            unified_message: value.unified_message,
        }
    }
}

impl ForeignFrom<storage::GatewayStatusMap> for gsm_api_types::GsmResponse {
    fn foreign_from(value: storage::GatewayStatusMap) -> Self {
        Self {
            connector: value.connector.to_string(),
            flow: value.flow,
            sub_flow: value.sub_flow,
            code: value.code,
            message: value.message,
            decision: value.decision.to_string(),
            status: value.status,
            router_error: value.router_error,
            step_up_possible: value.step_up_possible,
            unified_code: value.unified_code,
            unified_message: value.unified_message,
        }
    }
}

impl ForeignFrom<&domain::Customer> for payments::CustomerDetailsResponse {
    fn foreign_from(customer: &domain::Customer) -> Self {
        Self {
            id: Some(customer.customer_id.clone()),
            name: customer
                .name
                .as_ref()
                .map(|name| name.get_inner().to_owned()),
            email: customer.email.clone().map(Into::into),
            phone: customer
                .phone
                .as_ref()
                .map(|phone| phone.get_inner().to_owned()),
            phone_country_code: customer.phone_country_code.clone(),
        }
    }
}

#[cfg(feature = "olap")]
impl ForeignTryFrom<api_types::webhook_events::EventListConstraints>
    for api_types::webhook_events::EventListConstraintsInternal
{
    type Error = error_stack::Report<errors::ApiErrorResponse>;

    fn foreign_try_from(
        item: api_types::webhook_events::EventListConstraints,
    ) -> Result<Self, Self::Error> {
        if item.object_id.is_some()
            && (item.created_after.is_some()
                || item.created_before.is_some()
                || item.limit.is_some()
                || item.offset.is_some())
        {
            return Err(report!(errors::ApiErrorResponse::PreconditionFailed {
                message:
                    "Either only `object_id` must be specified, or one or more of \
                          `created_after`, `created_before`, `limit` and `offset` must be specified"
                        .to_string()
            }));
        }

        match item.object_id {
            Some(object_id) => Ok(Self::ObjectIdFilter { object_id }),
            None => Ok(Self::GenericFilter {
                created_after: item.created_after,
                created_before: item.created_before,
                limit: item.limit.map(i64::from),
                offset: item.offset.map(i64::from),
            }),
        }
    }
}

#[cfg(feature = "olap")]
impl TryFrom<domain::Event> for api_models::webhook_events::EventListItemResponse {
    type Error = error_stack::Report<errors::ApiErrorResponse>;

    fn try_from(item: domain::Event) -> Result<Self, Self::Error> {
        use crate::utils::OptionExt;

        // We only allow retrieving events with merchant_id, business_profile_id
        // and initial_attempt_id populated.
        // We cannot retrieve events with only some of these fields populated.
        let merchant_id = item
            .merchant_id
            .get_required_value("merchant_id")
            .change_context(errors::ApiErrorResponse::InternalServerError)?;
        let profile_id = item
            .business_profile_id
            .get_required_value("business_profile_id")
            .change_context(errors::ApiErrorResponse::InternalServerError)?;
        let initial_attempt_id = item
            .initial_attempt_id
            .get_required_value("initial_attempt_id")
            .change_context(errors::ApiErrorResponse::InternalServerError)?;

        Ok(Self {
            event_id: item.event_id,
            merchant_id,
            profile_id,
            object_id: item.primary_object_id,
            event_type: item.event_type,
            event_class: item.event_class,
            is_delivery_successful: item.is_webhook_notified,
            initial_attempt_id,
            created: item.created_at,
        })
    }
}

#[cfg(feature = "olap")]
impl TryFrom<domain::Event> for api_models::webhook_events::EventRetrieveResponse {
    type Error = error_stack::Report<errors::ApiErrorResponse>;

    fn try_from(item: domain::Event) -> Result<Self, Self::Error> {
        use crate::utils::OptionExt;

        // We only allow retrieving events with all required fields in `EventListItemResponse`, and
        // `request` and `response` populated.
        // We cannot retrieve events with only some of these fields populated.
        let event_information =
            api_models::webhook_events::EventListItemResponse::try_from(item.clone())?;

        let request = item
            .request
            .get_required_value("request")
            .change_context(errors::ApiErrorResponse::InternalServerError)?
            .peek()
            .parse_struct("OutgoingWebhookRequestContent")
            .change_context(errors::ApiErrorResponse::InternalServerError)
            .attach_printable("Failed to parse webhook event request information")?;
        let response = item
            .response
            .get_required_value("response")
            .change_context(errors::ApiErrorResponse::InternalServerError)?
            .peek()
            .parse_struct("OutgoingWebhookResponseContent")
            .change_context(errors::ApiErrorResponse::InternalServerError)
            .attach_printable("Failed to parse webhook event response information")?;

        Ok(Self {
            event_information,
            request,
            response,
            delivery_attempt: item.delivery_attempt,
        })
    }
}<|MERGE_RESOLUTION|>--- conflicted
+++ resolved
@@ -99,16 +99,20 @@
             payment_method_id: item.payment_method_id,
             payment_method: item.payment_method,
             payment_method_type: item.payment_method_type,
-<<<<<<< HEAD
-            #[cfg(all(feature = "payouts", not(feature = "v2")))]
+            #[cfg(all(
+                feature = "payouts",
+                any(feature = "v2", feature = "v1"),
+                not(feature = "payment_mathods_v2")
+            ))]
             bank_transfer: None,
-            #[cfg(not(feature = "v2"))]
+            #[cfg(all(
+                feature = "payouts",
+                any(feature = "v2", feature = "v1"),
+                not(feature = "payment_mathods_v2")
+            ))]
             card: None,
-            #[cfg(feature = "v2")]
+            #[cfg(all(feature = "payouts", feature = "v2", feature = "payment_mathods_v2"))]
             payment_method_data: None,
-=======
-            card: card_details,
->>>>>>> 2049014b
             recurring_enabled: false,
             installment_payment_enabled: false,
             payment_experience: None,
