#[cfg(all(feature = "revenue_recovery", feature = "v2"))]
use std::str::FromStr;

use common_enums::enums;
use common_utils::{errors::CustomResult, ext_traits::ByteSliceExt, pii, types::MinorUnit};
use error_stack::ResultExt;
#[cfg(all(feature = "revenue_recovery", feature = "v2"))]
use hyperswitch_domain_models::revenue_recovery;
use hyperswitch_domain_models::{
    payment_method_data::PaymentMethodData,
    router_data::{ConnectorAuthType, RouterData},
    router_flow_types::{
        refunds::{Execute, RSync},
        RecoveryRecordBack,
    },
    router_request_types::{revenue_recovery::RevenueRecoveryRecordBackRequest, ResponseId},
    router_response_types::{
        revenue_recovery::RevenueRecoveryRecordBackResponse,
        subscriptions::GetSubscriptionPlansResponse, PaymentsResponseData, RefundsResponseData,
    },
    types::{PaymentsAuthorizeRouterData, RefundsRouterData, RevenueRecoveryRecordBackRouterData},
};
use hyperswitch_interfaces::errors;
use masking::Secret;
use serde::{Deserialize, Serialize};
use time::PrimitiveDateTime;

use crate::{
    types::{RefundsResponseRouterData, ResponseRouterData},
    utils::{self, PaymentsAuthorizeRequestData},
};

//TODO: Fill the struct with respective fields
pub struct ChargebeeRouterData<T> {
    pub amount: MinorUnit, // The type of amount that a connector accepts, for example, String, i64, f64, etc.
    pub router_data: T,
}

impl<T> From<(MinorUnit, T)> for ChargebeeRouterData<T> {
    fn from((amount, item): (MinorUnit, T)) -> Self {
        Self {
            amount,
            router_data: item,
        }
    }
}

//TODO: Fill the struct with respective fields
#[derive(Default, Debug, Serialize, PartialEq)]
pub struct ChargebeePaymentsRequest {
    amount: MinorUnit,
    card: ChargebeeCard,
}

#[derive(Default, Debug, Serialize, Eq, PartialEq)]
pub struct ChargebeeCard {
    number: cards::CardNumber,
    expiry_month: Secret<String>,
    expiry_year: Secret<String>,
    cvc: Secret<String>,
    complete: bool,
}

impl TryFrom<&ChargebeeRouterData<&PaymentsAuthorizeRouterData>> for ChargebeePaymentsRequest {
    type Error = error_stack::Report<errors::ConnectorError>;
    fn try_from(
        item: &ChargebeeRouterData<&PaymentsAuthorizeRouterData>,
    ) -> Result<Self, Self::Error> {
        match item.router_data.request.payment_method_data.clone() {
            PaymentMethodData::Card(req_card) => {
                let card = ChargebeeCard {
                    number: req_card.card_number,
                    expiry_month: req_card.card_exp_month,
                    expiry_year: req_card.card_exp_year,
                    cvc: req_card.card_cvc,
                    complete: item.router_data.request.is_auto_capture()?,
                };
                Ok(Self {
                    amount: item.amount,
                    card,
                })
            }
            _ => Err(errors::ConnectorError::NotImplemented("Payment method".to_string()).into()),
        }
    }
}

// Auth Struct
pub struct ChargebeeAuthType {
    pub(super) full_access_key_v1: Secret<String>,
}

#[derive(Debug, Serialize, Deserialize)]
pub struct ChargebeeMetadata {
    pub(super) site: Secret<String>,
}

impl TryFrom<&Option<pii::SecretSerdeValue>> for ChargebeeMetadata {
    type Error = error_stack::Report<errors::ConnectorError>;
    fn try_from(meta_data: &Option<pii::SecretSerdeValue>) -> Result<Self, Self::Error> {
        let metadata: Self = utils::to_connector_meta_from_secret::<Self>(meta_data.clone())
            .change_context(errors::ConnectorError::InvalidConnectorConfig {
                config: "metadata",
            })?;
        Ok(metadata)
    }
}

impl TryFrom<&ConnectorAuthType> for ChargebeeAuthType {
    type Error = error_stack::Report<errors::ConnectorError>;
    fn try_from(auth_type: &ConnectorAuthType) -> Result<Self, Self::Error> {
        match auth_type {
            ConnectorAuthType::HeaderKey { api_key } => Ok(Self {
                full_access_key_v1: api_key.clone(),
            }),
            _ => Err(errors::ConnectorError::FailedToObtainAuthType.into()),
        }
    }
}
// PaymentsResponse
//TODO: Append the remaining status flags
#[derive(Debug, Clone, Default, Serialize, Deserialize, PartialEq)]
#[serde(rename_all = "lowercase")]
pub enum ChargebeePaymentStatus {
    Succeeded,
    Failed,
    #[default]
    Processing,
}

impl From<ChargebeePaymentStatus> for common_enums::AttemptStatus {
    fn from(item: ChargebeePaymentStatus) -> Self {
        match item {
            ChargebeePaymentStatus::Succeeded => Self::Charged,
            ChargebeePaymentStatus::Failed => Self::Failure,
            ChargebeePaymentStatus::Processing => Self::Authorizing,
        }
    }
}

//TODO: Fill the struct with respective fields
#[derive(Default, Debug, Clone, Serialize, Deserialize, PartialEq)]
pub struct ChargebeePaymentsResponse {
    status: ChargebeePaymentStatus,
    id: String,
}

impl<F, T> TryFrom<ResponseRouterData<F, ChargebeePaymentsResponse, T, PaymentsResponseData>>
    for RouterData<F, T, PaymentsResponseData>
{
    type Error = error_stack::Report<errors::ConnectorError>;
    fn try_from(
        item: ResponseRouterData<F, ChargebeePaymentsResponse, T, PaymentsResponseData>,
    ) -> Result<Self, Self::Error> {
        Ok(Self {
            status: common_enums::AttemptStatus::from(item.response.status),
            response: Ok(PaymentsResponseData::TransactionResponse {
                resource_id: ResponseId::ConnectorTransactionId(item.response.id),
                redirection_data: Box::new(None),
                mandate_reference: Box::new(None),
                connector_metadata: None,
                network_txn_id: None,
                connector_response_reference_id: None,
                incremental_authorization_allowed: None,
                charges: None,
            }),
            ..item.data
        })
    }
}

//TODO: Fill the struct with respective fields
// REFUND :
// Type definition for RefundRequest
#[derive(Default, Debug, Serialize)]
pub struct ChargebeeRefundRequest {
    pub amount: MinorUnit,
}

impl<F> TryFrom<&ChargebeeRouterData<&RefundsRouterData<F>>> for ChargebeeRefundRequest {
    type Error = error_stack::Report<errors::ConnectorError>;
    fn try_from(item: &ChargebeeRouterData<&RefundsRouterData<F>>) -> Result<Self, Self::Error> {
        Ok(Self {
            amount: item.amount.to_owned(),
        })
    }
}

// Type definition for Refund Response

#[allow(dead_code)]
#[derive(Debug, Serialize, Default, Deserialize, Clone)]
pub enum RefundStatus {
    Succeeded,
    Failed,
    #[default]
    Processing,
}

impl From<RefundStatus> for enums::RefundStatus {
    fn from(item: RefundStatus) -> Self {
        match item {
            RefundStatus::Succeeded => Self::Success,
            RefundStatus::Failed => Self::Failure,
            RefundStatus::Processing => Self::Pending,
            //TODO: Review mapping
        }
    }
}

//TODO: Fill the struct with respective fields
#[derive(Default, Debug, Clone, Serialize, Deserialize)]
pub struct RefundResponse {
    id: String,
    status: RefundStatus,
}

impl TryFrom<RefundsResponseRouterData<Execute, RefundResponse>> for RefundsRouterData<Execute> {
    type Error = error_stack::Report<errors::ConnectorError>;
    fn try_from(
        item: RefundsResponseRouterData<Execute, RefundResponse>,
    ) -> Result<Self, Self::Error> {
        Ok(Self {
            response: Ok(RefundsResponseData {
                connector_refund_id: item.response.id.to_string(),
                refund_status: enums::RefundStatus::from(item.response.status),
            }),
            ..item.data
        })
    }
}

impl TryFrom<RefundsResponseRouterData<RSync, RefundResponse>> for RefundsRouterData<RSync> {
    type Error = error_stack::Report<errors::ConnectorError>;
    fn try_from(
        item: RefundsResponseRouterData<RSync, RefundResponse>,
    ) -> Result<Self, Self::Error> {
        Ok(Self {
            response: Ok(RefundsResponseData {
                connector_refund_id: item.response.id.to_string(),
                refund_status: enums::RefundStatus::from(item.response.status),
            }),
            ..item.data
        })
    }
}

#[derive(Default, Debug, Serialize, Deserialize, PartialEq)]
pub struct ChargebeeErrorResponse {
    pub api_error_code: String,
    pub message: String,
}

#[derive(Serialize, Deserialize, Debug)]
pub struct ChargebeeWebhookBody {
    pub content: ChargebeeWebhookContent,
    pub event_type: ChargebeeEventType,
}

#[derive(Serialize, Deserialize, Debug)]
pub struct ChargebeeInvoiceBody {
    pub content: ChargebeeInvoiceContent,
    pub event_type: ChargebeeEventType,
}

#[derive(Serialize, Deserialize, Debug)]
pub struct ChargebeeInvoiceContent {
    pub invoice: ChargebeeInvoiceData,
    pub subscription: Option<ChargebeeSubscriptionData>,
}

#[derive(Serialize, Deserialize, Debug)]

pub struct ChargebeeWebhookContent {
    pub transaction: ChargebeeTransactionData,
    pub invoice: ChargebeeInvoiceData,
    pub customer: Option<ChargebeeCustomer>,
    pub subscription: Option<ChargebeeSubscriptionData>,
}

#[derive(Serialize, Deserialize, Debug)]
pub struct ChargebeeSubscriptionData {
    #[serde(default, with = "common_utils::custom_serde::timestamp::option")]
    pub current_term_start: Option<PrimitiveDateTime>,
    #[serde(default, with = "common_utils::custom_serde::timestamp::option")]
    pub next_billing_at: Option<PrimitiveDateTime>,
}
#[derive(Serialize, Deserialize, Debug)]
#[serde(rename_all = "snake_case")]
pub enum ChargebeeEventType {
    PaymentSucceeded,
    PaymentFailed,
    InvoiceDeleted,
}

#[derive(Serialize, Deserialize, Debug)]
pub struct ChargebeeInvoiceData {
    // invoice id
    pub id: String,
    pub total: MinorUnit,
    pub currency_code: enums::Currency,
    pub billing_address: Option<ChargebeeInvoiceBillingAddress>,
    pub linked_payments: Option<Vec<ChargebeeInvoicePayments>>,
}

#[derive(Serialize, Deserialize, Debug)]
pub struct ChargebeeInvoicePayments {
    pub txn_status: Option<String>,
}

#[derive(Serialize, Deserialize, Debug)]
pub struct ChargebeeTransactionData {
    id_at_gateway: Option<String>,
    status: ChargebeeTranasactionStatus,
    error_code: Option<String>,
    error_text: Option<String>,
    gateway_account_id: String,
    currency_code: enums::Currency,
    amount: MinorUnit,
    #[serde(default, with = "common_utils::custom_serde::timestamp::option")]
    date: Option<PrimitiveDateTime>,
    payment_method: ChargebeeTransactionPaymentMethod,
    payment_method_details: String,
}

#[derive(Serialize, Deserialize, Debug)]
#[serde(rename_all = "snake_case")]
pub enum ChargebeeTransactionPaymentMethod {
    Card,
}

#[derive(Serialize, Deserialize, Debug)]
pub struct ChargebeePaymentMethodDetails {
    card: ChargebeeCardDetails,
}

#[derive(Serialize, Deserialize, Debug)]
pub struct ChargebeeCardDetails {
    funding_type: ChargebeeFundingType,
    brand: common_enums::CardNetwork,
    iin: String,
}

#[derive(Serialize, Deserialize, Debug)]
#[serde(rename_all = "snake_case")]
pub enum ChargebeeFundingType {
    Credit,
    Debit,
}

#[derive(Serialize, Deserialize, Debug)]
#[serde(rename_all = "snake_case")]
pub enum ChargebeeTranasactionStatus {
    // Waiting for response from the payment gateway.
    InProgress,
    // The transaction is successful.
    Success,
    // Transaction failed.
    Failure,
    // No response received while trying to charge the card.
    Timeout,
    // Indicates that a successful payment transaction has failed now due to a late failure notification from the payment gateway,
    // typically caused by issues like insufficient funds or a closed bank account.
    LateFailure,
    // Connection with Gateway got terminated abruptly. So, status of this transaction needs to be resolved manually
    NeedsAttention,
}

#[derive(Serialize, Deserialize, Debug)]
pub struct ChargebeeCustomer {
    pub payment_method: ChargebeePaymentMethod,
}

#[derive(Serialize, Deserialize, Debug)]
pub struct ChargebeeInvoiceBillingAddress {
    pub line1: Option<Secret<String>>,
    pub line2: Option<Secret<String>>,
    pub line3: Option<Secret<String>>,
    pub state: Option<Secret<String>>,
    pub country: Option<enums::CountryAlpha2>,
    pub zip: Option<Secret<String>>,
    pub city: Option<String>,
}

#[derive(Serialize, Deserialize, Debug)]
pub struct ChargebeePaymentMethod {
    pub reference_id: String,
    pub gateway: ChargebeeGateway,
}

#[derive(Serialize, Deserialize, Debug)]
#[serde(rename_all = "snake_case")]
pub enum ChargebeeGateway {
    Stripe,
    Braintree,
}

impl ChargebeeWebhookBody {
    pub fn get_webhook_object_from_body(body: &[u8]) -> CustomResult<Self, errors::ConnectorError> {
        let webhook_body = body
            .parse_struct::<Self>("ChargebeeWebhookBody")
            .change_context(errors::ConnectorError::WebhookBodyDecodingFailed)?;
        Ok(webhook_body)
    }
}

impl ChargebeeInvoiceBody {
    pub fn get_invoice_webhook_data_from_body(
        body: &[u8],
    ) -> CustomResult<Self, errors::ConnectorError> {
        let webhook_body = body
            .parse_struct::<Self>("ChargebeeInvoiceBody")
            .change_context(errors::ConnectorError::WebhookBodyDecodingFailed)?;
        Ok(webhook_body)
    }
}

pub struct ChargebeeMandateDetails {
    pub customer_id: String,
    pub mandate_id: String,
}

impl ChargebeeCustomer {
    // the logic to find connector customer id & mandate id is different for different gateways, reference : https://apidocs.chargebee.com/docs/api/customers?prod_cat_ver=2#customer_payment_method_reference_id .
    pub fn find_connector_ids(&self) -> Result<ChargebeeMandateDetails, errors::ConnectorError> {
        match self.payment_method.gateway {
            ChargebeeGateway::Stripe | ChargebeeGateway::Braintree => {
                let mut parts = self.payment_method.reference_id.split('/');
                let customer_id = parts
                    .next()
                    .ok_or(errors::ConnectorError::WebhookBodyDecodingFailed)?
                    .to_string();
                let mandate_id = parts
                    .next_back()
                    .ok_or(errors::ConnectorError::WebhookBodyDecodingFailed)?
                    .to_string();
                Ok(ChargebeeMandateDetails {
                    customer_id,
                    mandate_id,
                })
            }
        }
    }
}

#[cfg(all(feature = "revenue_recovery", feature = "v2"))]
impl TryFrom<ChargebeeWebhookBody> for revenue_recovery::RevenueRecoveryAttemptData {
    type Error = error_stack::Report<errors::ConnectorError>;
    fn try_from(item: ChargebeeWebhookBody) -> Result<Self, Self::Error> {
        let amount = item.content.transaction.amount;
        let currency = item.content.transaction.currency_code.to_owned();
        let merchant_reference_id =
            common_utils::id_type::PaymentReferenceId::from_str(&item.content.invoice.id)
                .change_context(errors::ConnectorError::WebhookBodyDecodingFailed)?;
        let connector_transaction_id = item
            .content
            .transaction
            .id_at_gateway
            .map(common_utils::types::ConnectorTransactionId::TxnId);
        let error_code = item.content.transaction.error_code.clone();
        let error_message = item.content.transaction.error_text.clone();
        let connector_mandate_details = item
            .content
            .customer
            .as_ref()
            .map(|customer| customer.find_connector_ids())
            .transpose()?
            .ok_or(errors::ConnectorError::MissingRequiredField {
                field_name: "connector_mandate_details",
            })?;
        let connector_account_reference_id = item.content.transaction.gateway_account_id.clone();
        let transaction_created_at = item.content.transaction.date;
        let status = enums::AttemptStatus::from(item.content.transaction.status);
        let payment_method_type =
            enums::PaymentMethod::from(item.content.transaction.payment_method);
        let payment_method_details: ChargebeePaymentMethodDetails =
            serde_json::from_str(&item.content.transaction.payment_method_details)
                .change_context(errors::ConnectorError::WebhookBodyDecodingFailed)?;
        let payment_method_sub_type =
            enums::PaymentMethodType::from(payment_method_details.card.funding_type);
        // Chargebee retry count will always be less than u16 always. Chargebee can have maximum 12 retry attempts
        #[allow(clippy::as_conversions)]
        let retry_count = item
            .content
            .invoice
            .linked_payments
            .map(|linked_payments| linked_payments.len() as u16);
        let invoice_next_billing_time = item
            .content
            .subscription
            .as_ref()
            .and_then(|subscription| subscription.next_billing_at);
        let invoice_billing_started_at_time = item
            .content
            .subscription
            .as_ref()
            .and_then(|subscription| subscription.current_term_start);
        Ok(Self {
            amount,
            currency,
            merchant_reference_id,
            connector_transaction_id,
            error_code,
            error_message,
            processor_payment_method_token: connector_mandate_details.mandate_id,
            connector_customer_id: connector_mandate_details.customer_id,
            connector_account_reference_id,
            transaction_created_at,
            status,
            payment_method_type,
            payment_method_sub_type,
            network_advice_code: None,
            network_decline_code: None,
            network_error_message: None,
            retry_count,
            invoice_next_billing_time,
            invoice_billing_started_at_time,
            // This field is none because it is specific to stripebilling.
            charge_id: None,
            // Need to populate these card info field
            card_info: api_models::payments::AdditionalCardInfo {
                card_network: Some(payment_method_details.card.brand),
                card_isin: Some(payment_method_details.card.iin),
                card_issuer: None,
                card_type: None,
                card_issuing_country: None,
                bank_code: None,
                last4: None,
                card_extended_bin: None,
                card_exp_month: None,
                card_exp_year: None,
                card_holder_name: None,
                payment_checks: None,
                authentication_data: None,
                is_regulated: None,
                signature_network: None,
            },
        })
    }
}

impl From<ChargebeeTranasactionStatus> for enums::AttemptStatus {
    fn from(status: ChargebeeTranasactionStatus) -> Self {
        match status {
            ChargebeeTranasactionStatus::InProgress
            | ChargebeeTranasactionStatus::NeedsAttention => Self::Pending,
            ChargebeeTranasactionStatus::Success => Self::Charged,
            ChargebeeTranasactionStatus::Failure
            | ChargebeeTranasactionStatus::Timeout
            | ChargebeeTranasactionStatus::LateFailure => Self::Failure,
        }
    }
}

impl From<ChargebeeTransactionPaymentMethod> for enums::PaymentMethod {
    fn from(payment_method: ChargebeeTransactionPaymentMethod) -> Self {
        match payment_method {
            ChargebeeTransactionPaymentMethod::Card => Self::Card,
        }
    }
}

impl From<ChargebeeFundingType> for enums::PaymentMethodType {
    fn from(funding_type: ChargebeeFundingType) -> Self {
        match funding_type {
            ChargebeeFundingType::Credit => Self::Credit,
            ChargebeeFundingType::Debit => Self::Debit,
        }
    }
}
#[cfg(all(feature = "revenue_recovery", feature = "v2"))]
impl From<ChargebeeEventType> for api_models::webhooks::IncomingWebhookEvent {
    fn from(event: ChargebeeEventType) -> Self {
        match event {
            ChargebeeEventType::PaymentSucceeded => Self::RecoveryPaymentSuccess,
            ChargebeeEventType::PaymentFailed => Self::RecoveryPaymentFailure,
            ChargebeeEventType::InvoiceDeleted => Self::RecoveryInvoiceCancel,
        }
    }
}

#[cfg(all(feature = "revenue_recovery", feature = "v2"))]
impl TryFrom<ChargebeeInvoiceBody> for revenue_recovery::RevenueRecoveryInvoiceData {
    type Error = error_stack::Report<errors::ConnectorError>;
    fn try_from(item: ChargebeeInvoiceBody) -> Result<Self, Self::Error> {
        let merchant_reference_id =
            common_utils::id_type::PaymentReferenceId::from_str(&item.content.invoice.id)
                .change_context(errors::ConnectorError::WebhookBodyDecodingFailed)?;

        // The retry count will never exceed u16 limit in a billing connector. It can have maximum of 12 in case of charge bee so its ok to suppress this
        #[allow(clippy::as_conversions)]
        let retry_count = item
            .content
            .invoice
            .linked_payments
            .as_ref()
            .map(|linked_payments| linked_payments.len() as u16);
        let invoice_next_billing_time = item
            .content
            .subscription
            .as_ref()
            .and_then(|subscription| subscription.next_billing_at);
        let billing_started_at = item
            .content
            .subscription
            .as_ref()
            .and_then(|subscription| subscription.current_term_start);
        Ok(Self {
            amount: item.content.invoice.total,
            currency: item.content.invoice.currency_code,
            merchant_reference_id,
            billing_address: Some(api_models::payments::Address::from(item.content.invoice)),
            retry_count,
            next_billing_at: invoice_next_billing_time,
            billing_started_at,
        })
    }
}

#[cfg(all(feature = "revenue_recovery", feature = "v2"))]
impl From<ChargebeeInvoiceData> for api_models::payments::Address {
    fn from(item: ChargebeeInvoiceData) -> Self {
        Self {
            address: item
                .billing_address
                .map(api_models::payments::AddressDetails::from),
            phone: None,
            email: None,
        }
    }
}

#[cfg(all(feature = "revenue_recovery", feature = "v2"))]
impl From<ChargebeeInvoiceBillingAddress> for api_models::payments::AddressDetails {
    fn from(item: ChargebeeInvoiceBillingAddress) -> Self {
        Self {
            city: item.city,
            country: item.country,
            state: item.state,
            zip: item.zip,
            line1: item.line1,
            line2: item.line2,
            line3: item.line3,
            first_name: None,
            last_name: None,
            origin_zip: None,
        }
    }
}

#[derive(Debug, Serialize)]
pub struct ChargebeeRecordPaymentRequest {
    #[serde(rename = "transaction[amount]")]
    pub amount: MinorUnit,
    #[serde(rename = "transaction[payment_method]")]
    pub payment_method: ChargebeeRecordPaymentMethod,
    #[serde(rename = "transaction[id_at_gateway]")]
    pub connector_payment_id: Option<String>,
    #[serde(rename = "transaction[status]")]
    pub status: ChargebeeRecordStatus,
}

#[derive(Debug, Serialize, Clone, Copy)]
#[serde(rename_all = "snake_case")]
pub enum ChargebeeRecordPaymentMethod {
    Other,
}

#[derive(Debug, Serialize, Clone, Copy)]
#[serde(rename_all = "snake_case")]
pub enum ChargebeeRecordStatus {
    Success,
    Failure,
}

#[cfg(all(feature = "v2", feature = "revenue_recovery"))]
impl TryFrom<&ChargebeeRouterData<&RevenueRecoveryRecordBackRouterData>>
    for ChargebeeRecordPaymentRequest
{
    type Error = error_stack::Report<errors::ConnectorError>;
    fn try_from(
        item: &ChargebeeRouterData<&RevenueRecoveryRecordBackRouterData>,
    ) -> Result<Self, Self::Error> {
        let req = &item.router_data.request;
        Ok(Self {
            amount: req.amount,
            payment_method: ChargebeeRecordPaymentMethod::Other,
            connector_payment_id: req
                .connector_transaction_id
                .as_ref()
                .map(|connector_payment_id| connector_payment_id.get_id().to_string()),
            status: ChargebeeRecordStatus::try_from(req.attempt_status)?,
        })
    }
}

#[cfg(all(feature = "v2", feature = "revenue_recovery"))]
impl TryFrom<enums::AttemptStatus> for ChargebeeRecordStatus {
    type Error = error_stack::Report<errors::ConnectorError>;
    fn try_from(status: enums::AttemptStatus) -> Result<Self, Self::Error> {
        match status {
            enums::AttemptStatus::Charged
            | enums::AttemptStatus::PartialCharged
            | enums::AttemptStatus::PartialChargedAndChargeable => Ok(Self::Success),
            enums::AttemptStatus::Failure
            | enums::AttemptStatus::CaptureFailed
            | enums::AttemptStatus::RouterDeclined => Ok(Self::Failure),
            enums::AttemptStatus::AuthenticationFailed
            | enums::AttemptStatus::Started
            | enums::AttemptStatus::AuthenticationPending
            | enums::AttemptStatus::AuthenticationSuccessful
            | enums::AttemptStatus::Authorized
            | enums::AttemptStatus::PartiallyAuthorized
            | enums::AttemptStatus::AuthorizationFailed
            | enums::AttemptStatus::Authorizing
            | enums::AttemptStatus::CodInitiated
            | enums::AttemptStatus::Voided
            | enums::AttemptStatus::VoidedPostCharge
            | enums::AttemptStatus::VoidInitiated
            | enums::AttemptStatus::CaptureInitiated
            | enums::AttemptStatus::VoidFailed
            | enums::AttemptStatus::AutoRefunded
            | enums::AttemptStatus::Unresolved
            | enums::AttemptStatus::Pending
            | enums::AttemptStatus::PaymentMethodAwaited
            | enums::AttemptStatus::ConfirmationAwaited
            | enums::AttemptStatus::DeviceDataCollectionPending
            | enums::AttemptStatus::IntegrityFailure
            | enums::AttemptStatus::Expired => Err(errors::ConnectorError::NotSupported {
                message: "Record back flow is only supported for terminal status".to_string(),
                connector: "chargebee",
            }
            .into()),
        }
    }
}

#[derive(Debug, Deserialize, Serialize, Clone)]
pub struct ChargebeeRecordbackResponse {
    pub invoice: ChargebeeRecordbackInvoice,
}

#[derive(Debug, Deserialize, Serialize, Clone)]
pub struct ChargebeeRecordbackInvoice {
    pub id: common_utils::id_type::PaymentReferenceId,
}

impl
    TryFrom<
        ResponseRouterData<
            RecoveryRecordBack,
            ChargebeeRecordbackResponse,
            RevenueRecoveryRecordBackRequest,
            RevenueRecoveryRecordBackResponse,
        >,
    > for RevenueRecoveryRecordBackRouterData
{
    type Error = error_stack::Report<errors::ConnectorError>;
    fn try_from(
        item: ResponseRouterData<
            RecoveryRecordBack,
            ChargebeeRecordbackResponse,
            RevenueRecoveryRecordBackRequest,
            RevenueRecoveryRecordBackResponse,
        >,
    ) -> Result<Self, Self::Error> {
        let merchant_reference_id = item.response.invoice.id;
        Ok(Self {
            response: Ok(RevenueRecoveryRecordBackResponse {
                merchant_reference_id,
            }),
            ..item.data
        })
    }
}

#[derive(Debug, Clone, Serialize, Deserialize)]
pub struct ChargebeeListPlansResponse {
<<<<<<< HEAD
    pub list: Vec<ChargebeeItemWrapper>,
}

#[derive(Debug, Clone, Serialize, Deserialize)]
pub struct ChargebeeItemWrapper {
=======
    pub list: Vec<ChargebeeItemList>,
}

#[derive(Debug, Clone, Serialize, Deserialize)]
pub struct ChargebeeItemList {
>>>>>>> c9598aa9
    pub item: ChargebeeItem,
}

#[derive(Debug, Clone, Serialize, Deserialize)]
pub struct ChargebeeItem {
    pub id: String,
    pub name: String,
    #[serde(rename = "type")]
    pub plan_type: String, // to check if new enum is required for this
    pub is_giftable: bool,
    pub enabled_for_checkout: bool,
    pub enabled_in_portal: bool,
    pub metered: bool,
    pub deleted: bool,
    pub description: Option<String>,
}

impl<F, T>
    TryFrom<ResponseRouterData<F, ChargebeeListPlansResponse, T, GetSubscriptionPlansResponse>>
    for RouterData<F, T, GetSubscriptionPlansResponse>
{
    type Error = error_stack::Report<errors::ConnectorError>;
    fn try_from(
        item: ResponseRouterData<F, ChargebeeListPlansResponse, T, GetSubscriptionPlansResponse>,
    ) -> Result<Self, Self::Error> {
        let plans = item
            .response
            .list
            .into_iter()
<<<<<<< HEAD
            .map(|wrapper| {
                hyperswitch_domain_models::router_response_types::subscriptions::SubscriptionPlans {
                    subscription_provider_plan_id: wrapper.item.id,
                    name: wrapper.item.name,
                    description: wrapper.item.description,
=======
            .map(|plan| {
                hyperswitch_domain_models::router_response_types::subscriptions::SubscriptionPlans {
                    subscription_provider_plan_id: plan.item.id,
                    name: plan.item.name,
                    description: plan.item.description,
>>>>>>> c9598aa9
                }
            })
            .collect();
        Ok(Self {
            response: Ok(GetSubscriptionPlansResponse { list: plans }),
            ..item.data
        })
    }
}<|MERGE_RESOLUTION|>--- conflicted
+++ resolved
@@ -776,19 +776,11 @@
 
 #[derive(Debug, Clone, Serialize, Deserialize)]
 pub struct ChargebeeListPlansResponse {
-<<<<<<< HEAD
-    pub list: Vec<ChargebeeItemWrapper>,
-}
-
-#[derive(Debug, Clone, Serialize, Deserialize)]
-pub struct ChargebeeItemWrapper {
-=======
     pub list: Vec<ChargebeeItemList>,
 }
 
 #[derive(Debug, Clone, Serialize, Deserialize)]
 pub struct ChargebeeItemList {
->>>>>>> c9598aa9
     pub item: ChargebeeItem,
 }
 
@@ -818,19 +810,11 @@
             .response
             .list
             .into_iter()
-<<<<<<< HEAD
-            .map(|wrapper| {
-                hyperswitch_domain_models::router_response_types::subscriptions::SubscriptionPlans {
-                    subscription_provider_plan_id: wrapper.item.id,
-                    name: wrapper.item.name,
-                    description: wrapper.item.description,
-=======
             .map(|plan| {
                 hyperswitch_domain_models::router_response_types::subscriptions::SubscriptionPlans {
                     subscription_provider_plan_id: plan.item.id,
                     name: plan.item.name,
                     description: plan.item.description,
->>>>>>> c9598aa9
                 }
             })
             .collect();
