--- conflicted
+++ resolved
@@ -2288,8 +2288,6 @@
     Debug,
     Eq,
     PartialEq,
-<<<<<<< HEAD
-=======
     strum::Display,
     strum::EnumString,
     serde::Deserialize,
@@ -2313,7 +2311,6 @@
     Debug,
     Eq,
     PartialEq,
->>>>>>> b74435b6
     serde::Deserialize,
     serde::Serialize,
     strum::Display,
@@ -2337,10 +2334,7 @@
     serde::Deserialize,
     strum::Display,
     strum::EnumString,
-<<<<<<< HEAD
-=======
     strum::EnumIter,
->>>>>>> b74435b6
 )]
 #[router_derive::diesel_enum(storage_type = "text")]
 #[serde(rename_all = "snake_case")]
