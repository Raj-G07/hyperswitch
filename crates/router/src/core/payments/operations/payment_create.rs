--- conflicted
+++ resolved
@@ -1307,15 +1307,12 @@
                 organization_id: organization_id.clone(),
                 profile_id,
                 connector_mandate_detail: None,
-<<<<<<< HEAD
                 platform_merchant_id: platform_merchant_account
                 .map(|platform_merchant_account| platform_merchant_account.get_id().to_owned()),
-=======
                 request_extended_authorization: None,
                 extended_authorization_applied: None,
                 capture_before: None,
                 card_discovery: None,
->>>>>>> 74bbf4bf
             },
             additional_pm_data,
 
