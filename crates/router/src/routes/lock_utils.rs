use router_env::Flow;

#[derive(Clone, Debug, strum::Display)]
#[strum(serialize_all = "snake_case")]
pub enum ApiIdentifier {
    Payments,
    Refunds,
    Webhooks,
    Organization,
    MerchantAccount,
    MerchantConnector,
    Configs,
    Customers,
    Ephemeral,
    Health,
    Mandates,
    PaymentMethods,
    PaymentMethodAuth,
    Payouts,
    Disputes,
    CardsInfo,
    Files,
    Cache,
    Profile,
    Verification,
    ApiKeys,
    PaymentLink,
    Routing,
    Blocklist,
    Forex,
    RustLockerMigration,
    Gsm,
    Role,
    User,
    UserRole,
    ConnectorOnboarding,
    Recon,
    Poll,
    ApplePayCertificatesMigration,
    Relay,
    Documentation,
    CardNetworkTokenization,
    Hypersense,
    PaymentMethodSession,
    ProcessTracker,
<<<<<<< HEAD
    Authentication,
=======
    Proxy,
>>>>>>> 3a451907
}

impl From<Flow> for ApiIdentifier {
    fn from(flow: Flow) -> Self {
        match flow {
            Flow::MerchantsAccountCreate
            | Flow::MerchantsAccountRetrieve
            | Flow::MerchantsAccountUpdate
            | Flow::MerchantsAccountDelete
            | Flow::MerchantTransferKey
            | Flow::MerchantAccountList
            | Flow::EnablePlatformAccount => Self::MerchantAccount,

            Flow::OrganizationCreate | Flow::OrganizationRetrieve | Flow::OrganizationUpdate => {
                Self::Organization
            }

            Flow::RoutingCreateConfig
            | Flow::RoutingLinkConfig
            | Flow::RoutingUnlinkConfig
            | Flow::RoutingRetrieveConfig
            | Flow::RoutingRetrieveActiveConfig
            | Flow::RoutingRetrieveDefaultConfig
            | Flow::RoutingRetrieveDictionary
            | Flow::RoutingUpdateConfig
            | Flow::RoutingUpdateDefaultConfig
            | Flow::RoutingDeleteConfig
            | Flow::DecisionManagerDeleteConfig
            | Flow::DecisionManagerRetrieveConfig
            | Flow::ToggleDynamicRouting
            | Flow::UpdateDynamicRoutingConfigs
            | Flow::DecisionManagerUpsertConfig
            | Flow::VolumeSplitOnRoutingType => Self::Routing,

            Flow::RetrieveForexFlow => Self::Forex,

            Flow::AddToBlocklist => Self::Blocklist,
            Flow::DeleteFromBlocklist => Self::Blocklist,
            Flow::ListBlocklist => Self::Blocklist,
            Flow::ToggleBlocklistGuard => Self::Blocklist,

            Flow::MerchantConnectorsCreate
            | Flow::MerchantConnectorsRetrieve
            | Flow::MerchantConnectorsUpdate
            | Flow::MerchantConnectorsDelete
            | Flow::MerchantConnectorsList => Self::MerchantConnector,

            Flow::ConfigKeyCreate
            | Flow::ConfigKeyFetch
            | Flow::ConfigKeyUpdate
            | Flow::ConfigKeyDelete
            | Flow::CreateConfigKey => Self::Configs,

            Flow::CustomersCreate
            | Flow::CustomersRetrieve
            | Flow::CustomersUpdate
            | Flow::CustomersDelete
            | Flow::CustomersGetMandates
            | Flow::CustomersList => Self::Customers,

            Flow::EphemeralKeyCreate | Flow::EphemeralKeyDelete => Self::Ephemeral,

            Flow::DeepHealthCheck | Flow::HealthCheck => Self::Health,
            Flow::MandatesRetrieve | Flow::MandatesRevoke | Flow::MandatesList => Self::Mandates,

            Flow::PaymentMethodsCreate
            | Flow::PaymentMethodsMigrate
            | Flow::PaymentMethodsList
            | Flow::CustomerPaymentMethodsList
            | Flow::GetPaymentMethodTokenData
            | Flow::PaymentMethodsRetrieve
            | Flow::PaymentMethodsUpdate
            | Flow::PaymentMethodsDelete
            | Flow::PaymentMethodCollectLink
            | Flow::ValidatePaymentMethod
            | Flow::ListCountriesCurrencies
            | Flow::DefaultPaymentMethodsSet
            | Flow::PaymentMethodSave
            | Flow::TotalPaymentMethodCount => Self::PaymentMethods,

            Flow::PmAuthLinkTokenCreate | Flow::PmAuthExchangeToken => Self::PaymentMethodAuth,

            Flow::PaymentsCreate
            | Flow::PaymentsRetrieve
            | Flow::PaymentsRetrieveForceSync
            | Flow::PaymentsUpdate
            | Flow::PaymentsConfirm
            | Flow::PaymentsCapture
            | Flow::PaymentsCancel
            | Flow::PaymentsApprove
            | Flow::PaymentsReject
            | Flow::PaymentsSessionToken
            | Flow::PaymentsStart
            | Flow::PaymentsList
            | Flow::PaymentsFilters
            | Flow::PaymentsAggregate
            | Flow::PaymentsRedirect
            | Flow::PaymentsIncrementalAuthorization
            | Flow::PaymentsExternalAuthentication
            | Flow::PaymentsAuthorize
            | Flow::GetExtendedCardInfo
            | Flow::PaymentsCompleteAuthorize
            | Flow::PaymentsManualUpdate
            | Flow::SessionUpdateTaxCalculation
            | Flow::PaymentsConfirmIntent
            | Flow::PaymentsCreateIntent
            | Flow::PaymentsGetIntent
            | Flow::PaymentsPostSessionTokens
            | Flow::PaymentsUpdateMetadata
            | Flow::PaymentsUpdateIntent
            | Flow::PaymentsCreateAndConfirmIntent
            | Flow::PaymentStartRedirection
            | Flow::ProxyConfirmIntent
            | Flow::PaymentsRetrieveUsingMerchantReferenceId => Self::Payments,

            Flow::PayoutsCreate
            | Flow::PayoutsRetrieve
            | Flow::PayoutsUpdate
            | Flow::PayoutsCancel
            | Flow::PayoutsFulfill
            | Flow::PayoutsList
            | Flow::PayoutsFilter
            | Flow::PayoutsAccounts
            | Flow::PayoutsConfirm
            | Flow::PayoutLinkInitiate => Self::Payouts,

            Flow::RefundsCreate
            | Flow::RefundsRetrieve
            | Flow::RefundsRetrieveForceSync
            | Flow::RefundsUpdate
            | Flow::RefundsList
            | Flow::RefundsFilters
            | Flow::RefundsAggregate
            | Flow::RefundsManualUpdate => Self::Refunds,
            Flow::Relay | Flow::RelayRetrieve => Self::Relay,

            Flow::FrmFulfillment
            | Flow::IncomingWebhookReceive
            | Flow::IncomingRelayWebhookReceive
            | Flow::WebhookEventInitialDeliveryAttemptList
            | Flow::WebhookEventDeliveryAttemptList
            | Flow::WebhookEventDeliveryRetry
            | Flow::RecoveryIncomingWebhookReceive => Self::Webhooks,

            Flow::ApiKeyCreate
            | Flow::ApiKeyRetrieve
            | Flow::ApiKeyUpdate
            | Flow::ApiKeyRevoke
            | Flow::ApiKeyList => Self::ApiKeys,

            Flow::DisputesRetrieve
            | Flow::DisputesList
            | Flow::DisputesFilters
            | Flow::DisputesEvidenceSubmit
            | Flow::AttachDisputeEvidence
            | Flow::RetrieveDisputeEvidence
            | Flow::DisputesAggregate
            | Flow::DeleteDisputeEvidence => Self::Disputes,

            Flow::CardsInfo
            | Flow::CardsInfoCreate
            | Flow::CardsInfoUpdate
            | Flow::CardsInfoMigrate => Self::CardsInfo,

            Flow::CreateFile | Flow::DeleteFile | Flow::RetrieveFile => Self::Files,

            Flow::CacheInvalidate => Self::Cache,

            Flow::ProfileCreate
            | Flow::ProfileUpdate
            | Flow::ProfileRetrieve
            | Flow::ProfileDelete
            | Flow::ProfileList
            | Flow::ToggleExtendedCardInfo
            | Flow::ToggleConnectorAgnosticMit => Self::Profile,

            Flow::PaymentLinkRetrieve
            | Flow::PaymentLinkInitiate
            | Flow::PaymentSecureLinkInitiate
            | Flow::PaymentLinkList
            | Flow::PaymentLinkStatus => Self::PaymentLink,

            Flow::Verification => Self::Verification,

            Flow::RustLockerMigration => Self::RustLockerMigration,
            Flow::GsmRuleCreate
            | Flow::GsmRuleRetrieve
            | Flow::GsmRuleUpdate
            | Flow::GsmRuleDelete => Self::Gsm,

            Flow::ApplePayCertificatesMigration => Self::ApplePayCertificatesMigration,

            Flow::UserConnectAccount
            | Flow::UserSignUp
            | Flow::UserSignIn
            | Flow::Signout
            | Flow::ChangePassword
            | Flow::SetDashboardMetadata
            | Flow::GetMultipleDashboardMetadata
            | Flow::VerifyPaymentConnector
            | Flow::InternalUserSignup
            | Flow::TenantUserCreate
            | Flow::SwitchOrg
            | Flow::SwitchMerchantV2
            | Flow::SwitchProfile
            | Flow::CreatePlatformAccount
            | Flow::UserOrgMerchantCreate
            | Flow::UserMerchantAccountCreate
            | Flow::GenerateSampleData
            | Flow::DeleteSampleData
            | Flow::GetUserDetails
            | Flow::GetUserRoleDetails
            | Flow::ForgotPassword
            | Flow::ResetPassword
            | Flow::RotatePassword
            | Flow::InviteMultipleUser
            | Flow::ReInviteUser
            | Flow::UserSignUpWithMerchantId
            | Flow::VerifyEmail
            | Flow::AcceptInviteFromEmail
            | Flow::VerifyEmailRequest
            | Flow::UpdateUserAccountDetails
            | Flow::TotpBegin
            | Flow::TotpReset
            | Flow::TotpVerify
            | Flow::TotpUpdate
            | Flow::RecoveryCodeVerify
            | Flow::RecoveryCodesGenerate
            | Flow::TerminateTwoFactorAuth
            | Flow::TwoFactorAuthStatus
            | Flow::CreateUserAuthenticationMethod
            | Flow::UpdateUserAuthenticationMethod
            | Flow::ListUserAuthenticationMethods
            | Flow::UserTransferKey
            | Flow::GetSsoAuthUrl
            | Flow::SignInWithSso
            | Flow::ListOrgForUser
            | Flow::ListMerchantsForUserInOrg
            | Flow::ListProfileForUserInOrgAndMerchant
            | Flow::ListInvitationsForUser
            | Flow::AuthSelect
            | Flow::GetThemeUsingLineage
            | Flow::GetThemeUsingThemeId
            | Flow::UploadFileToThemeStorage
            | Flow::CreateTheme
            | Flow::UpdateTheme
            | Flow::DeleteTheme
            | Flow::CloneConnector => Self::User,

            Flow::ListRolesV2
            | Flow::ListInvitableRolesAtEntityLevel
            | Flow::ListUpdatableRolesAtEntityLevel
            | Flow::GetRole
            | Flow::GetRoleV2
            | Flow::GetRoleFromToken
            | Flow::GetRoleFromTokenV2
            | Flow::UpdateUserRole
            | Flow::GetAuthorizationInfo
            | Flow::GetRolesInfo
            | Flow::GetParentGroupInfo
            | Flow::AcceptInvitationsV2
            | Flow::AcceptInvitationsPreAuth
            | Flow::DeleteUserRole
            | Flow::CreateRole
            | Flow::UpdateRole
            | Flow::UserFromEmail
            | Flow::ListUsersInLineage => Self::UserRole,

            Flow::GetActionUrl | Flow::SyncOnboardingStatus | Flow::ResetTrackingId => {
                Self::ConnectorOnboarding
            }

            Flow::ReconMerchantUpdate
            | Flow::ReconTokenRequest
            | Flow::ReconServiceRequest
            | Flow::ReconVerifyToken => Self::Recon,

            Flow::RetrievePollStatus => Self::Poll,

            Flow::FeatureMatrix => Self::Documentation,

            Flow::TokenizeCard
            | Flow::TokenizeCardUsingPaymentMethodId
            | Flow::TokenizeCardBatch => Self::CardNetworkTokenization,

            Flow::HypersenseTokenRequest
            | Flow::HypersenseVerifyToken
            | Flow::HypersenseSignoutToken => Self::Hypersense,

            Flow::PaymentMethodSessionCreate
            | Flow::PaymentMethodSessionRetrieve
            | Flow::PaymentMethodSessionConfirm
            | Flow::PaymentMethodSessionUpdateSavedPaymentMethod
            | Flow::PaymentMethodSessionDeleteSavedPaymentMethod
            | Flow::PaymentMethodSessionUpdate => Self::PaymentMethodSession,

            Flow::RevenueRecoveryRetrieve => Self::ProcessTracker,
<<<<<<< HEAD

            Flow::AuthenticationCreate => Self::Authentication,
=======
            Flow::Proxy => Self::Proxy,
>>>>>>> 3a451907
        }
    }
}<|MERGE_RESOLUTION|>--- conflicted
+++ resolved
@@ -43,11 +43,8 @@
     Hypersense,
     PaymentMethodSession,
     ProcessTracker,
-<<<<<<< HEAD
     Authentication,
-=======
     Proxy,
->>>>>>> 3a451907
 }
 
 impl From<Flow> for ApiIdentifier {
@@ -345,12 +342,9 @@
             | Flow::PaymentMethodSessionUpdate => Self::PaymentMethodSession,
 
             Flow::RevenueRecoveryRetrieve => Self::ProcessTracker,
-<<<<<<< HEAD
 
             Flow::AuthenticationCreate => Self::Authentication,
-=======
             Flow::Proxy => Self::Proxy,
->>>>>>> 3a451907
         }
     }
 }