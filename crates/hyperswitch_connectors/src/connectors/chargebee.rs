--- conflicted
+++ resolved
@@ -42,10 +42,6 @@
         PaymentsSyncRouterData, RefundSyncRouterData, RefundsRouterData,
     },
 };
-#[cfg(feature = "v2")]
-use hyperswitch_interfaces::api::subscriptions_v2::GetSubscriptionPlansV2;
-#[cfg(feature = "v2")]
-use hyperswitch_interfaces::connector_integration_v2::ConnectorIntegrationV2;
 use hyperswitch_interfaces::{
     api::{
         self, subscriptions_v2::GetSubscriptionPlansV2, ConnectorCommon, ConnectorCommonExt,
@@ -753,11 +749,7 @@
     ) -> CustomResult<GetSubscriptionPlansRouterData, errors::ConnectorError> {
         let response: ChargebeeListPlansResponse = res
             .response
-<<<<<<< HEAD
-            .parse_struct("chargebee ChargebeeListPlansResponse")
-=======
             .parse_struct("ChargebeeListPlansResponse")
->>>>>>> c9598aa9
             .change_context(errors::ConnectorError::ResponseDeserializationFailed)?;
         event_builder.map(|i| i.set_response_body(&response));
         router_env::logger::info!(connector_response=?response);
@@ -777,15 +769,8 @@
     }
 }
 
-<<<<<<< HEAD
-#[cfg(feature = "v2")]
 impl GetSubscriptionPlansV2 for Chargebee {}
 
-#[cfg(feature = "v2")]
-=======
-impl GetSubscriptionPlansV2 for Chargebee {}
-
->>>>>>> c9598aa9
 impl
     ConnectorIntegrationV2<
         GetSubscriptionPlans,
@@ -794,79 +779,7 @@
         GetSubscriptionPlansResponse,
     > for Chargebee
 {
-<<<<<<< HEAD
-    fn get_headers(
-        &self,
-        _req: &RouterDataV2<
-            GetSubscriptionPlans,
-            hyperswitch_domain_models::router_data_v2::flow_common_types::GetSubscriptionPlansData,
-            GetSubscriptionPlansRequest,
-            GetSubscriptionPlansResponse,
-        >,
-    ) -> CustomResult<Vec<(String, masking::Maskable<String>)>, errors::ConnectorError> {
-        todo!()
-    }
-
-    fn get_url(
-        &self,
-        _req: &RouterDataV2<
-            GetSubscriptionPlans,
-            hyperswitch_domain_models::router_data_v2::flow_common_types::GetSubscriptionPlansData,
-            GetSubscriptionPlansRequest,
-            GetSubscriptionPlansResponse,
-        >,
-    ) -> CustomResult<String, errors::ConnectorError> {
-        todo!()
-    }
-
-    fn get_content_type(&self) -> &'static str {
-        todo!()
-    }
-
-    fn build_request_v2(
-        &self,
-        _req: &RouterDataV2<
-            GetSubscriptionPlans,
-            hyperswitch_domain_models::router_data_v2::flow_common_types::GetSubscriptionPlansData,
-            GetSubscriptionPlansRequest,
-            GetSubscriptionPlansResponse,
-        >,
-    ) -> CustomResult<Option<Request>, errors::ConnectorError> {
-        todo!()
-    }
-
-    fn handle_response_v2(
-        &self,
-        _data: &RouterDataV2<
-            GetSubscriptionPlans,
-            hyperswitch_domain_models::router_data_v2::flow_common_types::GetSubscriptionPlansData,
-            GetSubscriptionPlansRequest,
-            GetSubscriptionPlansResponse,
-        >,
-        _event_builder: Option<&mut ConnectorEvent>,
-        _res: types::Response,
-    ) -> CustomResult<
-        RouterDataV2<
-            GetSubscriptionPlans,
-            hyperswitch_domain_models::router_data_v2::flow_common_types::GetSubscriptionPlansData,
-            GetSubscriptionPlansRequest,
-            GetSubscriptionPlansResponse,
-        >,
-        errors::ConnectorError,
-    > {
-        todo!()
-    }
-
-    fn get_error_response_v2(
-        &self,
-        _res: types::Response,
-        _event_builder: Option<&mut ConnectorEvent>,
-    ) -> CustomResult<ErrorResponse, errors::ConnectorError> {
-        todo!()
-    }
-=======
     // Not implemented (R)
->>>>>>> c9598aa9
 }
 
 #[async_trait::async_trait]
