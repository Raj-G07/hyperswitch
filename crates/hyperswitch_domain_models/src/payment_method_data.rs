--- conflicted
+++ resolved
@@ -89,14 +89,9 @@
     pub card_type: Option<String>,
     pub card_issuing_country: Option<String>,
     pub bank_code: Option<String>,
-<<<<<<< HEAD
-    pub nick_name: Option<Secret<String>>,
-    pub card_holder_name: Option<Secret<String>>,
-    pub supported_card_networks: Option<Vec<common_enums::CardNetwork>>,
-=======
     pub nick_name: Option<common_utils::types::NameType>,
     pub card_holder_name: Option<common_utils::types::NameType>,
->>>>>>> cbd43821
+    pub supported_card_networks: Option<Vec<common_enums::CardNetwork>>,
 }
 
 #[derive(Eq, PartialEq, Clone, Debug, Serialize, Deserialize, Default)]
@@ -123,14 +118,9 @@
     pub card_type: Option<String>,
     pub card_issuing_country: Option<String>,
     pub bank_code: Option<String>,
-<<<<<<< HEAD
-    pub nick_name: Option<Secret<String>>,
-    pub card_holder_name: Option<Secret<String>>,
-    pub supported_card_networks: Option<Vec<common_enums::CardNetwork>>,
-=======
     pub nick_name: Option<common_utils::types::NameType>,
     pub card_holder_name: Option<common_utils::types::NameType>,
->>>>>>> cbd43821
+    pub supported_card_networks: Option<Vec<common_enums::CardNetwork>>,
 }
 
 impl CardDetailsForNetworkTransactionId {
