name: CI-push

on:
  push:
    branches:
      - main

  merge_group:
    types:
      - checks_requested

concurrency:
  group: ${{ github.workflow }}-${{ github.ref }}
  cancel-in-progress: true

env:
  # Disable incremental compilation.
  #
  # Incremental compilation is useful as part of an edit-build-test-edit cycle,
  # as it lets the compiler avoid recompiling code that hasn't changed. However,
  # on CI, we're not making small edits; we're almost always building the entire
  # project from scratch. Thus, incremental compilation on CI actually
  # introduces *additional* overhead to support making future builds
  # faster...but no future builds will ever occur in any given CI environment.
  #
  # See https://matklad.github.io/2021/09/04/fast-rust-builds.html#ci-workflow
  # for details.
  CARGO_INCREMENTAL: 0
  # Allow more retries for network requests in cargo (downloading crates) and
  # rustup (installing toolchains). This should help to reduce flaky CI failures
  # from transient network timeouts or other issues.
  CARGO_NET_RETRY: 10
  RUSTUP_MAX_RETRIES: 10
  # Don't emit giant backtraces in the CI logs.
  RUST_BACKTRACE: short

jobs:
  formatting:
    name: Check formatting
    runs-on: ubuntu-latest
    steps:
      - name: Checkout repository
        uses: actions/checkout@v4

      - name: Install Rust
        uses: dtolnay/rust-toolchain@master
        with:
          toolchain: nightly
          components: rustfmt

      - name: Check formatting
        shell: bash
        run: cargo +nightly fmt --all --check

  check-msrv:
    name: Check compilation on MSRV toolchain
    runs-on: ${{ matrix.runner }}

    env:
      RUSTFLAGS: "-D warnings"

    strategy:
      fail-fast: true
      matrix:
        runner:
          - ubuntu-latest

    steps:
      - name: Checkout repository
        uses: actions/checkout@v4

      - name: Install mold linker
        uses: rui314/setup-mold@v1
        if: ${{ runner.os == 'Linux' }}
        with:
          make-default: true

      - name: Get rust version from Cargo.toml
        shell: bash
        run: |
          rust_version=$(yq -oy '.workspace.package.rust-version' Cargo.toml)
          echo "rust_version=${rust_version}" >> $GITHUB_ENV

      - name: Install Rust
        uses: dtolnay/rust-toolchain@master
        with:
          toolchain: "${{ env.rust_version }}"

<<<<<<< HEAD
      - uses: Swatinem/rust-cache@v2.7.3
=======
      - name: Install Protoc
        uses: arduino/setup-protoc@v3
        with:
          repo-token: ${{ secrets.GITHUB_TOKEN }}

      - uses: Swatinem/rust-cache@v2.7.0
>>>>>>> 8e538cd6
        with:
          save-if: ${{ github.event_name == 'push' }}

      - name: Install cargo-hack
        uses: taiki-e/install-action@v2.42.18
        with:
          tool: cargo-hack
          checksum: true

      - name: Install just
        uses: taiki-e/install-action@v2.42.18
        with:
          tool: just
          checksum: true

      - name: Install jq
        shell: bash
        run: .github/scripts/install-jq.sh

      - name: Cargo hack
        if: ${{ github.event_name == 'push' }}
        shell: bash
        run: just ci_hack

      - name: Cargo build release
        if: ${{ github.event_name == 'merge_group' }}
        shell: bash
        run: cargo check --features "release"

  # cargo-deny:
  #   name: Run cargo-deny
  #   runs-on: ubuntu-latest
  #   strategy:
  #     matrix:
  #       checks:
  #         - advisories
  #         - bans licenses sources

  #   # Prevent sudden announcement of a new advisory from failing CI
  #   continue-on-error: ${{ matrix.checks == 'advisories' }}

  #   steps:
  #     - name: Checkout repository
  #       uses: actions/checkout@v4

  #     - name: Run cargo-deny
  #       uses: EmbarkStudios/cargo-deny-action@v1.3.2
  #       with:
  #         command: check ${{ matrix.checks }}

  check-stable:
    name: Run tests on stable toolchain
    runs-on: ${{ matrix.runner }}

    env:
      RUSTFLAGS: "-D warnings"

    strategy:
      fail-fast: true
      matrix:
        runner:
          - ubuntu-latest

    steps:
      - name: Checkout repository
        uses: actions/checkout@v4

      - name: Install mold linker
        uses: rui314/setup-mold@v1
        if: ${{ runner.os == 'Linux' }}
        with:
          make-default: true

      - name: Install Rust
        uses: dtolnay/rust-toolchain@master
        with:
          toolchain: stable 2 weeks ago
          components: clippy

      - name: Install Protoc
        uses: arduino/setup-protoc@v3
        with:
          repo-token: ${{ secrets.GITHUB_TOKEN }}

      - name: Install cargo-hack
        uses: taiki-e/install-action@v2.42.18
        with:
          tool: cargo-hack
          checksum: true

      - name: Install just
        uses: taiki-e/install-action@v2.42.18
        with:
          tool: just
          checksum: true

      - name: Install jq
        shell: bash
        run: .github/scripts/install-jq.sh

      - uses: Swatinem/rust-cache@v2.7.3
        with:
          save-if: ${{ github.event_name == 'push' }}

      - name: Run clippy
        shell: bash
        run: just clippy

      - name: Cargo hack
        if: ${{ github.event_name == 'push' }}
        shell: bash
        run: just ci_hack

      - name: Cargo build release
        if: ${{ github.event_name == 'merge_group' }}
        shell: bash
        run: cargo check --features "release"

  tests:
    name: Run unit and documentation tests
    runs-on: hyperswitch-runners

    services:
      redis:
        image: "public.ecr.aws/docker/library/redis:alpine"
        options: >-
          --health-cmd "redis-cli ping"
          --health-interval 10s
          --health-timeout 5s
          --health-retries 5
        ports:
          - 6379:6379
      postgres:
        image: "public.ecr.aws/docker/library/postgres:alpine"
        env:
          POSTGRES_USER: db_user
          POSTGRES_PASSWORD: db_pass
          POSTGRES_DB: hyperswitch_db
        options: >-
          --health-cmd pg_isready
          --health-interval 10s
          --health-timeout 5s
          --health-retries 5
        ports:
          - 5432:5432

    env:
      # Use `sccache` for caching compilation artifacts
      RUSTC_WRAPPER: sccache

    steps:
      - name: Checkout repository
        uses: actions/checkout@v4

      - name: Install mold linker
        uses: rui314/setup-mold@v1
        if: ${{ runner.os == 'Linux' }}
        with:
          make-default: true

      - name: Install Rust
        uses: dtolnay/rust-toolchain@master
        with:
          toolchain: stable 2 weeks ago
          components: clippy

      - name: Install sccache
        uses: taiki-e/install-action@v2.42.18
        with:
          tool: sccache
          checksum: true

      - name: Install cargo-nextest
        uses: taiki-e/install-action@v2.42.18
        with:
          tool: cargo-nextest
          checksum: true

      - name: Install just
        uses: taiki-e/install-action@v2.42.18
        with:
          tool: just
          checksum: true

      - name: Install Diesel CLI
        uses: baptiste0928/cargo-install@v3.1.1
        with:
          crate: diesel_cli
          features: postgres
          args: --no-default-features

      - name: Run database migrations
        shell: bash
        env:
          DATABASE_URL: postgres://db_user:db_pass@localhost:5432/hyperswitch_db
        run: just migrate run --locked-schema

      - name: Run unit and documentation tests
        shell: bash
        # `cargo` does not allow us to exclude specific features from all features,
        # so we're using `cargo metadata` to obtain all features from all workspace crates
        # and exclude specific features from the list.
        run: |
          FEATURES=$(cargo metadata --all-features --format-version 1 | \
            jq -r '
              [ ( .workspace_members | sort ) as $package_ids # Store workspace crate package IDs in `package_ids` array
              | .packages[] | select( IN(.id; $package_ids[]) ) | .features | keys[] ] | unique # Select all unique features from all workspace crates
              | del( .[] | select( any( . ; test("(([a-z_]+)_)?v2|vergen|aws_kms|aws_s3|release|keymanager_create|keymanager_mtls|encryption_service") ) ) ) # Exclude some features from features list
              | join(",") # Construct a comma-separated string of features for passing to `cargo`
            ')
          cargo nextest run --config-file .github/nextest.toml --profile ci -E 'kind(lib)' --build-jobs 4 --features "${FEATURES}"
          cargo test --doc --features "${FEATURES}"

  typos:
    name: Spell check
    runs-on: ubuntu-latest
    steps:
      - name: Checkout repository
        uses: actions/checkout@v4

      - name: Spell check
        uses: crate-ci/typos@master

  check-v2:
    name: Check compilation for V2 features
    runs-on: ubuntu-latest

    steps:
      - name: Checkout repository
        uses: actions/checkout@v4

      - name: Install mold linker
        uses: rui314/setup-mold@v1
        if: ${{ runner.os == 'Linux' }}
        with:
          make-default: true

      - name: Install Rust
        uses: dtolnay/rust-toolchain@master
        with:
          toolchain: stable 2 weeks ago

      - name: Install Protoc
        uses: arduino/setup-protoc@v3
        with:
          repo-token: ${{ secrets.GITHUB_TOKEN }}

      - name: Install rust cache
        uses: Swatinem/rust-cache@v2.7.0

      - name: Run cargo check enabling only the release and v2 features
        shell: bash
        run: cargo check --no-default-features --features "release,v2"<|MERGE_RESOLUTION|>--- conflicted
+++ resolved
@@ -86,16 +86,12 @@
         with:
           toolchain: "${{ env.rust_version }}"
 
-<<<<<<< HEAD
-      - uses: Swatinem/rust-cache@v2.7.3
-=======
       - name: Install Protoc
         uses: arduino/setup-protoc@v3
         with:
           repo-token: ${{ secrets.GITHUB_TOKEN }}
 
-      - uses: Swatinem/rust-cache@v2.7.0
->>>>>>> 8e538cd6
+      - uses: Swatinem/rust-cache@v2.7.3
         with:
           save-if: ${{ github.event_name == 'push' }}
 
