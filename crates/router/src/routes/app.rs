use std::{collections::HashMap, sync::Arc};

use actix_web::{web, Scope};
#[cfg(all(feature = "olap", feature = "v1"))]
use api_models::routing::RoutingRetrieveQuery;
use api_models::routing::RuleMigrationQuery;
#[cfg(feature = "olap")]
use common_enums::TransactionType;
#[cfg(feature = "partial-auth")]
use common_utils::crypto::Blake3;
use common_utils::id_type;
#[cfg(feature = "email")]
use external_services::email::{
    no_email::NoEmailClient, ses::AwsSes, smtp::SmtpServer, EmailClientConfigs, EmailService,
};
#[cfg(all(feature = "revenue_recovery", feature = "v2"))]
use external_services::grpc_client::revenue_recovery::GrpcRecoveryHeaders;
use external_services::{
    file_storage::FileStorageInterface,
    grpc_client::{GrpcClients, GrpcHeaders},
};
use hyperswitch_interfaces::{
    crm::CrmInterface,
    encryption_interface::EncryptionManagementInterface,
    secrets_interface::secret_state::{RawSecret, SecuredSecret},
};
use router_env::tracing_actix_web::RequestId;
use scheduler::SchedulerInterface;
use storage_impl::{config::TenantConfig, redis::RedisStore, MockDb};
use tokio::sync::oneshot;

use self::settings::Tenant;
#[cfg(any(feature = "olap", feature = "oltp"))]
use super::currency;
#[cfg(feature = "dummy_connector")]
use super::dummy_connector::*;
#[cfg(all(any(feature = "v1", feature = "v2"), feature = "oltp"))]
use super::ephemeral_key::*;
#[cfg(any(feature = "olap", feature = "oltp"))]
use super::payment_methods;
#[cfg(feature = "payouts")]
use super::payout_link::*;
#[cfg(feature = "payouts")]
use super::payouts::*;
#[cfg(all(feature = "oltp", feature = "v1"))]
use super::pm_auth;
#[cfg(feature = "oltp")]
use super::poll;
#[cfg(feature = "v2")]
use super::proxy;
#[cfg(all(feature = "v2", feature = "revenue_recovery", feature = "oltp"))]
use super::recovery_webhooks::*;
#[cfg(all(feature = "oltp", feature = "v2"))]
use super::refunds;
#[cfg(feature = "olap")]
use super::routing;
#[cfg(all(feature = "oltp", feature = "v2"))]
use super::tokenization as tokenization_routes;
#[cfg(all(feature = "olap", feature = "v1"))]
use super::verification::{apple_pay_merchant_registration, retrieve_apple_pay_verified_domains};
#[cfg(feature = "oltp")]
use super::webhooks::*;
use super::{
    admin, api_keys, cache::*, chat, connector_onboarding, disputes, files, gsm, health::*,
    profiles, relay, user, user_role,
};
#[cfg(feature = "v1")]
use super::{apple_pay_certificates_migration, blocklist, payment_link, webhook_events};
#[cfg(any(feature = "olap", feature = "oltp"))]
use super::{configs::*, customers, payments};
#[cfg(all(any(feature = "olap", feature = "oltp"), feature = "v1"))]
use super::{mandates::*, refunds::*};
#[cfg(feature = "olap")]
pub use crate::analytics::opensearch::OpenSearchClient;
#[cfg(feature = "olap")]
use crate::analytics::AnalyticsProvider;
#[cfg(feature = "partial-auth")]
use crate::errors::RouterResult;
#[cfg(feature = "oltp")]
use crate::routes::authentication;
#[cfg(feature = "v1")]
use crate::routes::cards_info::{
    card_iin_info, create_cards_info, migrate_cards_info, update_cards_info,
};
#[cfg(all(feature = "olap", feature = "v1"))]
use crate::routes::feature_matrix;
#[cfg(all(feature = "frm", feature = "oltp"))]
use crate::routes::fraud_check as frm_routes;
#[cfg(all(feature = "olap", feature = "v1"))]
use crate::routes::profile_acquirer;
#[cfg(all(feature = "recon", feature = "olap"))]
use crate::routes::recon as recon_routes;
pub use crate::{
    configs::settings,
    db::{
        AccountsStorageInterface, CommonStorageInterface, GlobalStorageInterface, StorageImpl,
        StorageInterface,
    },
    events::EventsHandler,
    services::{get_cache_store, get_store},
};
use crate::{
    configs::{secrets_transformers, Settings},
    db::kafka_store::{KafkaStore, TenantID},
    routes::{hypersense as hypersense_routes, three_ds_decision_rule},
};

#[derive(Clone)]
pub struct ReqState {
    pub event_context: events::EventContext<crate::events::EventType, EventsHandler>,
}

#[derive(Clone)]
pub struct SessionState {
    pub store: Box<dyn StorageInterface>,
    /// Global store is used for global schema operations in tables like Users and Tenants
    pub global_store: Box<dyn GlobalStorageInterface>,
    pub accounts_store: Box<dyn AccountsStorageInterface>,
    pub conf: Arc<settings::Settings<RawSecret>>,
    pub api_client: Box<dyn crate::services::ApiClient>,
    pub event_handler: EventsHandler,
    #[cfg(feature = "email")]
    pub email_client: Arc<Box<dyn EmailService>>,
    #[cfg(feature = "olap")]
    pub pool: AnalyticsProvider,
    pub file_storage_client: Arc<dyn FileStorageInterface>,
    pub request_id: Option<RequestId>,
    pub base_url: String,
    pub tenant: Tenant,
    #[cfg(feature = "olap")]
    pub opensearch_client: Option<Arc<OpenSearchClient>>,
    pub grpc_client: Arc<GrpcClients>,
    pub theme_storage_client: Arc<dyn FileStorageInterface>,
    pub locale: String,
    pub crm_client: Arc<dyn CrmInterface>,
    pub infra_components: Option<serde_json::Value>,
    pub enhancement: Option<HashMap<String, String>>,
}
impl scheduler::SchedulerSessionState for SessionState {
    fn get_db(&self) -> Box<dyn SchedulerInterface> {
        self.store.get_scheduler_db()
    }
}
impl SessionState {
    pub fn get_req_state(&self) -> ReqState {
        ReqState {
            event_context: events::EventContext::new(self.event_handler.clone()),
        }
    }
    pub fn get_grpc_headers(&self) -> GrpcHeaders {
        GrpcHeaders {
            tenant_id: self.tenant.tenant_id.get_string_repr().to_string(),
            request_id: self.request_id.map(|req_id| (*req_id).to_string()),
        }
    }
    #[cfg(all(feature = "revenue_recovery", feature = "v2"))]
    pub fn get_recovery_grpc_headers(&self) -> GrpcRecoveryHeaders {
        GrpcRecoveryHeaders {
            request_id: self.request_id.map(|req_id| (*req_id).to_string()),
        }
    }
}

pub trait SessionStateInfo {
    fn conf(&self) -> settings::Settings<RawSecret>;
    fn store(&self) -> Box<dyn StorageInterface>;
    fn event_handler(&self) -> EventsHandler;
    fn get_request_id(&self) -> Option<String>;
    fn add_request_id(&mut self, request_id: RequestId);
    #[cfg(feature = "partial-auth")]
    fn get_detached_auth(&self) -> RouterResult<(Blake3, &[u8])>;
    fn session_state(&self) -> SessionState;
    fn global_store(&self) -> Box<dyn GlobalStorageInterface>;
}

impl SessionStateInfo for SessionState {
    fn store(&self) -> Box<dyn StorageInterface> {
        self.store.to_owned()
    }
    fn conf(&self) -> settings::Settings<RawSecret> {
        self.conf.as_ref().to_owned()
    }
    fn event_handler(&self) -> EventsHandler {
        self.event_handler.clone()
    }
    fn get_request_id(&self) -> Option<String> {
        self.api_client.get_request_id()
    }
    fn add_request_id(&mut self, request_id: RequestId) {
        self.api_client.add_request_id(request_id);
        self.store.add_request_id(request_id.to_string());
        self.request_id.replace(request_id);
    }

    #[cfg(feature = "partial-auth")]
    fn get_detached_auth(&self) -> RouterResult<(Blake3, &[u8])> {
        use error_stack::ResultExt;
        use hyperswitch_domain_models::errors::api_error_response as errors;
        use masking::prelude::PeekInterface as _;
        use router_env::logger;

        let output = CHECKSUM_KEY.get_or_try_init(|| {
            let conf = self.conf();
            let context = conf
                .api_keys
                .get_inner()
                .checksum_auth_context
                .peek()
                .clone();
            let key = conf.api_keys.get_inner().checksum_auth_key.peek();
            hex::decode(key).map(|key| {
                (
                    masking::StrongSecret::new(context),
                    masking::StrongSecret::new(key),
                )
            })
        });

        match output {
            Ok((context, key)) => Ok((Blake3::new(context.peek().clone()), key.peek())),
            Err(err) => {
                logger::error!("Failed to get checksum key");
                Err(err).change_context(errors::ApiErrorResponse::InternalServerError)
            }
        }
    }
    fn session_state(&self) -> SessionState {
        self.clone()
    }
    fn global_store(&self) -> Box<(dyn GlobalStorageInterface)> {
        self.global_store.to_owned()
    }
}
#[derive(Clone)]
pub struct AppState {
    pub flow_name: String,
    pub global_store: Box<dyn GlobalStorageInterface>,
    // TODO: use a separate schema for accounts_store
    pub accounts_store: HashMap<id_type::TenantId, Box<dyn AccountsStorageInterface>>,
    pub stores: HashMap<id_type::TenantId, Box<dyn StorageInterface>>,
    pub conf: Arc<settings::Settings<RawSecret>>,
    pub event_handler: EventsHandler,
    #[cfg(feature = "email")]
    pub email_client: Arc<Box<dyn EmailService>>,
    pub api_client: Box<dyn crate::services::ApiClient>,
    #[cfg(feature = "olap")]
    pub pools: HashMap<id_type::TenantId, AnalyticsProvider>,
    #[cfg(feature = "olap")]
    pub opensearch_client: Option<Arc<OpenSearchClient>>,
    pub request_id: Option<RequestId>,
    pub file_storage_client: Arc<dyn FileStorageInterface>,
    pub encryption_client: Arc<dyn EncryptionManagementInterface>,
    pub grpc_client: Arc<GrpcClients>,
    pub theme_storage_client: Arc<dyn FileStorageInterface>,
    pub crm_client: Arc<dyn CrmInterface>,
    pub infra_components: Option<serde_json::Value>,
    pub enhancement: Option<HashMap<String, String>>,
}
impl scheduler::SchedulerAppState for AppState {
    fn get_tenants(&self) -> Vec<id_type::TenantId> {
        self.conf.multitenancy.get_tenant_ids()
    }
}
pub trait AppStateInfo {
    fn conf(&self) -> settings::Settings<RawSecret>;
    fn event_handler(&self) -> EventsHandler;
    #[cfg(feature = "email")]
    fn email_client(&self) -> Arc<Box<dyn EmailService>>;
    fn add_request_id(&mut self, request_id: RequestId);
    fn add_flow_name(&mut self, flow_name: String);
    fn get_request_id(&self) -> Option<String>;
}

#[cfg(feature = "partial-auth")]
static CHECKSUM_KEY: once_cell::sync::OnceCell<(
    masking::StrongSecret<String>,
    masking::StrongSecret<Vec<u8>>,
)> = once_cell::sync::OnceCell::new();

impl AppStateInfo for AppState {
    fn conf(&self) -> settings::Settings<RawSecret> {
        self.conf.as_ref().to_owned()
    }
    #[cfg(feature = "email")]
    fn email_client(&self) -> Arc<Box<dyn EmailService>> {
        self.email_client.to_owned()
    }
    fn event_handler(&self) -> EventsHandler {
        self.event_handler.clone()
    }
    fn add_request_id(&mut self, request_id: RequestId) {
        self.api_client.add_request_id(request_id);
        self.request_id.replace(request_id);
    }

    fn add_flow_name(&mut self, flow_name: String) {
        self.api_client.add_flow_name(flow_name);
    }
    fn get_request_id(&self) -> Option<String> {
        self.api_client.get_request_id()
    }
}

impl AsRef<Self> for AppState {
    fn as_ref(&self) -> &Self {
        self
    }
}

#[cfg(feature = "email")]
pub async fn create_email_client(
    settings: &settings::Settings<RawSecret>,
) -> Box<dyn EmailService> {
    match &settings.email.client_config {
        EmailClientConfigs::Ses { aws_ses } => Box::new(
            AwsSes::create(
                &settings.email,
                aws_ses,
                settings.proxy.https_url.to_owned(),
            )
            .await,
        ),
        EmailClientConfigs::Smtp { smtp } => {
            Box::new(SmtpServer::create(&settings.email, smtp.clone()).await)
        }
        EmailClientConfigs::NoEmailClient => Box::new(NoEmailClient::create().await),
    }
}

impl AppState {
    /// # Panics
    ///
    /// Panics if Store can't be created or JWE decryption fails
    pub async fn with_storage(
        conf: settings::Settings<SecuredSecret>,
        storage_impl: StorageImpl,
        shut_down_signal: oneshot::Sender<()>,
        api_client: Box<dyn crate::services::ApiClient>,
    ) -> Self {
        #[allow(clippy::expect_used)]
        let secret_management_client = conf
            .secrets_management
            .get_secret_management_client()
            .await
            .expect("Failed to create secret management client");

        let conf = Box::pin(secrets_transformers::fetch_raw_secrets(
            conf,
            &*secret_management_client,
        ))
        .await;

        #[allow(clippy::expect_used)]
        let encryption_client = conf
            .encryption_management
            .get_encryption_management_client()
            .await
            .expect("Failed to create encryption client");

        Box::pin(async move {
            let testable = storage_impl == StorageImpl::PostgresqlTest;
            #[allow(clippy::expect_used)]
            let event_handler = conf
                .events
                .get_event_handler()
                .await
                .expect("Failed to create event handler");

            #[allow(clippy::expect_used)]
            #[cfg(feature = "olap")]
            let opensearch_client = conf
                .opensearch
                .get_opensearch_client()
                .await
                .expect("Failed to initialize OpenSearch client.")
                .map(Arc::new);

            #[allow(clippy::expect_used)]
            let cache_store = get_cache_store(&conf.clone(), shut_down_signal, testable)
                .await
                .expect("Failed to create store");
            let global_store: Box<dyn GlobalStorageInterface> = Self::get_store_interface(
                &storage_impl,
                &event_handler,
                &conf,
                &conf.multitenancy.global_tenant,
                Arc::clone(&cache_store),
                testable,
            )
            .await
            .get_global_storage_interface();
            #[cfg(feature = "olap")]
            let pools = conf
                .multitenancy
                .tenants
                .get_pools_map(conf.analytics.get_inner())
                .await;
            let stores = conf
                .multitenancy
                .tenants
                .get_store_interface_map(&storage_impl, &conf, Arc::clone(&cache_store), testable)
                .await;
            let accounts_store = conf
                .multitenancy
                .tenants
                .get_accounts_store_interface_map(
                    &storage_impl,
                    &conf,
                    Arc::clone(&cache_store),
                    testable,
                )
                .await;

            #[cfg(feature = "email")]
            let email_client = Arc::new(create_email_client(&conf).await);

            let file_storage_client = conf.file_storage.get_file_storage_client().await;
            let theme_storage_client = conf.theme.storage.get_file_storage_client().await;
            let crm_client = conf.crm.get_crm_client().await;

            let grpc_client = conf.grpc_client.get_grpc_client_interface().await;
            let infra_component_values = Self::process_env_mappings(conf.infra_values.clone());
            let enhancement = conf.enhancement.clone();
            Self {
                flow_name: String::from("default"),
                stores,
                global_store,
                accounts_store,
                conf: Arc::new(conf),
                #[cfg(feature = "email")]
                email_client,
                api_client,
                event_handler,
                #[cfg(feature = "olap")]
                pools,
                #[cfg(feature = "olap")]
                opensearch_client,
                request_id: None,
                file_storage_client,
                encryption_client,
                grpc_client,
                theme_storage_client,
                crm_client,
                infra_components: infra_component_values,
                enhancement,
            }
        })
        .await
    }

    /// # Panics
    ///
    /// Panics if Failed to create store
    pub async fn get_store_interface(
        storage_impl: &StorageImpl,
        event_handler: &EventsHandler,
        conf: &Settings,
        tenant: &dyn TenantConfig,
        cache_store: Arc<RedisStore>,
        testable: bool,
    ) -> Box<dyn CommonStorageInterface> {
        match storage_impl {
            StorageImpl::Postgresql | StorageImpl::PostgresqlTest => match event_handler {
                EventsHandler::Kafka(kafka_client) => Box::new(
                    KafkaStore::new(
                        #[allow(clippy::expect_used)]
                        get_store(&conf.clone(), tenant, Arc::clone(&cache_store), testable)
                            .await
                            .expect("Failed to create store"),
                        kafka_client.clone(),
                        TenantID(tenant.get_tenant_id().get_string_repr().to_owned()),
                        tenant,
                    )
                    .await,
                ),
                EventsHandler::Logs(_) => Box::new(
                    #[allow(clippy::expect_used)]
                    get_store(conf, tenant, Arc::clone(&cache_store), testable)
                        .await
                        .expect("Failed to create store"),
                ),
            },
            #[allow(clippy::expect_used)]
            StorageImpl::Mock => Box::new(
                MockDb::new(&conf.redis)
                    .await
                    .expect("Failed to create mock store"),
            ),
        }
    }

    pub async fn new(
        conf: settings::Settings<SecuredSecret>,
        shut_down_signal: oneshot::Sender<()>,
        api_client: Box<dyn crate::services::ApiClient>,
    ) -> Self {
        Box::pin(Self::with_storage(
            conf,
            StorageImpl::Postgresql,
            shut_down_signal,
            api_client,
        ))
        .await
    }

    pub fn get_session_state<E, F>(
        self: Arc<Self>,
        tenant: &id_type::TenantId,
        locale: Option<String>,
        err: F,
    ) -> Result<SessionState, E>
    where
        F: FnOnce() -> E + Copy,
    {
        let tenant_conf = self.conf.multitenancy.get_tenant(tenant).ok_or_else(err)?;
        let mut event_handler = self.event_handler.clone();
        event_handler.add_tenant(tenant_conf);
        let store = self.stores.get(tenant).ok_or_else(err)?.clone();
        Ok(SessionState {
            store,
            global_store: self.global_store.clone(),
            accounts_store: self.accounts_store.get(tenant).ok_or_else(err)?.clone(),
            conf: Arc::clone(&self.conf),
            api_client: self.api_client.clone(),
            event_handler,
            #[cfg(feature = "olap")]
            pool: self.pools.get(tenant).ok_or_else(err)?.clone(),
            file_storage_client: self.file_storage_client.clone(),
            request_id: self.request_id,
            base_url: tenant_conf.base_url.clone(),
            tenant: tenant_conf.clone(),
            #[cfg(feature = "email")]
            email_client: Arc::clone(&self.email_client),
            #[cfg(feature = "olap")]
            opensearch_client: self.opensearch_client.clone(),
            grpc_client: Arc::clone(&self.grpc_client),
            theme_storage_client: self.theme_storage_client.clone(),
            locale: locale.unwrap_or(common_utils::consts::DEFAULT_LOCALE.to_string()),
            crm_client: self.crm_client.clone(),
            infra_components: self.infra_components.clone(),
            enhancement: self.enhancement.clone(),
        })
    }

    pub fn process_env_mappings(
        mappings: Option<HashMap<String, String>>,
    ) -> Option<serde_json::Value> {
        let result: HashMap<String, String> = mappings?
            .into_iter()
            .filter_map(|(key, env_var)| std::env::var(&env_var).ok().map(|value| (key, value)))
            .collect();

        if result.is_empty() {
            None
        } else {
            Some(serde_json::Value::Object(
                result
                    .into_iter()
                    .map(|(k, v)| (k, serde_json::Value::String(v)))
                    .collect(),
            ))
        }
    }
}

pub struct Health;

#[cfg(feature = "v1")]
impl Health {
    pub fn server(state: AppState) -> Scope {
        web::scope("health")
            .app_data(web::Data::new(state))
            .service(web::resource("").route(web::get().to(health)))
            .service(web::resource("/ready").route(web::get().to(deep_health_check)))
    }
}

#[cfg(feature = "v2")]
impl Health {
    pub fn server(state: AppState) -> Scope {
        web::scope("/v2/health")
            .app_data(web::Data::new(state))
            .service(web::resource("").route(web::get().to(health)))
            .service(web::resource("/ready").route(web::get().to(deep_health_check)))
    }
}

#[cfg(feature = "dummy_connector")]
pub struct DummyConnector;

#[cfg(all(feature = "dummy_connector", feature = "v1"))]
impl DummyConnector {
    pub fn server(state: AppState) -> Scope {
        let mut routes_with_restricted_access = web::scope("");
        #[cfg(not(feature = "external_access_dc"))]
        {
            routes_with_restricted_access =
                routes_with_restricted_access.guard(actix_web::guard::Host("localhost"));
        }
        routes_with_restricted_access = routes_with_restricted_access
            .service(web::resource("/payment").route(web::post().to(dummy_connector_payment)))
            .service(
                web::resource("/payments/{payment_id}")
                    .route(web::get().to(dummy_connector_payment_data)),
            )
            .service(
                web::resource("/{payment_id}/refund").route(web::post().to(dummy_connector_refund)),
            )
            .service(
                web::resource("/refunds/{refund_id}")
                    .route(web::get().to(dummy_connector_refund_data)),
            );
        web::scope("/dummy-connector")
            .app_data(web::Data::new(state))
            .service(
                web::resource("/authorize/{attempt_id}")
                    .route(web::get().to(dummy_connector_authorize_payment)),
            )
            .service(
                web::resource("/complete/{attempt_id}")
                    .route(web::get().to(dummy_connector_complete_payment)),
            )
            .service(routes_with_restricted_access)
    }
}

#[cfg(all(feature = "dummy_connector", feature = "v2"))]
impl DummyConnector {
    pub fn server(state: AppState) -> Scope {
        let mut routes_with_restricted_access = web::scope("");
        #[cfg(not(feature = "external_access_dc"))]
        {
            routes_with_restricted_access =
                routes_with_restricted_access.guard(actix_web::guard::Host("localhost"));
        }
        routes_with_restricted_access = routes_with_restricted_access
            .service(web::resource("/payment").route(web::post().to(dummy_connector_payment)));
        web::scope("/dummy-connector")
            .app_data(web::Data::new(state))
            .service(routes_with_restricted_access)
    }
}
pub struct Payments;

#[cfg(all(any(feature = "olap", feature = "oltp"), feature = "v2"))]
impl Payments {
    pub fn server(state: AppState) -> Scope {
        let mut route = web::scope("/v2/payments").app_data(web::Data::new(state));
        route = route
            .service(
                web::resource("/create-intent")
                    .route(web::post().to(payments::payments_create_intent)),
            )
            .service(web::resource("/filter").route(web::get().to(payments::get_payment_filters)))
            .service(
                web::resource("/profile/filter")
                    .route(web::get().to(payments::get_payment_filters_profile)),
            )
            .service(
                web::resource("")
                    .route(web::post().to(payments::payments_create_and_confirm_intent)),
            )
            .service(web::resource("/list").route(web::get().to(payments::payments_list)))
            .service(
                web::resource("/aggregate").route(web::get().to(payments::get_payments_aggregates)),
            )
            .service(
                web::resource("/recovery")
                    .route(web::post().to(payments::recovery_payments_create)),
            )
            .service(
                web::resource("/profile/aggregate")
                    .route(web::get().to(payments::get_payments_aggregates_profile)),
            );

        route =
            route
                .service(web::resource("/ref/{merchant_reference_id}").route(
                    web::get().to(payments::payment_get_intent_using_merchant_reference_id),
                ));

        route = route.service(
            web::scope("/{payment_id}")
                .service(
                    web::resource("/confirm-intent")
                        .route(web::post().to(payments::payment_confirm_intent)),
                )
                // TODO: Deprecated. Remove this in favour of /list-attempts
                .service(
                    web::resource("/list_attempts")
                        .route(web::get().to(payments::list_payment_attempts)),
                )
                .service(
                    web::resource("/list-attempts")
                        .route(web::get().to(payments::list_payment_attempts)),
                )
                .service(
                    web::resource("/proxy-confirm-intent")
                        .route(web::post().to(payments::proxy_confirm_intent)),
                )
                .service(
                    web::resource("/get-intent")
                        .route(web::get().to(payments::payments_get_intent)),
                )
                .service(
                    web::resource("/update-intent")
                        .route(web::put().to(payments::payments_update_intent)),
                )
                .service(
                    web::resource("/create-external-sdk-tokens")
                        .route(web::post().to(payments::payments_connector_session)),
                )
                .service(
                    web::resource("")
                        .route(web::get().to(payments::payment_status))
                        .route(web::post().to(payments::payments_status_with_gateway_creds)),
                )
                .service(
                    web::resource("/start-redirection")
                        .route(web::get().to(payments::payments_start_redirection)),
                )
                .service(
                    web::resource("/payment-methods")
                        .route(web::get().to(payments::list_payment_methods)),
                )
                .service(
                    web::resource("/finish-redirection/{publishable_key}/{profile_id}")
                        .route(web::get().to(payments::payments_finish_redirection)),
                )
                .service(
                    web::resource("/capture").route(web::post().to(payments::payments_capture)),
                ),
        );

        route
    }
}

pub struct Relay;

#[cfg(feature = "oltp")]
impl Relay {
    pub fn server(state: AppState) -> Scope {
        web::scope("/relay")
            .app_data(web::Data::new(state))
            .service(web::resource("").route(web::post().to(relay::relay)))
            .service(web::resource("/{relay_id}").route(web::get().to(relay::relay_retrieve)))
    }
}

#[cfg(feature = "v2")]
pub struct Proxy;

#[cfg(all(feature = "oltp", feature = "v2"))]
impl Proxy {
    pub fn server(state: AppState) -> Scope {
        web::scope("/v2/proxy")
            .app_data(web::Data::new(state))
            .service(web::resource("").route(web::post().to(proxy::proxy)))
    }
}

#[cfg(feature = "v1")]
impl Payments {
    pub fn server(state: AppState) -> Scope {
        let mut route = web::scope("/payments").app_data(web::Data::new(state));

        #[cfg(feature = "olap")]
        {
            route = route
                .service(
                    web::resource("/list")
                        .route(web::get().to(payments::payments_list))
                        .route(web::post().to(payments::payments_list_by_filter)),
                )
                .service(
                    web::resource("/profile/list")
                        .route(web::get().to(payments::profile_payments_list))
                        .route(web::post().to(payments::profile_payments_list_by_filter)),
                )
                .service(
                    web::resource("/filter")
                        .route(web::post().to(payments::get_filters_for_payments)),
                )
                .service(
                    web::resource("/v2/filter").route(web::get().to(payments::get_payment_filters)),
                )
                .service(
                    web::resource("/aggregate")
                        .route(web::get().to(payments::get_payments_aggregates)),
                )
                .service(
                    web::resource("/profile/aggregate")
                        .route(web::get().to(payments::get_payments_aggregates_profile)),
                )
                .service(
                    web::resource("/v2/profile/filter")
                        .route(web::get().to(payments::get_payment_filters_profile)),
                )
                .service(
                    web::resource("/{payment_id}/manual-update")
                        .route(web::put().to(payments::payments_manual_update)),
                )
        }
        #[cfg(feature = "oltp")]
        {
            route = route
                .service(web::resource("").route(web::post().to(payments::payments_create)))
                .service(
                    web::resource("/session_tokens")
                        .route(web::post().to(payments::payments_connector_session)),
                )
                .service(
                    web::resource("/sync")
                        .route(web::post().to(payments::payments_retrieve_with_gateway_creds)),
                )
                .service(
                    web::resource("/{payment_id}")
                        .route(web::get().to(payments::payments_retrieve))
                        .route(web::post().to(payments::payments_update)),
                )
                .service(
                    web::resource("/{payment_id}/post_session_tokens").route(web::post().to(payments::payments_post_session_tokens)),
                )
                .service(
                    web::resource("/{payment_id}/confirm").route(web::post().to(payments::payments_confirm)),
                )
                .service(
                    web::resource("/{payment_id}/cancel").route(web::post().to(payments::payments_cancel)),
                )
                .service(
                    web::resource("/{payment_id}/cancel_post_capture").route(web::post().to(payments::payments_cancel_post_capture)),
                )
                .service(
                    web::resource("/{payment_id}/capture").route(web::post().to(payments::payments_capture)),
                )
                .service(
                    web::resource("/{payment_id}/approve")
                        .route(web::post().to(payments::payments_approve)),
                )
                .service(
                    web::resource("/{payment_id}/reject")
                        .route(web::post().to(payments::payments_reject)),
                )
                .service(
                    web::resource("/redirect/{payment_id}/{merchant_id}/{attempt_id}")
                        .route(web::get().to(payments::payments_start)),
                )
                .service(
                    web::resource(
                        "/{payment_id}/{merchant_id}/redirect/response/{connector}/{creds_identifier}",
                    )
                    .route(web::get().to(payments::payments_redirect_response_with_creds_identifier)),
                )
                .service(
                    web::resource("/{payment_id}/{merchant_id}/redirect/response/{connector}")
                        .route(web::get().to(payments::payments_redirect_response))
                        .route(web::post().to(payments::payments_redirect_response))
                )
                .service(
                    web::resource("/{payment_id}/{merchant_id}/redirect/complete/{connector}/{creds_identifier}")
                        .route(web::get().to(payments::payments_complete_authorize_redirect_with_creds_identifier))
                        .route(web::post().to(payments::payments_complete_authorize_redirect_with_creds_identifier))
                )
                .service(
                    web::resource("/{payment_id}/{merchant_id}/redirect/complete/{connector}")
                        .route(web::get().to(payments::payments_complete_authorize_redirect))
                        .route(web::post().to(payments::payments_complete_authorize_redirect)),
                )
                .service(
                    web::resource("/{payment_id}/complete_authorize")
                        .route(web::post().to(payments::payments_complete_authorize)),
                )
                .service(
                    web::resource("/{payment_id}/incremental_authorization").route(web::post().to(payments::payments_incremental_authorization)),
                )
                .service(
                    web::resource("/{payment_id}/{merchant_id}/authorize/{connector}").route(web::post().to(payments::post_3ds_payments_authorize)),
                )
                .service(
                    web::resource("/{payment_id}/3ds/authentication").route(web::post().to(payments::payments_external_authentication)),
                )
                .service(
                    web::resource("/{payment_id}/extended_card_info").route(web::get().to(payments::retrieve_extended_card_info)),
                )
                .service(
                web::resource("{payment_id}/calculate_tax")
                    .route(web::post().to(payments::payments_dynamic_tax_calculation)),
                )
                .service(
                    web::resource("{payment_id}/update_metadata")
                        .route(web::post().to(payments::payments_update_metadata)),
                );
        }
        route
    }
}

#[cfg(any(feature = "olap", feature = "oltp"))]
pub struct Forex;

#[cfg(all(any(feature = "olap", feature = "oltp"), feature = "v1"))]
impl Forex {
    pub fn server(state: AppState) -> Scope {
        web::scope("/forex")
            .app_data(web::Data::new(state.clone()))
            .app_data(web::Data::new(state.clone()))
            .service(web::resource("/rates").route(web::get().to(currency::retrieve_forex)))
            .service(
                web::resource("/convert_from_minor").route(web::get().to(currency::convert_forex)),
            )
    }
}

#[cfg(feature = "olap")]
pub struct Routing;

#[cfg(all(feature = "olap", feature = "v2"))]
impl Routing {
    pub fn server(state: AppState) -> Scope {
        web::scope("/v2/routing-algorithms")
            .app_data(web::Data::new(state.clone()))
            .service(
                web::resource("").route(web::post().to(|state, req, payload| {
                    routing::routing_create_config(state, req, payload, TransactionType::Payment)
                })),
            )
            .service(
                web::resource("/{algorithm_id}")
                    .route(web::get().to(routing::routing_retrieve_config)),
            )
    }
}
#[cfg(all(feature = "olap", feature = "v1"))]
impl Routing {
    pub fn server(state: AppState) -> Scope {
        #[allow(unused_mut)]
        let mut route = web::scope("/routing")
            .app_data(web::Data::new(state.clone()))
            .service(
                web::resource("/active").route(web::get().to(|state, req, query_params| {
                    routing::routing_retrieve_linked_config(state, req, query_params, None)
                })),
            )
            .service(
                web::resource("")
                    .route(
                        web::get().to(|state, req, path: web::Query<RoutingRetrieveQuery>| {
                            routing::list_routing_configs(state, req, path, None)
                        }),
                    )
                    .route(web::post().to(|state, req, payload| {
                        routing::routing_create_config(state, req, payload, None)
                    })),
            )
            .service(web::resource("/list/profile").route(web::get().to(
                |state, req, query: web::Query<RoutingRetrieveQuery>| {
                    routing::list_routing_configs_for_profile(state, req, query, None)
                },
            )))
            .service(
                web::resource("/default").route(web::post().to(|state, req, payload| {
                    routing::routing_update_default_config(
                        state,
                        req,
                        payload,
                        &TransactionType::Payment,
                    )
                })),
            )
            .service(web::resource("/rule/migrate").route(web::post().to(
                |state, req, query: web::Query<RuleMigrationQuery>| {
                    routing::migrate_routing_rules_for_profile(state, req, query)
                },
            )))
            .service(
                web::resource("/deactivate").route(web::post().to(|state, req, payload| {
                    routing::routing_unlink_config(state, req, payload, None)
                })),
            )
            .service(
                web::resource("/decision")
                    .route(web::put().to(routing::upsert_decision_manager_config))
                    .route(web::get().to(routing::retrieve_decision_manager_config))
                    .route(web::delete().to(routing::delete_decision_manager_config)),
            )
            .service(
                web::resource("/decision/surcharge")
                    .route(web::put().to(routing::upsert_surcharge_decision_manager_config))
                    .route(web::get().to(routing::retrieve_surcharge_decision_manager_config))
                    .route(web::delete().to(routing::delete_surcharge_decision_manager_config)),
            )
            .service(
                web::resource("/default/profile/{profile_id}").route(web::post().to(
                    |state, req, path, payload| {
                        routing::routing_update_default_config_for_profile(
                            state,
                            req,
                            path,
                            payload,
                            &TransactionType::Payment,
                        )
                    },
                )),
            )
            .service(
                web::resource("/default/profile").route(web::get().to(|state, req| {
                    routing::routing_retrieve_default_config(state, req, &TransactionType::Payment)
                })),
            );

        #[cfg(feature = "dynamic_routing")]
        {
            route = route
                .service(
                    web::resource("/evaluate")
                        .route(web::post().to(routing::call_decide_gateway_open_router)),
                )
                .service(
                    web::resource("/feedback")
                        .route(web::post().to(routing::call_update_gateway_score_open_router)),
                )
        }

        #[cfg(feature = "payouts")]
        {
            route = route
                .service(
                    web::resource("/payouts")
                        .route(web::get().to(
                            |state, req, path: web::Query<RoutingRetrieveQuery>| {
                                routing::list_routing_configs(
                                    state,
                                    req,
                                    path,
                                    Some(TransactionType::Payout),
                                )
                            },
                        ))
                        .route(web::post().to(|state, req, payload| {
                            routing::routing_create_config(
                                state,
                                req,
                                payload,
                                Some(TransactionType::Payout),
                            )
                        })),
                )
                .service(web::resource("/payouts/list/profile").route(web::get().to(
                    |state, req, query: web::Query<RoutingRetrieveQuery>| {
                        routing::list_routing_configs_for_profile(
                            state,
                            req,
                            query,
                            Some(TransactionType::Payout),
                        )
                    },
                )))
                .service(web::resource("/payouts/active").route(web::get().to(
                    |state, req, query_params| {
                        routing::routing_retrieve_linked_config(
                            state,
                            req,
                            query_params,
                            Some(TransactionType::Payout),
                        )
                    },
                )))
                .service(
                    web::resource("/payouts/default")
                        .route(web::get().to(|state, req| {
                            routing::routing_retrieve_default_config(
                                state,
                                req,
                                &TransactionType::Payout,
                            )
                        }))
                        .route(web::post().to(|state, req, payload| {
                            routing::routing_update_default_config(
                                state,
                                req,
                                payload,
                                &TransactionType::Payout,
                            )
                        })),
                )
                .service(
                    web::resource("/payouts/{algorithm_id}/activate").route(web::post().to(
                        |state, req, path, payload| {
                            routing::routing_link_config(
                                state,
                                req,
                                path,
                                payload,
                                Some(TransactionType::Payout),
                            )
                        },
                    )),
                )
                .service(web::resource("/payouts/deactivate").route(web::post().to(
                    |state, req, payload| {
                        routing::routing_unlink_config(
                            state,
                            req,
                            payload,
                            Some(TransactionType::Payout),
                        )
                    },
                )))
                .service(
                    web::resource("/payouts/default/profile/{profile_id}").route(web::post().to(
                        |state, req, path, payload| {
                            routing::routing_update_default_config_for_profile(
                                state,
                                req,
                                path,
                                payload,
                                &TransactionType::Payout,
                            )
                        },
                    )),
                )
                .service(
                    web::resource("/payouts/default/profile").route(web::get().to(|state, req| {
                        routing::routing_retrieve_default_config_for_profiles(
                            state,
                            req,
                            &TransactionType::Payout,
                        )
                    })),
                );
        }

        route = route
            .service(
                web::resource("/{algorithm_id}")
                    .route(web::get().to(routing::routing_retrieve_config)),
            )
            .service(
                web::resource("/{algorithm_id}/activate").route(web::post().to(
                    |state, req, payload, path| {
                        routing::routing_link_config(state, req, path, payload, None)
                    },
                )),
            )
            .service(
                web::resource("/rule/evaluate")
                    .route(web::post().to(routing::evaluate_routing_rule)),
            );
        route
    }
}

pub struct Customers;

#[cfg(all(feature = "v2", any(feature = "olap", feature = "oltp")))]
impl Customers {
    pub fn server(state: AppState) -> Scope {
        let mut route = web::scope("/v2/customers").app_data(web::Data::new(state));
        #[cfg(all(feature = "olap", feature = "v2"))]
        {
            route = route
                .service(web::resource("/list").route(web::get().to(customers::customers_list)))
                .service(
                    web::resource("/total-payment-methods")
                        .route(web::get().to(payment_methods::get_total_payment_method_count)),
                )
                .service(
                    web::resource("/{id}/saved-payment-methods")
                        .route(web::get().to(payment_methods::list_customer_payment_method_api)),
                )
        }
        #[cfg(all(feature = "oltp", feature = "v2"))]
        {
            route = route
                .service(web::resource("").route(web::post().to(customers::customers_create)))
                .service(
                    web::resource("/{id}")
                        .route(web::put().to(customers::customers_update))
                        .route(web::get().to(customers::customers_retrieve))
                        .route(web::delete().to(customers::customers_delete)),
                )
        }
        route
    }
}

#[cfg(all(feature = "v1", any(feature = "olap", feature = "oltp")))]
impl Customers {
    pub fn server(state: AppState) -> Scope {
        let mut route = web::scope("/customers").app_data(web::Data::new(state));

        #[cfg(feature = "olap")]
        {
            route = route
                .service(
                    web::resource("/{customer_id}/mandates")
                        .route(web::get().to(customers::get_customer_mandates)),
                )
                .service(web::resource("/list").route(web::get().to(customers::customers_list)))
        }

        #[cfg(feature = "oltp")]
        {
            route = route
                .service(web::resource("").route(web::post().to(customers::customers_create)))
                .service(
                    web::resource("/payment_methods").route(
                        web::get().to(payment_methods::list_customer_payment_method_api_client),
                    ),
                )
                .service(
                    web::resource("/{customer_id}/payment_methods")
                        .route(web::get().to(payment_methods::list_customer_payment_method_api)),
                )
                .service(
                    web::resource("/{customer_id}/payment_methods/{payment_method_id}/default")
                        .route(web::post().to(payment_methods::default_payment_method_set_api)),
                )
                .service(
                    web::resource("/{customer_id}")
                        .route(web::get().to(customers::customers_retrieve))
                        .route(web::post().to(customers::customers_update))
                        .route(web::delete().to(customers::customers_delete)),
                )
        }

        route
    }
}
pub struct Refunds;

#[cfg(all(any(feature = "olap", feature = "oltp"), feature = "v1"))]
impl Refunds {
    pub fn server(state: AppState) -> Scope {
        let mut route = web::scope("/refunds").app_data(web::Data::new(state));

        #[cfg(feature = "olap")]
        {
            route = route
                .service(web::resource("/list").route(web::post().to(refunds_list)))
                .service(web::resource("/profile/list").route(web::post().to(refunds_list_profile)))
                .service(web::resource("/filter").route(web::post().to(refunds_filter_list)))
                .service(web::resource("/v2/filter").route(web::get().to(get_refunds_filters)))
                .service(web::resource("/aggregate").route(web::get().to(get_refunds_aggregates)))
                .service(
                    web::resource("/profile/aggregate")
                        .route(web::get().to(get_refunds_aggregate_profile)),
                )
                .service(
                    web::resource("/v2/profile/filter")
                        .route(web::get().to(get_refunds_filters_profile)),
                )
                .service(
                    web::resource("/{id}/manual-update")
                        .route(web::put().to(refunds_manual_update)),
                );
        }
        #[cfg(feature = "oltp")]
        {
            route = route
                .service(web::resource("").route(web::post().to(refunds_create)))
                .service(web::resource("/sync").route(web::post().to(refunds_retrieve_with_body)))
                .service(
                    web::resource("/{id}")
                        .route(web::get().to(refunds_retrieve))
                        .route(web::post().to(refunds_update)),
                );
        }
        route
    }
}

#[cfg(all(feature = "v2", any(feature = "olap", feature = "oltp")))]
impl Refunds {
    pub fn server(state: AppState) -> Scope {
        let mut route = web::scope("/v2/refunds").app_data(web::Data::new(state));

        #[cfg(feature = "olap")]
        {
            route =
                route.service(web::resource("/list").route(web::post().to(refunds::refunds_list)));
        }
        #[cfg(feature = "oltp")]
        {
            route = route
                .service(web::resource("").route(web::post().to(refunds::refunds_create)))
                .service(
                    web::resource("/{id}")
                        .route(web::get().to(refunds::refunds_retrieve))
                        .route(web::post().to(refunds::refunds_retrieve_with_gateway_creds)),
                )
                .service(
                    web::resource("/{id}/update-metadata")
                        .route(web::put().to(refunds::refunds_metadata_update)),
                );
        }

        route
    }
}

#[cfg(feature = "payouts")]
pub struct Payouts;

#[cfg(all(feature = "payouts", feature = "v1"))]
impl Payouts {
    pub fn server(state: AppState) -> Scope {
        let mut route = web::scope("/payouts").app_data(web::Data::new(state));
        route = route.service(web::resource("/create").route(web::post().to(payouts_create)));

        #[cfg(feature = "olap")]
        {
            route = route
                .service(
                    web::resource("/list")
                        .route(web::get().to(payouts_list))
                        .route(web::post().to(payouts_list_by_filter)),
                )
                .service(
                    web::resource("/profile/list")
                        .route(web::get().to(payouts_list_profile))
                        .route(web::post().to(payouts_list_by_filter_profile)),
                )
                .service(
                    web::resource("/filter")
                        .route(web::post().to(payouts_list_available_filters_for_merchant)),
                )
                .service(
                    web::resource("/profile/filter")
                        .route(web::post().to(payouts_list_available_filters_for_profile)),
                );
        }
        route = route
            .service(
                web::resource("/{payout_id}")
                    .route(web::get().to(payouts_retrieve))
                    .route(web::put().to(payouts_update)),
            )
            .service(web::resource("/{payout_id}/confirm").route(web::post().to(payouts_confirm)))
            .service(web::resource("/{payout_id}/cancel").route(web::post().to(payouts_cancel)))
            .service(web::resource("/{payout_id}/fulfill").route(web::post().to(payouts_fulfill)));
        route
    }
}

#[cfg(all(feature = "oltp", feature = "v2"))]
impl PaymentMethods {
    pub fn server(state: AppState) -> Scope {
        let mut route = web::scope("/v2/payment-methods").app_data(web::Data::new(state));
        route = route
            .service(
                web::resource("").route(web::post().to(payment_methods::create_payment_method_api)),
            )
            .service(
                web::resource("/create-intent")
                    .route(web::post().to(payment_methods::create_payment_method_intent_api)),
            );

        route = route.service(
            web::scope("/{id}")
                .service(
                    web::resource("")
                        .route(web::get().to(payment_methods::payment_method_retrieve_api))
                        .route(web::delete().to(payment_methods::payment_method_delete_api)),
                )
                .service(web::resource("/list-enabled-payment-methods").route(
                    web::get().to(payment_methods::payment_method_session_list_payment_methods),
                ))
                .service(
                    web::resource("/update-saved-payment-method")
                        .route(web::put().to(payment_methods::payment_method_update_api)),
                )
                .service(
                    web::resource("/get-token")
                        .route(web::get().to(payment_methods::get_payment_method_token_data)),
                ),
        );

        route
    }
}
pub struct PaymentMethods;

#[cfg(all(feature = "v1", any(feature = "olap", feature = "oltp")))]
impl PaymentMethods {
    pub fn server(state: AppState) -> Scope {
        let mut route = web::scope("/payment_methods").app_data(web::Data::new(state));
        #[cfg(feature = "olap")]
        {
            route =
                route.service(web::resource("/filter").route(
                    web::get().to(
                        payment_methods::list_countries_currencies_for_connector_payment_method,
                    ),
                ));
        }
        #[cfg(feature = "oltp")]
        {
            route = route
                .service(
                    web::resource("")
                        .route(web::post().to(payment_methods::create_payment_method_api))
                        .route(web::get().to(payment_methods::list_payment_method_api)), // TODO : added for sdk compatibility for now, need to deprecate this later
                )
                .service(
                    web::resource("/migrate")
                        .route(web::post().to(payment_methods::migrate_payment_method_api)),
                )
                .service(
                    web::resource("/migrate-batch")
                        .route(web::post().to(payment_methods::migrate_payment_methods)),
                )
                .service(
                    web::resource("/tokenize-card")
                        .route(web::post().to(payment_methods::tokenize_card_api)),
                )
                .service(
                    web::resource("/tokenize-card-batch")
                        .route(web::post().to(payment_methods::tokenize_card_batch_api)),
                )
                .service(
                    web::resource("/collect")
                        .route(web::post().to(payment_methods::initiate_pm_collect_link_flow)),
                )
                .service(
                    web::resource("/collect/{merchant_id}/{collect_id}")
                        .route(web::get().to(payment_methods::render_pm_collect_link)),
                )
                .service(
                    web::resource("/{payment_method_id}")
                        .route(web::get().to(payment_methods::payment_method_retrieve_api))
                        .route(web::delete().to(payment_methods::payment_method_delete_api)),
                )
                .service(
                    web::resource("/{payment_method_id}/tokenize-card")
                        .route(web::post().to(payment_methods::tokenize_card_using_pm_api)),
                )
                .service(
                    web::resource("/{payment_method_id}/update")
                        .route(web::post().to(payment_methods::payment_method_update_api)),
                )
                .service(
                    web::resource("/{payment_method_id}/save")
                        .route(web::post().to(payment_methods::save_payment_method_api)),
                )
                .service(
                    web::resource("/auth/link").route(web::post().to(pm_auth::link_token_create)),
                )
                .service(
                    web::resource("/auth/exchange").route(web::post().to(pm_auth::exchange_token)),
                )
        }
        route
    }
}

#[cfg(all(feature = "v2", feature = "oltp"))]
pub struct PaymentMethodSession;

#[cfg(all(feature = "v2", feature = "oltp"))]
impl PaymentMethodSession {
    pub fn server(state: AppState) -> Scope {
        let mut route = web::scope("/v2/payment-method-sessions").app_data(web::Data::new(state));
        route = route.service(
            web::resource("")
                .route(web::post().to(payment_methods::payment_methods_session_create)),
        );

        route =
            route.service(
                web::scope("/{payment_method_session_id}")
                    .service(
                        web::resource("")
                            .route(web::get().to(payment_methods::payment_methods_session_retrieve))
                            .route(web::put().to(payment_methods::payment_methods_session_update))
                            .route(web::delete().to(
                                payment_methods::payment_method_session_delete_saved_payment_method,
                            )),
                    )
                    .service(web::resource("/list-payment-methods").route(
                        web::get().to(payment_methods::payment_method_session_list_payment_methods),
                    ))
                    .service(
                        web::resource("/confirm")
                            .route(web::post().to(payment_methods::payment_method_session_confirm)),
                    )
                    .service(web::resource("/update-saved-payment-method").route(
                        web::put().to(
                            payment_methods::payment_method_session_update_saved_payment_method,
                        ),
                    )),
            );

        route
    }
}

#[cfg(all(feature = "v2", feature = "oltp"))]
pub struct Tokenization;

#[cfg(all(feature = "v2", feature = "oltp"))]
impl Tokenization {
    pub fn server(state: AppState) -> Scope {
        web::scope("/v2/tokenize")
            .app_data(web::Data::new(state))
            .service(
                web::resource("")
                    .route(web::post().to(tokenization_routes::create_token_vault_api)),
            )
            .service(
                web::resource("/{id}")
                    .route(web::delete().to(tokenization_routes::delete_tokenized_data_api)),
            )
    }
}

#[cfg(all(feature = "olap", feature = "recon", feature = "v1"))]
pub struct Recon;

#[cfg(all(feature = "olap", feature = "recon", feature = "v1"))]
impl Recon {
    pub fn server(state: AppState) -> Scope {
        web::scope("/recon")
            .app_data(web::Data::new(state))
            .service(
                web::resource("/{merchant_id}/update")
                    .route(web::post().to(recon_routes::update_merchant)),
            )
            .service(web::resource("/token").route(web::get().to(recon_routes::get_recon_token)))
            .service(
                web::resource("/request").route(web::post().to(recon_routes::request_for_recon)),
            )
            .service(
                web::resource("/verify_token")
                    .route(web::get().to(recon_routes::verify_recon_token)),
            )
    }
}

pub struct Hypersense;

impl Hypersense {
    pub fn server(state: AppState) -> Scope {
        web::scope("/hypersense")
            .app_data(web::Data::new(state))
            .service(
                web::resource("/token")
                    .route(web::get().to(hypersense_routes::get_hypersense_token)),
            )
            .service(
                web::resource("/verify_token")
                    .route(web::post().to(hypersense_routes::verify_hypersense_token)),
            )
            .service(
                web::resource("/signout")
                    .route(web::post().to(hypersense_routes::signout_hypersense_token)),
            )
    }
}

#[cfg(feature = "olap")]
pub struct Blocklist;

#[cfg(all(feature = "olap", feature = "v1"))]
impl Blocklist {
    pub fn server(state: AppState) -> Scope {
        web::scope("/blocklist")
            .app_data(web::Data::new(state))
            .service(
                web::resource("")
                    .route(web::get().to(blocklist::list_blocked_payment_methods))
                    .route(web::post().to(blocklist::add_entry_to_blocklist))
                    .route(web::delete().to(blocklist::remove_entry_from_blocklist)),
            )
            .service(
                web::resource("/toggle").route(web::post().to(blocklist::toggle_blocklist_guard)),
            )
    }
}

#[cfg(feature = "olap")]
pub struct Organization;

#[cfg(all(feature = "olap", feature = "v1"))]
impl Organization {
    pub fn server(state: AppState) -> Scope {
        web::scope("/organization")
            .app_data(web::Data::new(state))
            .service(web::resource("").route(web::post().to(admin::organization_create)))
            .service(
                web::resource("/{id}")
                    .route(web::get().to(admin::organization_retrieve))
                    .route(web::put().to(admin::organization_update)),
            )
    }
}

#[cfg(all(feature = "v2", feature = "olap"))]
impl Organization {
    pub fn server(state: AppState) -> Scope {
        web::scope("/v2/organizations")
            .app_data(web::Data::new(state))
            .service(web::resource("").route(web::post().to(admin::organization_create)))
            .service(
                web::scope("/{id}")
                    .service(
                        web::resource("")
                            .route(web::get().to(admin::organization_retrieve))
                            .route(web::put().to(admin::organization_update)),
                    )
                    .service(
                        web::resource("/merchant-accounts")
                            .route(web::get().to(admin::merchant_account_list)),
                    ),
            )
    }
}

pub struct MerchantAccount;

#[cfg(all(feature = "v2", feature = "olap"))]
impl MerchantAccount {
    pub fn server(state: AppState) -> Scope {
        web::scope("/v2/merchant-accounts")
            .app_data(web::Data::new(state))
            .service(web::resource("").route(web::post().to(admin::merchant_account_create)))
            .service(
                web::scope("/{id}")
                    .service(
                        web::resource("")
                            .route(web::get().to(admin::retrieve_merchant_account))
                            .route(web::put().to(admin::update_merchant_account)),
                    )
                    .service(
                        web::resource("/profiles").route(web::get().to(profiles::profiles_list)),
                    )
                    .service(
                        web::resource("/kv")
                            .route(web::post().to(admin::merchant_account_toggle_kv))
                            .route(web::get().to(admin::merchant_account_kv_status)),
                    ),
            )
    }
}

#[cfg(all(feature = "olap", feature = "v1"))]
impl MerchantAccount {
    pub fn server(state: AppState) -> Scope {
        let mut routes = web::scope("/accounts")
            .service(web::resource("").route(web::post().to(admin::merchant_account_create)))
            .service(web::resource("/list").route(web::get().to(admin::merchant_account_list)))
            .service(
                web::resource("/{id}/kv")
                    .route(web::post().to(admin::merchant_account_toggle_kv))
                    .route(web::get().to(admin::merchant_account_kv_status)),
            )
            .service(
                web::resource("/transfer")
                    .route(web::post().to(admin::merchant_account_transfer_keys)),
            )
            .service(
                web::resource("/kv").route(web::post().to(admin::merchant_account_toggle_all_kv)),
            )
            .service(
                web::resource("/{id}")
                    .route(web::get().to(admin::retrieve_merchant_account))
                    .route(web::post().to(admin::update_merchant_account))
                    .route(web::delete().to(admin::delete_merchant_account)),
            );
        if state.conf.platform.enabled {
            routes = routes.service(
                web::resource("/{id}/platform")
                    .route(web::post().to(admin::merchant_account_enable_platform_account)),
            )
        }
        routes.app_data(web::Data::new(state))
    }
}

pub struct MerchantConnectorAccount;

#[cfg(all(any(feature = "olap", feature = "oltp"), feature = "v2"))]
impl MerchantConnectorAccount {
    pub fn server(state: AppState) -> Scope {
        let mut route = web::scope("/v2/connector-accounts").app_data(web::Data::new(state));

        #[cfg(feature = "olap")]
        {
            use super::admin::*;

            route = route
                .service(web::resource("").route(web::post().to(connector_create)))
                .service(
                    web::resource("/{id}")
                        .route(web::put().to(connector_update))
                        .route(web::get().to(connector_retrieve))
                        .route(web::delete().to(connector_delete)),
                );
        }
        route
    }
}

#[cfg(all(any(feature = "olap", feature = "oltp"), feature = "v1"))]
impl MerchantConnectorAccount {
    pub fn server(state: AppState) -> Scope {
        let mut route = web::scope("/account").app_data(web::Data::new(state));

        #[cfg(feature = "olap")]
        {
            use super::admin::*;

            route = route
                .service(
                    web::resource("/connectors/verify")
                        .route(web::post().to(super::verify_connector::payment_connector_verify)),
                )
                .service(
                    web::resource("/{merchant_id}/connectors")
                        .route(web::post().to(connector_create))
                        .route(web::get().to(connector_list)),
                )
                .service(
                    web::resource("/{merchant_id}/connectors/{merchant_connector_id}")
                        .route(web::get().to(connector_retrieve))
                        .route(web::post().to(connector_update))
                        .route(web::delete().to(connector_delete)),
                );
        }
        #[cfg(feature = "oltp")]
        {
            route = route.service(
                web::resource("/payment_methods")
                    .route(web::get().to(payment_methods::list_payment_method_api)),
            );
        }
        route
    }
}

pub struct EphemeralKey;

#[cfg(all(feature = "v1", feature = "oltp"))]
impl EphemeralKey {
    pub fn server(config: AppState) -> Scope {
        web::scope("/ephemeral_keys")
            .app_data(web::Data::new(config))
            .service(web::resource("").route(web::post().to(ephemeral_key_create)))
            .service(web::resource("/{id}").route(web::delete().to(ephemeral_key_delete)))
    }
}

#[cfg(feature = "v2")]
impl EphemeralKey {
    pub fn server(config: AppState) -> Scope {
        web::scope("/v2/client-secret")
            .app_data(web::Data::new(config))
            .service(web::resource("").route(web::post().to(client_secret_create)))
            .service(web::resource("/{id}").route(web::delete().to(client_secret_delete)))
    }
}

pub struct Mandates;

#[cfg(all(any(feature = "olap", feature = "oltp"), feature = "v1"))]
impl Mandates {
    pub fn server(state: AppState) -> Scope {
        let mut route = web::scope("/mandates").app_data(web::Data::new(state));

        #[cfg(feature = "olap")]
        {
            route =
                route.service(web::resource("/list").route(web::get().to(retrieve_mandates_list)));
            route = route.service(web::resource("/{id}").route(web::get().to(get_mandate)));
        }
        #[cfg(feature = "oltp")]
        {
            route =
                route.service(web::resource("/revoke/{id}").route(web::post().to(revoke_mandate)));
        }
        route
    }
}

pub struct Webhooks;

#[cfg(all(feature = "oltp", feature = "v1"))]
impl Webhooks {
    pub fn server(config: AppState) -> Scope {
        use api_models::webhooks as webhook_type;

        #[allow(unused_mut)]
        let mut route = web::scope("/webhooks")
            .app_data(web::Data::new(config))
            .service(
                web::resource("/network_token_requestor/ref")
                    .route(
                        web::post().to(receive_network_token_requestor_incoming_webhook::<
                            webhook_type::OutgoingWebhook,
                        >),
                    )
                    .route(
                        web::get().to(receive_network_token_requestor_incoming_webhook::<
                            webhook_type::OutgoingWebhook,
                        >),
                    )
                    .route(
                        web::put().to(receive_network_token_requestor_incoming_webhook::<
                            webhook_type::OutgoingWebhook,
                        >),
                    ),
            )
            .service(
                web::resource("/{merchant_id}/{connector_id_or_name}")
                    .route(
                        web::post().to(receive_incoming_webhook::<webhook_type::OutgoingWebhook>),
                    )
                    .route(web::get().to(receive_incoming_webhook::<webhook_type::OutgoingWebhook>))
                    .route(
                        web::put().to(receive_incoming_webhook::<webhook_type::OutgoingWebhook>),
                    ),
            );

        #[cfg(feature = "frm")]
        {
            route = route.service(
                web::resource("/frm_fulfillment")
                    .route(web::post().to(frm_routes::frm_fulfillment)),
            );
        }

        route
    }
}

pub struct RelayWebhooks;

#[cfg(feature = "oltp")]
impl RelayWebhooks {
    pub fn server(state: AppState) -> Scope {
        use api_models::webhooks as webhook_type;
        web::scope("/webhooks/relay")
            .app_data(web::Data::new(state))
            .service(web::resource("/{merchant_id}/{connector_id}").route(
                web::post().to(receive_incoming_relay_webhook::<webhook_type::OutgoingWebhook>),
            ))
    }
}

#[cfg(all(feature = "oltp", feature = "v2"))]
impl Webhooks {
    pub fn server(config: AppState) -> Scope {
        use api_models::webhooks as webhook_type;

        #[allow(unused_mut)]
        let mut route = web::scope("/v2/webhooks")
            .app_data(web::Data::new(config))
            .service(
                web::resource("/{merchant_id}/{profile_id}/{connector_id}")
                    .route(
                        web::post().to(receive_incoming_webhook::<webhook_type::OutgoingWebhook>),
                    )
                    .route(web::get().to(receive_incoming_webhook::<webhook_type::OutgoingWebhook>))
                    .route(
                        web::put().to(receive_incoming_webhook::<webhook_type::OutgoingWebhook>),
                    ),
            );

        #[cfg(all(feature = "revenue_recovery", feature = "v2"))]
        {
            route = route.service(
                web::resource("/recovery/{merchant_id}/{profile_id}/{connector_id}").route(
                    web::post()
                        .to(recovery_receive_incoming_webhook::<webhook_type::OutgoingWebhook>),
                ),
            );
        }

        route
    }
}

pub struct Configs;

#[cfg(all(feature = "v1", any(feature = "olap", feature = "oltp")))]
impl Configs {
    pub fn server(config: AppState) -> Scope {
        web::scope("/configs")
            .app_data(web::Data::new(config))
            .service(web::resource("/").route(web::post().to(config_key_create)))
            .service(
                web::resource("/{key}")
                    .route(web::get().to(config_key_retrieve))
                    .route(web::post().to(config_key_update))
                    .route(web::delete().to(config_key_delete)),
            )
    }
}

#[cfg(all(feature = "v2", any(feature = "olap", feature = "oltp")))]
impl Configs {
    pub fn server(config: AppState) -> Scope {
        web::scope("/v2/configs")
            .app_data(web::Data::new(config))
            .service(web::resource("/").route(web::post().to(config_key_create)))
            .service(
                web::resource("/{key}")
                    .route(web::get().to(config_key_retrieve))
                    .route(web::post().to(config_key_update))
                    .route(web::delete().to(config_key_delete)),
            )
    }
}

pub struct ApplePayCertificatesMigration;

#[cfg(all(feature = "olap", feature = "v1"))]
impl ApplePayCertificatesMigration {
    pub fn server(state: AppState) -> Scope {
        web::scope("/apple_pay_certificates_migration")
            .app_data(web::Data::new(state))
            .service(web::resource("").route(
                web::post().to(apple_pay_certificates_migration::apple_pay_certificates_migration),
            ))
    }
}

pub struct Poll;

#[cfg(all(feature = "oltp", feature = "v1"))]
impl Poll {
    pub fn server(config: AppState) -> Scope {
        web::scope("/poll")
            .app_data(web::Data::new(config))
            .service(
                web::resource("/status/{poll_id}").route(web::get().to(poll::retrieve_poll_status)),
            )
    }
}

pub struct ApiKeys;

#[cfg(all(feature = "olap", feature = "v2"))]
impl ApiKeys {
    pub fn server(state: AppState) -> Scope {
        web::scope("/v2/api-keys")
            .app_data(web::Data::new(state))
            .service(web::resource("").route(web::post().to(api_keys::api_key_create)))
            .service(web::resource("/list").route(web::get().to(api_keys::api_key_list)))
            .service(
                web::resource("/{key_id}")
                    .route(web::get().to(api_keys::api_key_retrieve))
                    .route(web::put().to(api_keys::api_key_update))
                    .route(web::delete().to(api_keys::api_key_revoke)),
            )
    }
}

#[cfg(all(feature = "olap", feature = "v1"))]
impl ApiKeys {
    pub fn server(state: AppState) -> Scope {
        web::scope("/api_keys/{merchant_id}")
            .app_data(web::Data::new(state))
            .service(web::resource("").route(web::post().to(api_keys::api_key_create)))
            .service(web::resource("/list").route(web::get().to(api_keys::api_key_list)))
            .service(
                web::resource("/{key_id}")
                    .route(web::get().to(api_keys::api_key_retrieve))
                    .route(web::post().to(api_keys::api_key_update))
                    .route(web::delete().to(api_keys::api_key_revoke)),
            )
    }
}

pub struct Disputes;

#[cfg(all(feature = "olap", feature = "v1"))]
impl Disputes {
    pub fn server(state: AppState) -> Scope {
        web::scope("/disputes")
            .app_data(web::Data::new(state))
            .service(web::resource("/list").route(web::get().to(disputes::retrieve_disputes_list)))
            .service(
                web::resource("/profile/list")
                    .route(web::get().to(disputes::retrieve_disputes_list_profile)),
            )
            .service(web::resource("/filter").route(web::get().to(disputes::get_disputes_filters)))
            .service(
                web::resource("/profile/filter")
                    .route(web::get().to(disputes::get_disputes_filters_profile)),
            )
            .service(
                web::resource("/accept/{dispute_id}")
                    .route(web::post().to(disputes::accept_dispute)),
            )
            .service(
                web::resource("/aggregate").route(web::get().to(disputes::get_disputes_aggregate)),
            )
            .service(
                web::resource("/profile/aggregate")
                    .route(web::get().to(disputes::get_disputes_aggregate_profile)),
            )
            .service(
                web::resource("/evidence")
                    .route(web::post().to(disputes::submit_dispute_evidence))
                    .route(web::put().to(disputes::attach_dispute_evidence))
                    .route(web::delete().to(disputes::delete_dispute_evidence)),
            )
            .service(
                web::resource("/evidence/{dispute_id}")
                    .route(web::get().to(disputes::retrieve_dispute_evidence)),
            )
            .service(
                web::resource("/{dispute_id}").route(web::get().to(disputes::retrieve_dispute)),
            )
            .service(
                web::resource("/{connector_id}/fetch")
                    .route(web::get().to(disputes::fetch_disputes)),
            )
    }
}

pub struct Cards;

#[cfg(all(feature = "oltp", feature = "v1"))]
impl Cards {
    pub fn server(state: AppState) -> Scope {
        web::scope("/cards")
            .app_data(web::Data::new(state))
            .service(web::resource("/create").route(web::post().to(create_cards_info)))
            .service(web::resource("/update").route(web::post().to(update_cards_info)))
            .service(web::resource("/update-batch").route(web::post().to(migrate_cards_info)))
            .service(web::resource("/{bin}").route(web::get().to(card_iin_info)))
    }
}

pub struct Files;

#[cfg(all(feature = "olap", feature = "v1"))]
impl Files {
    pub fn server(state: AppState) -> Scope {
        web::scope("/files")
            .app_data(web::Data::new(state))
            .service(web::resource("").route(web::post().to(files::files_create)))
            .service(
                web::resource("/{file_id}")
                    .route(web::delete().to(files::files_delete))
                    .route(web::get().to(files::files_retrieve)),
            )
    }
}

pub struct Cache;

impl Cache {
    pub fn server(state: AppState) -> Scope {
        web::scope("/cache")
            .app_data(web::Data::new(state))
            .service(web::resource("/invalidate/{key}").route(web::post().to(invalidate)))
    }
}

pub struct PaymentLink;

#[cfg(all(feature = "olap", feature = "v1"))]
impl PaymentLink {
    pub fn server(state: AppState) -> Scope {
        web::scope("/payment_link")
            .app_data(web::Data::new(state))
            .service(web::resource("/list").route(web::post().to(payment_link::payments_link_list)))
            .service(
                web::resource("/{payment_link_id}")
                    .route(web::get().to(payment_link::payment_link_retrieve)),
            )
            .service(
                web::resource("{merchant_id}/{payment_id}")
                    .route(web::get().to(payment_link::initiate_payment_link)),
            )
            .service(
                web::resource("s/{merchant_id}/{payment_id}")
                    .route(web::get().to(payment_link::initiate_secure_payment_link)),
            )
            .service(
                web::resource("status/{merchant_id}/{payment_id}")
                    .route(web::get().to(payment_link::payment_link_status)),
            )
    }
}

#[cfg(feature = "payouts")]
pub struct PayoutLink;

#[cfg(all(feature = "payouts", feature = "v1"))]
impl PayoutLink {
    pub fn server(state: AppState) -> Scope {
        let mut route = web::scope("/payout_link").app_data(web::Data::new(state));
        route = route.service(
            web::resource("/{merchant_id}/{payout_id}").route(web::get().to(render_payout_link)),
        );
        route
    }
}
pub struct Profile;
#[cfg(all(feature = "olap", feature = "v2"))]
impl Profile {
    pub fn server(state: AppState) -> Scope {
        web::scope("/v2/profiles")
            .app_data(web::Data::new(state))
            .service(web::resource("").route(web::post().to(profiles::profile_create)))
            .service(
                web::scope("/{profile_id}")
                    .service(
                        web::resource("")
                            .route(web::get().to(profiles::profile_retrieve))
                            .route(web::put().to(profiles::profile_update)),
                    )
                    .service(
                        web::resource("/connector-accounts")
                            .route(web::get().to(admin::connector_list)),
                    )
                    .service(
                        web::resource("/fallback-routing")
                            .route(web::get().to(routing::routing_retrieve_default_config))
                            .route(web::patch().to(routing::routing_update_default_config)),
                    )
                    .service(
                        web::resource("/activate-routing-algorithm").route(web::patch().to(
                            |state, req, path, payload| {
                                routing::routing_link_config(
                                    state,
                                    req,
                                    path,
                                    payload,
                                    &TransactionType::Payment,
                                )
                            },
                        )),
                    )
                    .service(
                        web::resource("/deactivate-routing-algorithm").route(web::patch().to(
                            |state, req, path| {
                                routing::routing_unlink_config(
                                    state,
                                    req,
                                    path,
                                    &TransactionType::Payment,
                                )
                            },
                        )),
                    )
                    .service(web::resource("/routing-algorithm").route(web::get().to(
                        |state, req, query_params, path| {
                            routing::routing_retrieve_linked_config(
                                state,
                                req,
                                query_params,
                                path,
                                &TransactionType::Payment,
                            )
                        },
                    )))
                    .service(
                        web::resource("/decision")
                            .route(web::put().to(routing::upsert_decision_manager_config))
                            .route(web::get().to(routing::retrieve_decision_manager_config)),
                    ),
            )
    }
}
#[cfg(all(feature = "olap", feature = "v1"))]
impl Profile {
    pub fn server(state: AppState) -> Scope {
        let mut route = web::scope("/account/{account_id}/business_profile")
            .app_data(web::Data::new(state))
            .service(
                web::resource("")
                    .route(web::post().to(profiles::profile_create))
                    .route(web::get().to(profiles::profiles_list)),
            );

        #[cfg(feature = "dynamic_routing")]
        {
            route = route.service(
                web::scope("/{profile_id}/dynamic_routing")
                    .service(
                        web::scope("/success_based")
                            .service(
                                web::resource("/toggle")
                                    .route(web::post().to(routing::toggle_success_based_routing)),
                            )
                            .service(web::resource("/config/{algorithm_id}").route(
                                web::patch().to(|state, req, path, payload| {
                                    routing::success_based_routing_update_configs(
                                        state, req, path, payload,
                                    )
                                }),
                            )),
                    )
                    .service(
                        web::resource("/set_volume_split")
                            .route(web::post().to(routing::set_dynamic_routing_volume_split)),
                    )
                    .service(
                        web::resource("/get_volume_split")
                            .route(web::get().to(routing::get_dynamic_routing_volume_split)),
                    )
                    .service(
                        web::scope("/elimination")
                            .service(
                                web::resource("/toggle")
                                    .route(web::post().to(routing::toggle_elimination_routing)),
                            )
                            .service(web::resource("config/{algorithm_id}").route(
                                web::patch().to(|state, req, path, payload| {
                                    routing::elimination_routing_update_configs(
                                        state, req, path, payload,
                                    )
                                }),
                            )),
                    )
                    .service(
                        web::scope("/contracts")
                            .service(web::resource("/toggle").route(
                                web::post().to(routing::contract_based_routing_setup_config),
                            ))
                            .service(web::resource("/config/{algorithm_id}").route(
                                web::patch().to(|state, req, path, payload| {
                                    routing::contract_based_routing_update_configs(
                                        state, req, path, payload,
                                    )
                                }),
                            )),
                    ),
            );
        }

        route = route.service(
            web::scope("/{profile_id}")
                .service(
                    web::resource("")
                        .route(web::get().to(profiles::profile_retrieve))
                        .route(web::post().to(profiles::profile_update))
                        .route(web::delete().to(profiles::profile_delete)),
                )
                .service(
                    web::resource("/toggle_extended_card_info")
                        .route(web::post().to(profiles::toggle_extended_card_info)),
                )
                .service(
                    web::resource("/toggle_connector_agnostic_mit")
                        .route(web::post().to(profiles::toggle_connector_agnostic_mit)),
                ),
        );

        route
    }
}

pub struct ProfileNew;

#[cfg(feature = "olap")]
impl ProfileNew {
    #[cfg(feature = "v1")]
    pub fn server(state: AppState) -> Scope {
        web::scope("/account/{account_id}/profile")
            .app_data(web::Data::new(state))
            .service(
                web::resource("").route(web::get().to(profiles::profiles_list_at_profile_level)),
            )
            .service(
                web::resource("/connectors").route(web::get().to(admin::connector_list_profile)),
            )
    }
    #[cfg(feature = "v2")]
    pub fn server(state: AppState) -> Scope {
        web::scope("/account/{account_id}/profile").app_data(web::Data::new(state))
    }
}

pub struct Gsm;

#[cfg(all(feature = "olap", feature = "v1"))]
impl Gsm {
    pub fn server(state: AppState) -> Scope {
        web::scope("/gsm")
            .app_data(web::Data::new(state))
            .service(web::resource("").route(web::post().to(gsm::create_gsm_rule)))
            .service(web::resource("/get").route(web::post().to(gsm::get_gsm_rule)))
            .service(web::resource("/update").route(web::post().to(gsm::update_gsm_rule)))
            .service(web::resource("/delete").route(web::post().to(gsm::delete_gsm_rule)))
    }
}

pub struct Chat;

#[cfg(feature = "olap")]
impl Chat {
    pub fn server(state: AppState) -> Scope {
        let mut route = web::scope("/chat").app_data(web::Data::new(state.clone()));
        if state.conf.chat.enabled {
            route = route.service(
                web::scope("/ai").service(
                    web::resource("/data")
                        .route(web::post().to(chat::get_data_from_hyperswitch_ai_workflow)),
                ),
            );
        }
        route
    }
}
pub struct ThreeDsDecisionRule;

#[cfg(feature = "oltp")]
impl ThreeDsDecisionRule {
    pub fn server(state: AppState) -> Scope {
        web::scope("/three_ds_decision")
            .app_data(web::Data::new(state))
            .service(
                web::resource("/execute")
                    .route(web::post().to(three_ds_decision_rule::execute_decision_rule)),
            )
    }
}

#[cfg(feature = "olap")]
pub struct Verify;

#[cfg(all(feature = "olap", feature = "v1"))]
impl Verify {
    pub fn server(state: AppState) -> Scope {
        web::scope("/verify")
            .app_data(web::Data::new(state))
            .service(
                web::resource("/apple_pay/{merchant_id}")
                    .route(web::post().to(apple_pay_merchant_registration)),
            )
            .service(
                web::resource("/applepay_verified_domains")
                    .route(web::get().to(retrieve_apple_pay_verified_domains)),
            )
    }
}

pub struct UserDeprecated;

#[cfg(all(feature = "olap", feature = "v2"))]
impl UserDeprecated {
    pub fn server(state: AppState) -> Scope {
        // TODO: Deprecated. Remove this in favour of /v2/users
        let mut route = web::scope("/v2/user").app_data(web::Data::new(state));

        route = route.service(
            web::resource("/create_merchant")
                .route(web::post().to(user::user_merchant_account_create)),
        );
        route = route.service(
            web::scope("/list")
                .service(
                    web::resource("/merchant")
                        .route(web::get().to(user::list_merchants_for_user_in_org)),
                )
                .service(
                    web::resource("/profile")
                        .route(web::get().to(user::list_profiles_for_user_in_org_and_merchant)),
                ),
        );

        route = route.service(
            web::scope("/switch")
                .service(
                    web::resource("/merchant")
                        .route(web::post().to(user::switch_merchant_for_user_in_org)),
                )
                .service(
                    web::resource("/profile")
                        .route(web::post().to(user::switch_profile_for_user_in_org_and_merchant)),
                ),
        );

        route = route.service(
            web::resource("/data")
                .route(web::get().to(user::get_multiple_dashboard_metadata))
                .route(web::post().to(user::set_dashboard_metadata)),
        );

        route
    }
}

pub struct User;

#[cfg(all(feature = "olap", feature = "v2"))]
impl User {
    pub fn server(state: AppState) -> Scope {
        let mut route = web::scope("/v2/users").app_data(web::Data::new(state));

        route = route.service(
            web::resource("/create-merchant")
                .route(web::post().to(user::user_merchant_account_create)),
        );
        route = route.service(
            web::scope("/list")
                .service(
                    web::resource("/merchant")
                        .route(web::get().to(user::list_merchants_for_user_in_org)),
                )
                .service(
                    web::resource("/profile")
                        .route(web::get().to(user::list_profiles_for_user_in_org_and_merchant)),
                ),
        );

        route = route.service(
            web::scope("/switch")
                .service(
                    web::resource("/merchant")
                        .route(web::post().to(user::switch_merchant_for_user_in_org)),
                )
                .service(
                    web::resource("/profile")
                        .route(web::post().to(user::switch_profile_for_user_in_org_and_merchant)),
                ),
        );

        route = route.service(
            web::resource("/data")
                .route(web::get().to(user::get_multiple_dashboard_metadata))
                .route(web::post().to(user::set_dashboard_metadata)),
        );

        route
    }
}

#[cfg(all(feature = "olap", feature = "v1"))]
impl User {
    pub fn server(state: AppState) -> Scope {
        let mut route = web::scope("/user").app_data(web::Data::new(state.clone()));

        route = route
            .service(web::resource("").route(web::get().to(user::get_user_details)))
            .service(web::resource("/signin").route(web::post().to(user::user_signin)))
            .service(web::resource("/v2/signin").route(web::post().to(user::user_signin)))
            // signin/signup with sso using openidconnect
            .service(web::resource("/oidc").route(web::post().to(user::sso_sign)))
            .service(web::resource("/signout").route(web::post().to(user::signout)))
            .service(web::resource("/rotate_password").route(web::post().to(user::rotate_password)))
            .service(web::resource("/change_password").route(web::post().to(user::change_password)))
            .service(
                web::resource("/internal_signup").route(web::post().to(user::internal_user_signup)),
            )
            .service(
                web::resource("/tenant_signup").route(web::post().to(user::create_tenant_user)),
            )
            .service(web::resource("/create_org").route(web::post().to(user::user_org_create)))
            .service(
                web::resource("/create_merchant")
                    .route(web::post().to(user::user_merchant_account_create)),
            )
            // TODO: To be deprecated
            .service(
                web::resource("/permission_info")
                    .route(web::get().to(user_role::get_authorization_info)),
            )
            // TODO: To be deprecated
            .service(
                web::resource("/module/list").route(web::get().to(user_role::get_role_information)),
            )
            .service(
                web::resource("/parent/list")
                    .route(web::get().to(user_role::get_parent_group_info)),
            )
            .service(
                web::resource("/update").route(web::post().to(user::update_user_account_details)),
            )
            .service(
                web::resource("/data")
                    .route(web::get().to(user::get_multiple_dashboard_metadata))
                    .route(web::post().to(user::set_dashboard_metadata)),
            );

        if state.conf.platform.enabled {
            route = route.service(
                web::resource("/create_platform").route(web::post().to(user::create_platform)),
            )
        }

        route = route
            .service(web::scope("/key").service(
                web::resource("/transfer").route(web::post().to(user::transfer_user_key)),
            ));

        route = route.service(
            web::scope("/list")
                .service(web::resource("/org").route(web::get().to(user::list_orgs_for_user)))
                .service(
                    web::resource("/merchant")
                        .route(web::get().to(user::list_merchants_for_user_in_org)),
                )
                .service(
                    web::resource("/profile")
                        .route(web::get().to(user::list_profiles_for_user_in_org_and_merchant)),
                )
                .service(
                    web::resource("/invitation")
                        .route(web::get().to(user_role::list_invitations_for_user)),
                ),
        );

        route = route.service(
            web::scope("/switch")
                .service(web::resource("/org").route(web::post().to(user::switch_org_for_user)))
                .service(
                    web::resource("/merchant")
                        .route(web::post().to(user::switch_merchant_for_user_in_org)),
                )
                .service(
                    web::resource("/profile")
                        .route(web::post().to(user::switch_profile_for_user_in_org_and_merchant)),
                ),
        );

        // Two factor auth routes
        route = route.service(
            web::scope("/2fa")
                // TODO: to be deprecated
                .service(web::resource("").route(web::get().to(user::check_two_factor_auth_status)))
                .service(
                    web::resource("/v2")
                        .route(web::get().to(user::check_two_factor_auth_status_with_attempts)),
                )
                .service(
                    web::scope("/totp")
                        .service(web::resource("/begin").route(web::get().to(user::totp_begin)))
                        .service(web::resource("/reset").route(web::get().to(user::totp_reset)))
                        .service(
                            web::resource("/verify")
                                .route(web::post().to(user::totp_verify))
                                .route(web::put().to(user::totp_update)),
                        ),
                )
                .service(
                    web::scope("/recovery_code")
                        .service(
                            web::resource("/verify")
                                .route(web::post().to(user::verify_recovery_code)),
                        )
                        .service(
                            web::resource("/generate")
                                .route(web::get().to(user::generate_recovery_codes)),
                        ),
                )
                .service(
                    web::resource("/terminate")
                        .route(web::get().to(user::terminate_two_factor_auth)),
                ),
        );

        route = route.service(
            web::scope("/auth")
                .service(
                    web::resource("")
                        .route(web::post().to(user::create_user_authentication_method))
                        .route(web::put().to(user::update_user_authentication_method)),
                )
                .service(
                    web::resource("/list")
                        .route(web::get().to(user::list_user_authentication_methods)),
                )
                .service(web::resource("/url").route(web::get().to(user::get_sso_auth_url)))
                .service(
                    web::resource("/select").route(web::post().to(user::terminate_auth_select)),
                ),
        );

        #[cfg(feature = "email")]
        {
            route = route
                .service(web::resource("/from_email").route(web::post().to(user::user_from_email)))
                .service(
                    web::resource("/connect_account")
                        .route(web::post().to(user::user_connect_account)),
                )
                .service(
                    web::resource("/forgot_password").route(web::post().to(user::forgot_password)),
                )
                .service(
                    web::resource("/reset_password").route(web::post().to(user::reset_password)),
                )
                .service(
                    web::resource("/signup_with_merchant_id")
                        .route(web::post().to(user::user_signup_with_merchant_id)),
                )
                .service(web::resource("/verify_email").route(web::post().to(user::verify_email)))
                .service(
                    web::resource("/v2/verify_email").route(web::post().to(user::verify_email)),
                )
                .service(
                    web::resource("/verify_email_request")
                        .route(web::post().to(user::verify_email_request)),
                )
                .service(
                    web::resource("/user/resend_invite").route(web::post().to(user::resend_invite)),
                )
                .service(
                    web::resource("/accept_invite_from_email")
                        .route(web::post().to(user::accept_invite_from_email)),
                );
        }
        #[cfg(not(feature = "email"))]
        {
            route = route.service(web::resource("/signup").route(web::post().to(user::user_signup)))
        }

        // User management
        route = route.service(
            web::scope("/user")
                .service(web::resource("").route(web::post().to(user::list_user_roles_details)))
                // TODO: To be deprecated
                .service(web::resource("/v2").route(web::post().to(user::list_user_roles_details)))
                .service(
                    web::resource("/list").route(web::get().to(user_role::list_users_in_lineage)),
                )
                // TODO: To be deprecated
                .service(
                    web::resource("/v2/list")
                        .route(web::get().to(user_role::list_users_in_lineage)),
                )
                .service(
                    web::resource("/invite_multiple")
                        .route(web::post().to(user::invite_multiple_user)),
                )
                .service(
                    web::scope("/invite/accept")
                        .service(
                            web::resource("")
                                .route(web::post().to(user_role::accept_invitations_v2)),
                        )
                        .service(
                            web::resource("/pre_auth")
                                .route(web::post().to(user_role::accept_invitations_pre_auth)),
                        )
                        .service(
                            web::scope("/v2")
                                .service(
                                    web::resource("")
                                        .route(web::post().to(user_role::accept_invitations_v2)),
                                )
                                .service(
                                    web::resource("/pre_auth").route(
                                        web::post().to(user_role::accept_invitations_pre_auth),
                                    ),
                                ),
                        ),
                )
                .service(
                    web::resource("/update_role")
                        .route(web::post().to(user_role::update_user_role)),
                )
                .service(
                    web::resource("/delete").route(web::delete().to(user_role::delete_user_role)),
                ),
        );

        if state.conf().clone_connector_allowlist.is_some() {
            route = route.service(
                web::resource("/clone_connector").route(web::post().to(user::clone_connector)),
            );
        }

        // Role information
        route =
            route.service(
                web::scope("/role")
                    .service(
                        web::resource("")
                            .route(web::get().to(user_role::get_role_from_token))
                            .route(web::post().to(user_role::create_role)),
                    )
                    .service(web::resource("/v2").route(
                        web::get().to(user_role::get_groups_and_resources_for_role_from_token),
                    ))
                    // TODO: To be deprecated
                    .service(
                        web::resource("/v2/list")
                            .route(web::get().to(user_role::list_roles_with_info)),
                    )
                    .service(
                        web::scope("/list")
                            .service(
                                web::resource("")
                                    .route(web::get().to(user_role::list_roles_with_info)),
                            )
                            .service(web::resource("/invite").route(
                                web::get().to(user_role::list_invitable_roles_at_entity_level),
                            ))
                            .service(web::resource("/update").route(
                                web::get().to(user_role::list_updatable_roles_at_entity_level),
                            )),
                    )
                    .service(
                        web::resource("/{role_id}")
                            .route(web::get().to(user_role::get_role))
                            .route(web::put().to(user_role::update_role)),
                    )
                    .service(
                        web::resource("/{role_id}/v2")
                            .route(web::get().to(user_role::get_parent_info_for_role)),
                    ),
            );

        #[cfg(feature = "dummy_connector")]
        {
            route = route.service(
                web::resource("/sample_data")
                    .route(web::post().to(user::generate_sample_data))
                    .route(web::delete().to(user::delete_sample_data)),
            )
        }
        // Admin Theme
        // TODO: To be deprecated
        route = route.service(
            web::scope("/admin/theme")
                .service(
                    web::resource("")
                        .route(web::get().to(user::theme::get_theme_using_lineage))
                        .route(web::post().to(user::theme::create_theme)),
                )
                .service(
                    web::resource("/{theme_id}")
                        .route(web::get().to(user::theme::get_theme_using_theme_id))
                        .route(web::put().to(user::theme::update_theme))
                        .route(web::post().to(user::theme::upload_file_to_theme_storage))
                        .route(web::delete().to(user::theme::delete_theme)),
                ),
        );
        // User Theme
        route = route.service(
            web::scope("/theme")
                .service(
                    web::resource("")
                        .route(web::post().to(user::theme::create_user_theme))
                        .route(web::get().to(user::theme::get_user_theme_using_lineage)),
                )
                .service(
                    web::resource("/list")
                        .route(web::get().to(user::theme::list_all_themes_in_lineage)),
                )
                .service(
                    web::resource("/{theme_id}")
                        .route(web::get().to(user::theme::get_user_theme_using_theme_id))
                        .route(web::put().to(user::theme::update_user_theme))
                        .route(web::post().to(user::theme::upload_file_to_user_theme_storage))
                        .route(web::delete().to(user::theme::delete_user_theme)),
                ),
        );
        route
    }
}

pub struct ConnectorOnboarding;

#[cfg(all(feature = "olap", feature = "v1"))]
impl ConnectorOnboarding {
    pub fn server(state: AppState) -> Scope {
        web::scope("/connector_onboarding")
            .app_data(web::Data::new(state))
            .service(
                web::resource("/action_url")
                    .route(web::post().to(connector_onboarding::get_action_url)),
            )
            .service(
                web::resource("/sync")
                    .route(web::post().to(connector_onboarding::sync_onboarding_status)),
            )
            .service(
                web::resource("/reset_tracking_id")
                    .route(web::post().to(connector_onboarding::reset_tracking_id)),
            )
    }
}

#[cfg(feature = "olap")]
pub struct WebhookEvents;

#[cfg(all(feature = "olap", feature = "v1"))]
impl WebhookEvents {
    pub fn server(config: AppState) -> Scope {
        web::scope("/events")
            .app_data(web::Data::new(config))
            .service(web::scope("/profile/list").service(web::resource("").route(
                web::post().to(webhook_events::list_initial_webhook_delivery_attempts_with_jwtauth),
            )))
            .service(
                web::scope("/{merchant_id}")
                    .service(web::resource("").route(
                        web::post().to(webhook_events::list_initial_webhook_delivery_attempts),
                    ))
                    .service(
                        web::scope("/{event_id}")
                            .service(web::resource("attempts").route(
                                web::get().to(webhook_events::list_webhook_delivery_attempts),
                            ))
                            .service(web::resource("retry").route(
                                web::post().to(webhook_events::retry_webhook_delivery_attempt),
                            )),
                    ),
            )
    }
}

#[cfg(feature = "olap")]
pub struct FeatureMatrix;

#[cfg(all(feature = "olap", feature = "v1"))]
impl FeatureMatrix {
    pub fn server(state: AppState) -> Scope {
        web::scope("/feature_matrix")
            .app_data(web::Data::new(state))
            .service(web::resource("").route(web::get().to(feature_matrix::fetch_feature_matrix)))
    }
}

#[cfg(feature = "olap")]
pub struct ProcessTrackerDeprecated;

#[cfg(all(feature = "olap", feature = "v2"))]
impl ProcessTrackerDeprecated {
    pub fn server(state: AppState) -> Scope {
        use super::process_tracker::revenue_recovery;
        // TODO: Deprecated. Remove this in favour of /v2/process-trackers
        web::scope("/v2/process_tracker/revenue_recovery_workflow")
            .app_data(web::Data::new(state.clone()))
            .service(
                web::resource("/{revenue_recovery_id}")
                    .route(web::get().to(revenue_recovery::revenue_recovery_pt_retrieve_api)),
            )
    }
}

#[cfg(feature = "olap")]
pub struct ProcessTracker;

#[cfg(all(feature = "olap", feature = "v2"))]
impl ProcessTracker {
    pub fn server(state: AppState) -> Scope {
        use super::process_tracker::revenue_recovery;
        web::scope("/v2/process-trackers/revenue-recovery-workflow")
            .app_data(web::Data::new(state.clone()))
            .service(
                web::resource("/{revenue_recovery_id}")
                    .route(web::get().to(revenue_recovery::revenue_recovery_pt_retrieve_api)),
            )
    }
}

pub struct Authentication;

#[cfg(feature = "v1")]
impl Authentication {
    pub fn server(state: AppState) -> Scope {
        web::scope("/authentication")
            .app_data(web::Data::new(state))
            .service(web::resource("").route(web::post().to(authentication::authentication_create)))
            .service(
                web::resource("/{authentication_id}/eligibility")
                    .route(web::post().to(authentication::authentication_eligibility)),
            )
            .service(
                web::resource("/{authentication_id}/authenticate")
                    .route(web::post().to(authentication::authentication_authenticate)),
            )
            .service(
                web::resource("{merchant_id}/{authentication_id}/sync")
                    .route(web::post().to(authentication::authentication_sync))
                    .route(web::get().to(authentication::authentication_sync_post_update)),
            )
    }
}

#[cfg(feature = "v2")]
impl Authentication {
    pub fn server(state: AppState) -> Scope {
        web::scope("/v2/authentication")
            .app_data(web::Data::new(state))
            .service(web::resource("").route(web::post().to(authentication::authentication_create)))
            .service(
<<<<<<< HEAD
                web::resource("/{authentication_id}/post_authentication")
                    .route(web::post().to(authentication::post_authentication)),
=======
                web::resource("/{authentication_id}/enabled_authn_methods_token")
                    .route(web::post().to(authentication::authentication_session_token)),
>>>>>>> b9c4bee9
            )
    }
}

#[cfg(feature = "olap")]
pub struct ProfileAcquirer;

#[cfg(all(feature = "olap", feature = "v1"))]
impl ProfileAcquirer {
    pub fn server(state: AppState) -> Scope {
        web::scope("/profile_acquirer")
            .app_data(web::Data::new(state))
            .service(
                web::resource("").route(web::post().to(profile_acquirer::create_profile_acquirer)),
            )
            .service(
                web::resource("/{profile_id}/{profile_acquirer_id}")
                    .route(web::post().to(profile_acquirer::profile_acquirer_update)),
            )
    }
}<|MERGE_RESOLUTION|>--- conflicted
+++ resolved
@@ -2886,13 +2886,12 @@
             .app_data(web::Data::new(state))
             .service(web::resource("").route(web::post().to(authentication::authentication_create)))
             .service(
-<<<<<<< HEAD
+                web::resource("/{authentication_id}/enabled_authn_methods_token")
+                    .route(web::post().to(authentication::authentication_session_token)),
+            )
+            .service(
                 web::resource("/{authentication_id}/post_authentication")
                     .route(web::post().to(authentication::post_authentication)),
-=======
-                web::resource("/{authentication_id}/enabled_authn_methods_token")
-                    .route(web::post().to(authentication::authentication_session_token)),
->>>>>>> b9c4bee9
             )
     }
 }
