--- conflicted
+++ resolved
@@ -2843,36 +2843,6 @@
                 connector_payment_id,
                 amount_capturable,
                 updated_by,
-<<<<<<< HEAD
-            } => Self {
-                status: Some(status),
-                payment_method_id: None,
-                error_message: Some(error.message),
-                error_code: Some(error.code),
-                modified_at: common_utils::date_time::now(),
-                browser_info: None,
-                payment_token: None,
-                error_reason: error.reason,
-                updated_by,
-                merchant_connector_id: None,
-                unified_code: None,
-                unified_message: None,
-                connector_payment_id,
-                connector: None,
-                redirection_data: None,
-                connector_metadata: None,
-                amount_capturable,
-                amount_to_capture: None,
-                connector_token_details: None,
-                authentication_type: None,
-                feature_metadata: None,
-                network_advice_code: error.network_advice_code,
-                network_decline_code: error.network_decline_code,
-                network_error_message: error.network_error_message,
-                connector_request_reference_id: None,
-                connector_response_reference_id: None,
-            },
-=======
             } => {
                 // Apply automatic hashing for long connector payment IDs
                 let (connector_payment_id, connector_payment_data) = connector_payment_id
@@ -2887,6 +2857,7 @@
                     error_code: Some(error.code),
                     modified_at: common_utils::date_time::now(),
                     browser_info: None,
+                    payment_token: None,
                     error_reason: error.reason,
                     updated_by,
                     merchant_connector_id: None,
@@ -2909,7 +2880,6 @@
                     connector_response_reference_id: None,
                 }
             }
->>>>>>> 0eaea06a
             PaymentAttemptUpdate::ConfirmIntentResponse(confirm_intent_response_update) => {
                 let ConfirmIntentResponseUpdate {
                     status,
