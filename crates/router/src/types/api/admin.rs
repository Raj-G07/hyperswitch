--- conflicted
+++ resolved
@@ -309,17 +309,12 @@
             is_clear_pan_retries_enabled: item.is_clear_pan_retries_enabled,
             is_debit_routing_enabled: Some(item.is_debit_routing_enabled),
             merchant_business_country: item.merchant_business_country,
-<<<<<<< HEAD
-            is_external_vault_enabled: item.is_external_vault_enabled,
-            vault_connector_details: item.vault_connector_details.map(ForeignInto::foreign_into),
-=======
             is_iframe_redirection_enabled: item.is_iframe_redirection_enabled,
             is_external_vault_enabled: item.is_external_vault_enabled,
             external_vault_connector_details: item
                 .external_vault_connector_details
                 .map(ForeignInto::foreign_into),
             merchant_category_code: item.merchant_category_code,
->>>>>>> e3233c67
         })
     }
 }
