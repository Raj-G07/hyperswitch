use std::{collections::HashMap, sync::Arc};

use actix_web::{web, Scope};
#[cfg(all(feature = "olap", feature = "v1"))]
use api_models::routing::RoutingRetrieveQuery;
#[cfg(feature = "olap")]
use common_enums::TransactionType;
#[cfg(feature = "partial-auth")]
use common_utils::crypto::Blake3;
use common_utils::id_type;
#[cfg(feature = "email")]
use external_services::email::{
    no_email::NoEmailClient, ses::AwsSes, smtp::SmtpServer, EmailClientConfigs, EmailService,
};
use external_services::{
    file_storage::FileStorageInterface,
    grpc_client::{GrpcClients, GrpcHeaders},
};
use hyperswitch_interfaces::{
    crm::CrmInterface,
    encryption_interface::EncryptionManagementInterface,
    secrets_interface::secret_state::{RawSecret, SecuredSecret},
};
use router_env::tracing_actix_web::RequestId;
use scheduler::SchedulerInterface;
use storage_impl::{config::TenantConfig, redis::RedisStore, MockDb};
use tokio::sync::oneshot;

use self::settings::Tenant;
#[cfg(any(feature = "olap", feature = "oltp"))]
use super::currency;
#[cfg(feature = "dummy_connector")]
use super::dummy_connector::*;
#[cfg(all(any(feature = "v1", feature = "v2"), feature = "oltp"))]
use super::ephemeral_key::*;
#[cfg(any(feature = "olap", feature = "oltp"))]
use super::payment_methods;
#[cfg(feature = "payouts")]
use super::payout_link::*;
#[cfg(feature = "payouts")]
use super::payouts::*;
#[cfg(all(feature = "oltp", feature = "v1"))]
use super::pm_auth;
#[cfg(feature = "oltp")]
use super::poll;
#[cfg(feature = "v2")]
use super::proxy;
#[cfg(all(feature = "v2", feature = "revenue_recovery", feature = "oltp"))]
use super::recovery_webhooks::*;
#[cfg(all(feature = "oltp", feature = "v2"))]
use super::refunds;
#[cfg(feature = "olap")]
use super::routing;
#[cfg(all(feature = "oltp", feature = "v2"))]
use super::tokenization as tokenization_routes;
#[cfg(all(feature = "olap", feature = "v1"))]
use super::verification::{apple_pay_merchant_registration, retrieve_apple_pay_verified_domains};
#[cfg(feature = "oltp")]
use super::webhooks::*;
use super::{
    admin, api_keys, cache::*, connector_onboarding, disputes, files, gsm, health::*, profiles,
    relay, user, user_role,
};
#[cfg(feature = "v1")]
use super::{apple_pay_certificates_migration, blocklist, payment_link, webhook_events};
#[cfg(any(feature = "olap", feature = "oltp"))]
use super::{configs::*, customers, payments};
#[cfg(all(any(feature = "olap", feature = "oltp"), feature = "v1"))]
use super::{mandates::*, refunds::*};
#[cfg(feature = "olap")]
pub use crate::analytics::opensearch::OpenSearchClient;
#[cfg(feature = "olap")]
use crate::analytics::AnalyticsProvider;
#[cfg(feature = "partial-auth")]
use crate::errors::RouterResult;
#[cfg(feature = "oltp")]
use crate::routes::authentication;
#[cfg(feature = "v1")]
use crate::routes::cards_info::{
    card_iin_info, create_cards_info, migrate_cards_info, update_cards_info,
};
#[cfg(all(feature = "olap", feature = "v1"))]
use crate::routes::feature_matrix;
#[cfg(all(feature = "frm", feature = "oltp"))]
use crate::routes::fraud_check as frm_routes;
#[cfg(all(feature = "olap", feature = "v1"))]
use crate::routes::profile_acquirer;
#[cfg(all(feature = "recon", feature = "olap"))]
use crate::routes::recon as recon_routes;
pub use crate::{
    configs::settings,
    db::{
        AccountsStorageInterface, CommonStorageInterface, GlobalStorageInterface, StorageImpl,
        StorageInterface,
    },
    events::EventsHandler,
    services::{get_cache_store, get_store},
};
use crate::{
    configs::{secrets_transformers, Settings},
    db::kafka_store::{KafkaStore, TenantID},
    routes::{hypersense as hypersense_routes, three_ds_decision_rule},
};

#[derive(Clone)]
pub struct ReqState {
    pub event_context: events::EventContext<crate::events::EventType, EventsHandler>,
}

#[derive(Clone)]
pub struct SessionState {
    pub store: Box<dyn StorageInterface>,
    /// Global store is used for global schema operations in tables like Users and Tenants
    pub global_store: Box<dyn GlobalStorageInterface>,
    pub accounts_store: Box<dyn AccountsStorageInterface>,
    pub conf: Arc<settings::Settings<RawSecret>>,
    pub api_client: Box<dyn crate::services::ApiClient>,
    pub event_handler: EventsHandler,
    #[cfg(feature = "email")]
    pub email_client: Arc<Box<dyn EmailService>>,
    #[cfg(feature = "olap")]
    pub pool: AnalyticsProvider,
    pub file_storage_client: Arc<dyn FileStorageInterface>,
    pub request_id: Option<RequestId>,
    pub base_url: String,
    pub tenant: Tenant,
    #[cfg(feature = "olap")]
    pub opensearch_client: Option<Arc<OpenSearchClient>>,
    pub grpc_client: Arc<GrpcClients>,
    pub theme_storage_client: Arc<dyn FileStorageInterface>,
    pub locale: String,
    pub crm_client: Arc<dyn CrmInterface>,
    pub infra_components: Option<serde_json::Value>,
}
impl scheduler::SchedulerSessionState for SessionState {
    fn get_db(&self) -> Box<dyn SchedulerInterface> {
        self.store.get_scheduler_db()
    }
}
impl SessionState {
    pub fn get_req_state(&self) -> ReqState {
        ReqState {
            event_context: events::EventContext::new(self.event_handler.clone()),
        }
    }
    pub fn get_grpc_headers(&self) -> GrpcHeaders {
        GrpcHeaders {
            tenant_id: self.tenant.tenant_id.get_string_repr().to_string(),
            request_id: self.request_id.map(|req_id| (*req_id).to_string()),
        }
    }
}

pub trait SessionStateInfo {
    fn conf(&self) -> settings::Settings<RawSecret>;
    fn store(&self) -> Box<dyn StorageInterface>;
    fn event_handler(&self) -> EventsHandler;
    fn get_request_id(&self) -> Option<String>;
    fn add_request_id(&mut self, request_id: RequestId);
    #[cfg(feature = "partial-auth")]
    fn get_detached_auth(&self) -> RouterResult<(Blake3, &[u8])>;
    fn session_state(&self) -> SessionState;
    fn global_store(&self) -> Box<dyn GlobalStorageInterface>;
}

impl SessionStateInfo for SessionState {
    fn store(&self) -> Box<dyn StorageInterface> {
        self.store.to_owned()
    }
    fn conf(&self) -> settings::Settings<RawSecret> {
        self.conf.as_ref().to_owned()
    }
    fn event_handler(&self) -> EventsHandler {
        self.event_handler.clone()
    }
    fn get_request_id(&self) -> Option<String> {
        self.api_client.get_request_id()
    }
    fn add_request_id(&mut self, request_id: RequestId) {
        self.api_client.add_request_id(request_id);
        self.store.add_request_id(request_id.to_string());
        self.request_id.replace(request_id);
    }

    #[cfg(feature = "partial-auth")]
    fn get_detached_auth(&self) -> RouterResult<(Blake3, &[u8])> {
        use error_stack::ResultExt;
        use hyperswitch_domain_models::errors::api_error_response as errors;
        use masking::prelude::PeekInterface as _;
        use router_env::logger;

        let output = CHECKSUM_KEY.get_or_try_init(|| {
            let conf = self.conf();
            let context = conf
                .api_keys
                .get_inner()
                .checksum_auth_context
                .peek()
                .clone();
            let key = conf.api_keys.get_inner().checksum_auth_key.peek();
            hex::decode(key).map(|key| {
                (
                    masking::StrongSecret::new(context),
                    masking::StrongSecret::new(key),
                )
            })
        });

        match output {
            Ok((context, key)) => Ok((Blake3::new(context.peek().clone()), key.peek())),
            Err(err) => {
                logger::error!("Failed to get checksum key");
                Err(err).change_context(errors::ApiErrorResponse::InternalServerError)
            }
        }
    }
    fn session_state(&self) -> SessionState {
        self.clone()
    }
    fn global_store(&self) -> Box<(dyn GlobalStorageInterface)> {
        self.global_store.to_owned()
    }
}
#[derive(Clone)]
pub struct AppState {
    pub flow_name: String,
    pub global_store: Box<dyn GlobalStorageInterface>,
    // TODO: use a separate schema for accounts_store
    pub accounts_store: HashMap<id_type::TenantId, Box<dyn AccountsStorageInterface>>,
    pub stores: HashMap<id_type::TenantId, Box<dyn StorageInterface>>,
    pub conf: Arc<settings::Settings<RawSecret>>,
    pub event_handler: EventsHandler,
    #[cfg(feature = "email")]
    pub email_client: Arc<Box<dyn EmailService>>,
    pub api_client: Box<dyn crate::services::ApiClient>,
    #[cfg(feature = "olap")]
    pub pools: HashMap<id_type::TenantId, AnalyticsProvider>,
    #[cfg(feature = "olap")]
    pub opensearch_client: Option<Arc<OpenSearchClient>>,
    pub request_id: Option<RequestId>,
    pub file_storage_client: Arc<dyn FileStorageInterface>,
    pub encryption_client: Arc<dyn EncryptionManagementInterface>,
    pub grpc_client: Arc<GrpcClients>,
    pub theme_storage_client: Arc<dyn FileStorageInterface>,
    pub crm_client: Arc<dyn CrmInterface>,
    pub infra_components: Option<serde_json::Value>,
}
impl scheduler::SchedulerAppState for AppState {
    fn get_tenants(&self) -> Vec<id_type::TenantId> {
        self.conf.multitenancy.get_tenant_ids()
    }
}
pub trait AppStateInfo {
    fn conf(&self) -> settings::Settings<RawSecret>;
    fn event_handler(&self) -> EventsHandler;
    #[cfg(feature = "email")]
    fn email_client(&self) -> Arc<Box<dyn EmailService>>;
    fn add_request_id(&mut self, request_id: RequestId);
    fn add_flow_name(&mut self, flow_name: String);
    fn get_request_id(&self) -> Option<String>;
}

#[cfg(feature = "partial-auth")]
static CHECKSUM_KEY: once_cell::sync::OnceCell<(
    masking::StrongSecret<String>,
    masking::StrongSecret<Vec<u8>>,
)> = once_cell::sync::OnceCell::new();

impl AppStateInfo for AppState {
    fn conf(&self) -> settings::Settings<RawSecret> {
        self.conf.as_ref().to_owned()
    }
    #[cfg(feature = "email")]
    fn email_client(&self) -> Arc<Box<dyn EmailService>> {
        self.email_client.to_owned()
    }
    fn event_handler(&self) -> EventsHandler {
        self.event_handler.clone()
    }
    fn add_request_id(&mut self, request_id: RequestId) {
        self.api_client.add_request_id(request_id);
        self.request_id.replace(request_id);
    }

    fn add_flow_name(&mut self, flow_name: String) {
        self.api_client.add_flow_name(flow_name);
    }
    fn get_request_id(&self) -> Option<String> {
        self.api_client.get_request_id()
    }
}

impl AsRef<Self> for AppState {
    fn as_ref(&self) -> &Self {
        self
    }
}

#[cfg(feature = "email")]
pub async fn create_email_client(
    settings: &settings::Settings<RawSecret>,
) -> Box<dyn EmailService> {
    match &settings.email.client_config {
        EmailClientConfigs::Ses { aws_ses } => Box::new(
            AwsSes::create(
                &settings.email,
                aws_ses,
                settings.proxy.https_url.to_owned(),
            )
            .await,
        ),
        EmailClientConfigs::Smtp { smtp } => {
            Box::new(SmtpServer::create(&settings.email, smtp.clone()).await)
        }
        EmailClientConfigs::NoEmailClient => Box::new(NoEmailClient::create().await),
    }
}

impl AppState {
    /// # Panics
    ///
    /// Panics if Store can't be created or JWE decryption fails
    pub async fn with_storage(
        conf: settings::Settings<SecuredSecret>,
        storage_impl: StorageImpl,
        shut_down_signal: oneshot::Sender<()>,
        api_client: Box<dyn crate::services::ApiClient>,
    ) -> Self {
        #[allow(clippy::expect_used)]
        let secret_management_client = conf
            .secrets_management
            .get_secret_management_client()
            .await
            .expect("Failed to create secret management client");

        let conf = Box::pin(secrets_transformers::fetch_raw_secrets(
            conf,
            &*secret_management_client,
        ))
        .await;

        #[allow(clippy::expect_used)]
        let encryption_client = conf
            .encryption_management
            .get_encryption_management_client()
            .await
            .expect("Failed to create encryption client");

        Box::pin(async move {
            let testable = storage_impl == StorageImpl::PostgresqlTest;
            #[allow(clippy::expect_used)]
            let event_handler = conf
                .events
                .get_event_handler()
                .await
                .expect("Failed to create event handler");

            #[allow(clippy::expect_used)]
            #[cfg(feature = "olap")]
            let opensearch_client = conf
                .opensearch
                .get_opensearch_client()
                .await
                .expect("Failed to initialize OpenSearch client.")
                .map(Arc::new);

            #[allow(clippy::expect_used)]
            let cache_store = get_cache_store(&conf.clone(), shut_down_signal, testable)
                .await
                .expect("Failed to create store");
            let global_store: Box<dyn GlobalStorageInterface> = Self::get_store_interface(
                &storage_impl,
                &event_handler,
                &conf,
                &conf.multitenancy.global_tenant,
                Arc::clone(&cache_store),
                testable,
            )
            .await
            .get_global_storage_interface();
            #[cfg(feature = "olap")]
            let pools = conf
                .multitenancy
                .tenants
                .get_pools_map(conf.analytics.get_inner())
                .await;
            let stores = conf
                .multitenancy
                .tenants
                .get_store_interface_map(&storage_impl, &conf, Arc::clone(&cache_store), testable)
                .await;
            let accounts_store = conf
                .multitenancy
                .tenants
                .get_accounts_store_interface_map(
                    &storage_impl,
                    &conf,
                    Arc::clone(&cache_store),
                    testable,
                )
                .await;

            #[cfg(feature = "email")]
            let email_client = Arc::new(create_email_client(&conf).await);

            let file_storage_client = conf.file_storage.get_file_storage_client().await;
            let theme_storage_client = conf.theme.storage.get_file_storage_client().await;
            let crm_client = conf.crm.get_crm_client().await;

            let grpc_client = conf.grpc_client.get_grpc_client_interface().await;
            let infra_component_values = Self::process_env_mappings(conf.infra_values.clone());
            Self {
                flow_name: String::from("default"),
                stores,
                global_store,
                accounts_store,
                conf: Arc::new(conf),
                #[cfg(feature = "email")]
                email_client,
                api_client,
                event_handler,
                #[cfg(feature = "olap")]
                pools,
                #[cfg(feature = "olap")]
                opensearch_client,
                request_id: None,
                file_storage_client,
                encryption_client,
                grpc_client,
                theme_storage_client,
                crm_client,
                infra_components: infra_component_values,
            }
        })
        .await
    }

    /// # Panics
    ///
    /// Panics if Failed to create store
    pub async fn get_store_interface(
        storage_impl: &StorageImpl,
        event_handler: &EventsHandler,
        conf: &Settings,
        tenant: &dyn TenantConfig,
        cache_store: Arc<RedisStore>,
        testable: bool,
    ) -> Box<dyn CommonStorageInterface> {
        match storage_impl {
            StorageImpl::Postgresql | StorageImpl::PostgresqlTest => match event_handler {
                EventsHandler::Kafka(kafka_client) => Box::new(
                    KafkaStore::new(
                        #[allow(clippy::expect_used)]
                        get_store(&conf.clone(), tenant, Arc::clone(&cache_store), testable)
                            .await
                            .expect("Failed to create store"),
                        kafka_client.clone(),
                        TenantID(tenant.get_tenant_id().get_string_repr().to_owned()),
                        tenant,
                    )
                    .await,
                ),
                EventsHandler::Logs(_) => Box::new(
                    #[allow(clippy::expect_used)]
                    get_store(conf, tenant, Arc::clone(&cache_store), testable)
                        .await
                        .expect("Failed to create store"),
                ),
            },
            #[allow(clippy::expect_used)]
            StorageImpl::Mock => Box::new(
                MockDb::new(&conf.redis)
                    .await
                    .expect("Failed to create mock store"),
            ),
        }
    }

    pub async fn new(
        conf: settings::Settings<SecuredSecret>,
        shut_down_signal: oneshot::Sender<()>,
        api_client: Box<dyn crate::services::ApiClient>,
    ) -> Self {
        Box::pin(Self::with_storage(
            conf,
            StorageImpl::Postgresql,
            shut_down_signal,
            api_client,
        ))
        .await
    }

    pub fn get_session_state<E, F>(
        self: Arc<Self>,
        tenant: &id_type::TenantId,
        locale: Option<String>,
        err: F,
    ) -> Result<SessionState, E>
    where
        F: FnOnce() -> E + Copy,
    {
        let tenant_conf = self.conf.multitenancy.get_tenant(tenant).ok_or_else(err)?;
        let mut event_handler = self.event_handler.clone();
        event_handler.add_tenant(tenant_conf);
        let store = self.stores.get(tenant).ok_or_else(err)?.clone();
        Ok(SessionState {
            store,
            global_store: self.global_store.clone(),
            accounts_store: self.accounts_store.get(tenant).ok_or_else(err)?.clone(),
            conf: Arc::clone(&self.conf),
            api_client: self.api_client.clone(),
            event_handler,
            #[cfg(feature = "olap")]
            pool: self.pools.get(tenant).ok_or_else(err)?.clone(),
            file_storage_client: self.file_storage_client.clone(),
            request_id: self.request_id,
            base_url: tenant_conf.base_url.clone(),
            tenant: tenant_conf.clone(),
            #[cfg(feature = "email")]
            email_client: Arc::clone(&self.email_client),
            #[cfg(feature = "olap")]
            opensearch_client: self.opensearch_client.clone(),
            grpc_client: Arc::clone(&self.grpc_client),
            theme_storage_client: self.theme_storage_client.clone(),
            locale: locale.unwrap_or(common_utils::consts::DEFAULT_LOCALE.to_string()),
            crm_client: self.crm_client.clone(),
            infra_components: self.infra_components.clone(),
        })
    }

    pub fn process_env_mappings(
        mappings: Option<HashMap<String, String>>,
    ) -> Option<serde_json::Value> {
        let result: HashMap<String, String> = mappings?
            .into_iter()
            .filter_map(|(key, env_var)| std::env::var(&env_var).ok().map(|value| (key, value)))
            .collect();

        if result.is_empty() {
            None
        } else {
            Some(serde_json::Value::Object(
                result
                    .into_iter()
                    .map(|(k, v)| (k, serde_json::Value::String(v)))
                    .collect(),
            ))
        }
    }
}

pub struct Health;

impl Health {
    pub fn server(state: AppState) -> Scope {
        web::scope("health")
            .app_data(web::Data::new(state))
            .service(web::resource("").route(web::get().to(health)))
            .service(web::resource("/ready").route(web::get().to(deep_health_check)))
    }
}

#[cfg(feature = "dummy_connector")]
pub struct DummyConnector;

#[cfg(all(feature = "dummy_connector", feature = "v1"))]
impl DummyConnector {
    pub fn server(state: AppState) -> Scope {
        let mut routes_with_restricted_access = web::scope("");
        #[cfg(not(feature = "external_access_dc"))]
        {
            routes_with_restricted_access =
                routes_with_restricted_access.guard(actix_web::guard::Host("localhost"));
        }
        routes_with_restricted_access = routes_with_restricted_access
            .service(web::resource("/payment").route(web::post().to(dummy_connector_payment)))
            .service(
                web::resource("/payments/{payment_id}")
                    .route(web::get().to(dummy_connector_payment_data)),
            )
            .service(
                web::resource("/{payment_id}/refund").route(web::post().to(dummy_connector_refund)),
            )
            .service(
                web::resource("/refunds/{refund_id}")
                    .route(web::get().to(dummy_connector_refund_data)),
            );
        web::scope("/dummy-connector")
            .app_data(web::Data::new(state))
            .service(
                web::resource("/authorize/{attempt_id}")
                    .route(web::get().to(dummy_connector_authorize_payment)),
            )
            .service(
                web::resource("/complete/{attempt_id}")
                    .route(web::get().to(dummy_connector_complete_payment)),
            )
            .service(routes_with_restricted_access)
    }
}

pub struct Payments;

#[cfg(all(any(feature = "olap", feature = "oltp"), feature = "v2"))]
impl Payments {
    pub fn server(state: AppState) -> Scope {
        let mut route = web::scope("/v2/payments").app_data(web::Data::new(state));
        route = route
            .service(
                web::resource("/create-intent")
                    .route(web::post().to(payments::payments_create_intent)),
            )
            .service(web::resource("/filter").route(web::get().to(payments::get_payment_filters)))
            .service(
                web::resource("/profile/filter")
                    .route(web::get().to(payments::get_payment_filters_profile)),
            )
            .service(
                web::resource("")
                    .route(web::post().to(payments::payments_create_and_confirm_intent)),
            )
            .service(web::resource("/list").route(web::get().to(payments::payments_list)))
            .service(
                web::resource("/aggregate").route(web::get().to(payments::get_payments_aggregates)),
            )
            .service(
                web::resource("/profile/aggregate")
                    .route(web::get().to(payments::get_payments_aggregates_profile)),
            );

        route =
            route
                .service(web::resource("/ref/{merchant_reference_id}").route(
                    web::get().to(payments::payment_get_intent_using_merchant_reference_id),
                ));

        route = route.service(
            web::scope("/{payment_id}")
                .service(
                    web::resource("/confirm-intent")
                        .route(web::post().to(payments::payment_confirm_intent)),
                )
                .service(
                    web::resource("/proxy-confirm-intent")
                        .route(web::post().to(payments::proxy_confirm_intent)),
                )
                .service(
                    web::resource("/get-intent")
                        .route(web::get().to(payments::payments_get_intent)),
                )
                .service(
                    web::resource("/update-intent")
                        .route(web::put().to(payments::payments_update_intent)),
                )
                .service(
                    web::resource("/create-external-sdk-tokens")
                        .route(web::post().to(payments::payments_connector_session)),
                )
                .service(web::resource("").route(web::get().to(payments::payment_status)))
                .service(
                    web::resource("/start-redirection")
                        .route(web::get().to(payments::payments_start_redirection)),
                )
                .service(
                    web::resource("/payment-methods")
                        .route(web::get().to(payments::list_payment_methods)),
                )
                .service(
                    web::resource("/finish-redirection/{publishable_key}/{profile_id}")
                        .route(web::get().to(payments::payments_finish_redirection)),
                )
                .service(
                    web::resource("/capture").route(web::post().to(payments::payments_capture)),
                ),
        );

        route
    }
}

pub struct Relay;

#[cfg(feature = "oltp")]
impl Relay {
    pub fn server(state: AppState) -> Scope {
        web::scope("/relay")
            .app_data(web::Data::new(state))
            .service(web::resource("").route(web::post().to(relay::relay)))
            .service(web::resource("/{relay_id}").route(web::get().to(relay::relay_retrieve)))
    }
}

#[cfg(feature = "v2")]
pub struct Proxy;

#[cfg(all(feature = "oltp", feature = "v2"))]
impl Proxy {
    pub fn server(state: AppState) -> Scope {
        web::scope("/proxy")
            .app_data(web::Data::new(state))
            .service(web::resource("").route(web::post().to(proxy::proxy)))
    }
}

#[cfg(feature = "v1")]
impl Payments {
    pub fn server(state: AppState) -> Scope {
        let mut route = web::scope("/payments").app_data(web::Data::new(state));

        #[cfg(feature = "olap")]
        {
            route = route
                .service(
                    web::resource("/list")
                        .route(web::get().to(payments::payments_list))
                        .route(web::post().to(payments::payments_list_by_filter)),
                )
                .service(
                    web::resource("/profile/list")
                        .route(web::get().to(payments::profile_payments_list))
                        .route(web::post().to(payments::profile_payments_list_by_filter)),
                )
                .service(
                    web::resource("/filter")
                        .route(web::post().to(payments::get_filters_for_payments)),
                )
                .service(
                    web::resource("/v2/filter").route(web::get().to(payments::get_payment_filters)),
                )
                .service(
                    web::resource("/aggregate")
                        .route(web::get().to(payments::get_payments_aggregates)),
                )
                .service(
                    web::resource("/profile/aggregate")
                        .route(web::get().to(payments::get_payments_aggregates_profile)),
                )
                .service(
                    web::resource("/v2/profile/filter")
                        .route(web::get().to(payments::get_payment_filters_profile)),
                )
                .service(
                    web::resource("/{payment_id}/manual-update")
                        .route(web::put().to(payments::payments_manual_update)),
                )
        }
        #[cfg(feature = "oltp")]
        {
            route = route
                .service(web::resource("").route(web::post().to(payments::payments_create)))
                .service(
                    web::resource("/session_tokens")
                        .route(web::post().to(payments::payments_connector_session)),
                )
                .service(
                    web::resource("/sync")
                        .route(web::post().to(payments::payments_retrieve_with_gateway_creds)),
                )
                .service(
                    web::resource("/{payment_id}")
                        .route(web::get().to(payments::payments_retrieve))
                        .route(web::post().to(payments::payments_update)),
                )
                .service(
                    web::resource("/{payment_id}/post_session_tokens").route(web::post().to(payments::payments_post_session_tokens)),
                )
                .service(
                    web::resource("/{payment_id}/confirm").route(web::post().to(payments::payments_confirm)),
                )
                .service(
                    web::resource("/{payment_id}/cancel").route(web::post().to(payments::payments_cancel)),
                )
                .service(
                    web::resource("/{payment_id}/capture").route(web::post().to(payments::payments_capture)),
                )
                .service(
                    web::resource("/{payment_id}/approve")
                        .route(web::post().to(payments::payments_approve)),
                )
                .service(
                    web::resource("/{payment_id}/reject")
                        .route(web::post().to(payments::payments_reject)),
                )
                .service(
                    web::resource("/redirect/{payment_id}/{merchant_id}/{attempt_id}")
                        .route(web::get().to(payments::payments_start)),
                )
                .service(
                    web::resource(
                        "/{payment_id}/{merchant_id}/redirect/response/{connector}/{creds_identifier}",
                    )
                    .route(web::get().to(payments::payments_redirect_response_with_creds_identifier)),
                )
                .service(
                    web::resource("/{payment_id}/{merchant_id}/redirect/response/{connector}")
                        .route(web::get().to(payments::payments_redirect_response))
                        .route(web::post().to(payments::payments_redirect_response))
                )
                .service(
                    web::resource("/{payment_id}/{merchant_id}/redirect/complete/{connector}/{creds_identifier}")
                        .route(web::get().to(payments::payments_complete_authorize_redirect_with_creds_identifier))
                        .route(web::post().to(payments::payments_complete_authorize_redirect_with_creds_identifier))
                )
                .service(
                    web::resource("/{payment_id}/{merchant_id}/redirect/complete/{connector}")
                        .route(web::get().to(payments::payments_complete_authorize_redirect))
                        .route(web::post().to(payments::payments_complete_authorize_redirect)),
                )
                .service(
                    web::resource("/{payment_id}/complete_authorize")
                        .route(web::post().to(payments::payments_complete_authorize)),
                )
                .service(
                    web::resource("/{payment_id}/incremental_authorization").route(web::post().to(payments::payments_incremental_authorization)),
                )
                .service(
                    web::resource("/{payment_id}/{merchant_id}/authorize/{connector}").route(web::post().to(payments::post_3ds_payments_authorize)),
                )
                .service(
                    web::resource("/{payment_id}/3ds/authentication").route(web::post().to(payments::payments_external_authentication)),
                )
                .service(
                    web::resource("/{payment_id}/extended_card_info").route(web::get().to(payments::retrieve_extended_card_info)),
                )
                .service(
                web::resource("{payment_id}/calculate_tax")
                    .route(web::post().to(payments::payments_dynamic_tax_calculation)),
                )
                .service(
                    web::resource("{payment_id}/update_metadata")
                        .route(web::post().to(payments::payments_update_metadata)),
                );
        }
        route
    }
}

#[cfg(any(feature = "olap", feature = "oltp"))]
pub struct Forex;

#[cfg(all(any(feature = "olap", feature = "oltp"), feature = "v1"))]
impl Forex {
    pub fn server(state: AppState) -> Scope {
        web::scope("/forex")
            .app_data(web::Data::new(state.clone()))
            .app_data(web::Data::new(state.clone()))
            .service(web::resource("/rates").route(web::get().to(currency::retrieve_forex)))
            .service(
                web::resource("/convert_from_minor").route(web::get().to(currency::convert_forex)),
            )
    }
}

#[cfg(feature = "olap")]
pub struct Routing;

#[cfg(all(feature = "olap", feature = "v2"))]
impl Routing {
    pub fn server(state: AppState) -> Scope {
        web::scope("/v2/routing-algorithm")
            .app_data(web::Data::new(state.clone()))
            .service(
                web::resource("").route(web::post().to(|state, req, payload| {
                    routing::routing_create_config(state, req, payload, TransactionType::Payment)
                })),
            )
            .service(
                web::resource("/{algorithm_id}")
                    .route(web::get().to(routing::routing_retrieve_config)),
            )
    }
}
#[cfg(all(feature = "olap", feature = "v1"))]
impl Routing {
    pub fn server(state: AppState) -> Scope {
        #[allow(unused_mut)]
        let mut route = web::scope("/routing")
            .app_data(web::Data::new(state.clone()))
            .service(
                web::resource("/active").route(web::get().to(|state, req, query_params| {
                    routing::routing_retrieve_linked_config(state, req, query_params, None)
                })),
            )
            .service(
                web::resource("")
                    .route(
                        web::get().to(|state, req, path: web::Query<RoutingRetrieveQuery>| {
                            routing::list_routing_configs(state, req, path, None)
                        }),
                    )
                    .route(web::post().to(|state, req, payload| {
                        routing::routing_create_config(state, req, payload, None)
                    })),
            )
            .service(web::resource("/list/profile").route(web::get().to(
                |state, req, query: web::Query<RoutingRetrieveQuery>| {
                    routing::list_routing_configs_for_profile(state, req, query, None)
                },
            )))
            .service(
                web::resource("/default").route(web::post().to(|state, req, payload| {
                    routing::routing_update_default_config(
                        state,
                        req,
                        payload,
                        &TransactionType::Payment,
                    )
                })),
            )
            .service(
                web::resource("/deactivate").route(web::post().to(|state, req, payload| {
                    routing::routing_unlink_config(state, req, payload, None)
                })),
            )
            .service(
                web::resource("/decision")
                    .route(web::put().to(routing::upsert_decision_manager_config))
                    .route(web::get().to(routing::retrieve_decision_manager_config))
                    .route(web::delete().to(routing::delete_decision_manager_config)),
            )
            .service(
                web::resource("/decision/surcharge")
                    .route(web::put().to(routing::upsert_surcharge_decision_manager_config))
                    .route(web::get().to(routing::retrieve_surcharge_decision_manager_config))
                    .route(web::delete().to(routing::delete_surcharge_decision_manager_config)),
            )
            .service(
                web::resource("/default/profile/{profile_id}").route(web::post().to(
                    |state, req, path, payload| {
                        routing::routing_update_default_config_for_profile(
                            state,
                            req,
                            path,
                            payload,
                            &TransactionType::Payment,
                        )
                    },
                )),
            )
            .service(
                web::resource("/default/profile").route(web::get().to(|state, req| {
                    routing::routing_retrieve_default_config(state, req, &TransactionType::Payment)
                })),
            );

        #[cfg(feature = "payouts")]
        {
            route = route
                .service(
                    web::resource("/payouts")
                        .route(web::get().to(
                            |state, req, path: web::Query<RoutingRetrieveQuery>| {
                                routing::list_routing_configs(
                                    state,
                                    req,
                                    path,
                                    Some(TransactionType::Payout),
                                )
                            },
                        ))
                        .route(web::post().to(|state, req, payload| {
                            routing::routing_create_config(
                                state,
                                req,
                                payload,
                                Some(TransactionType::Payout),
                            )
                        })),
                )
                .service(web::resource("/payouts/list/profile").route(web::get().to(
                    |state, req, query: web::Query<RoutingRetrieveQuery>| {
                        routing::list_routing_configs_for_profile(
                            state,
                            req,
                            query,
                            Some(TransactionType::Payout),
                        )
                    },
                )))
                .service(web::resource("/payouts/active").route(web::get().to(
                    |state, req, query_params| {
                        routing::routing_retrieve_linked_config(
                            state,
                            req,
                            query_params,
                            Some(TransactionType::Payout),
                        )
                    },
                )))
                .service(
                    web::resource("/payouts/default")
                        .route(web::get().to(|state, req| {
                            routing::routing_retrieve_default_config(
                                state,
                                req,
                                &TransactionType::Payout,
                            )
                        }))
                        .route(web::post().to(|state, req, payload| {
                            routing::routing_update_default_config(
                                state,
                                req,
                                payload,
                                &TransactionType::Payout,
                            )
                        })),
                )
                .service(
                    web::resource("/payouts/{algorithm_id}/activate").route(web::post().to(
                        |state, req, path, payload| {
                            routing::routing_link_config(
                                state,
                                req,
                                path,
                                payload,
                                Some(TransactionType::Payout),
                            )
                        },
                    )),
                )
                .service(web::resource("/payouts/deactivate").route(web::post().to(
                    |state, req, payload| {
                        routing::routing_unlink_config(
                            state,
                            req,
                            payload,
                            Some(TransactionType::Payout),
                        )
                    },
                )))
                .service(
                    web::resource("/payouts/default/profile/{profile_id}").route(web::post().to(
                        |state, req, path, payload| {
                            routing::routing_update_default_config_for_profile(
                                state,
                                req,
                                path,
                                payload,
                                &TransactionType::Payout,
                            )
                        },
                    )),
                )
                .service(
                    web::resource("/payouts/default/profile").route(web::get().to(|state, req| {
                        routing::routing_retrieve_default_config_for_profiles(
                            state,
                            req,
                            &TransactionType::Payout,
                        )
                    })),
                );
        }

        route = route
            .service(
                web::resource("/{algorithm_id}")
                    .route(web::get().to(routing::routing_retrieve_config)),
            )
            .service(
                web::resource("/{algorithm_id}/activate").route(web::post().to(
                    |state, req, payload, path| {
                        routing::routing_link_config(state, req, path, payload, None)
                    },
                )),
            );
        route
    }
}

pub struct Customers;

#[cfg(all(feature = "v2", any(feature = "olap", feature = "oltp")))]
impl Customers {
    pub fn server(state: AppState) -> Scope {
        let mut route = web::scope("/v2/customers").app_data(web::Data::new(state));
        #[cfg(all(feature = "olap", feature = "v2"))]
        {
            route = route
                .service(web::resource("/list").route(web::get().to(customers::customers_list)))
                .service(
                    web::resource("/total-payment-methods")
                        .route(web::get().to(payment_methods::get_total_payment_method_count)),
                )
        }
        #[cfg(all(feature = "oltp", feature = "v2"))]
        {
            route = route
                .service(web::resource("").route(web::post().to(customers::customers_create)))
                .service(
                    web::resource("/{id}")
                        .route(web::put().to(customers::customers_update))
                        .route(web::get().to(customers::customers_retrieve))
                        .route(web::delete().to(customers::customers_delete)),
                )
                .service(
                    web::resource("/{id}/saved-payment-methods")
                        .route(web::get().to(payment_methods::list_customer_payment_method_api)),
                )
        }
        route
    }
}

#[cfg(all(feature = "v1", any(feature = "olap", feature = "oltp")))]
impl Customers {
    pub fn server(state: AppState) -> Scope {
        let mut route = web::scope("/customers").app_data(web::Data::new(state));

        #[cfg(feature = "olap")]
        {
            route = route
                .service(
                    web::resource("/{customer_id}/mandates")
                        .route(web::get().to(customers::get_customer_mandates)),
                )
                .service(web::resource("/list").route(web::get().to(customers::customers_list)))
        }

        #[cfg(feature = "oltp")]
        {
            route = route
                .service(web::resource("").route(web::post().to(customers::customers_create)))
                .service(
                    web::resource("/payment_methods").route(
                        web::get().to(payment_methods::list_customer_payment_method_api_client),
                    ),
                )
                .service(
                    web::resource("/{customer_id}/payment_methods")
                        .route(web::get().to(payment_methods::list_customer_payment_method_api)),
                )
                .service(
                    web::resource("/{customer_id}/payment_methods/{payment_method_id}/default")
                        .route(web::post().to(payment_methods::default_payment_method_set_api)),
                )
                .service(
                    web::resource("/{customer_id}")
                        .route(web::get().to(customers::customers_retrieve))
                        .route(web::post().to(customers::customers_update))
                        .route(web::delete().to(customers::customers_delete)),
                )
        }

        route
    }
}
pub struct Refunds;

#[cfg(all(any(feature = "olap", feature = "oltp"), feature = "v1"))]
impl Refunds {
    pub fn server(state: AppState) -> Scope {
        let mut route = web::scope("/refunds").app_data(web::Data::new(state));

        #[cfg(feature = "olap")]
        {
            route = route
                .service(web::resource("/list").route(web::post().to(refunds_list)))
                .service(web::resource("/profile/list").route(web::post().to(refunds_list_profile)))
                .service(web::resource("/filter").route(web::post().to(refunds_filter_list)))
                .service(web::resource("/v2/filter").route(web::get().to(get_refunds_filters)))
                .service(web::resource("/aggregate").route(web::get().to(get_refunds_aggregates)))
                .service(
                    web::resource("/profile/aggregate")
                        .route(web::get().to(get_refunds_aggregate_profile)),
                )
                .service(
                    web::resource("/v2/profile/filter")
                        .route(web::get().to(get_refunds_filters_profile)),
                )
                .service(
                    web::resource("/{id}/manual-update")
                        .route(web::put().to(refunds_manual_update)),
                );
        }
        #[cfg(feature = "oltp")]
        {
            route = route
                .service(web::resource("").route(web::post().to(refunds_create)))
                .service(web::resource("/sync").route(web::post().to(refunds_retrieve_with_body)))
                .service(
                    web::resource("/{id}")
                        .route(web::get().to(refunds_retrieve))
                        .route(web::post().to(refunds_update)),
                );
        }
        route
    }
}

#[cfg(all(
    feature = "v2",
    feature = "refunds_v2",
    any(feature = "olap", feature = "oltp")
))]
impl Refunds {
    pub fn server(state: AppState) -> Scope {
        let mut route = web::scope("/v2/refunds").app_data(web::Data::new(state));

        #[cfg(feature = "olap")]
        {
            route =
                route.service(web::resource("/list").route(web::post().to(refunds::refunds_list)));
        }
        #[cfg(feature = "oltp")]
        {
            route = route
                .service(web::resource("").route(web::post().to(refunds::refunds_create)))
                .service(web::resource("/{id}").route(web::get().to(refunds::refunds_retrieve)))
                .service(
                    web::resource("/{id}/update_metadata")
                        .route(web::put().to(refunds::refunds_metadata_update)),
                );
        }

        route
    }
}

#[cfg(feature = "payouts")]
pub struct Payouts;

#[cfg(all(feature = "payouts", feature = "v1"))]
impl Payouts {
    pub fn server(state: AppState) -> Scope {
        let mut route = web::scope("/payouts").app_data(web::Data::new(state));
        route = route.service(web::resource("/create").route(web::post().to(payouts_create)));

        #[cfg(feature = "olap")]
        {
            route = route
                .service(
                    web::resource("/list")
                        .route(web::get().to(payouts_list))
                        .route(web::post().to(payouts_list_by_filter)),
                )
                .service(
                    web::resource("/profile/list")
                        .route(web::get().to(payouts_list_profile))
                        .route(web::post().to(payouts_list_by_filter_profile)),
                )
                .service(
                    web::resource("/filter")
                        .route(web::post().to(payouts_list_available_filters_for_merchant)),
                )
                .service(
                    web::resource("/profile/filter")
                        .route(web::post().to(payouts_list_available_filters_for_profile)),
                );
        }
        route = route
            .service(
                web::resource("/{payout_id}")
                    .route(web::get().to(payouts_retrieve))
                    .route(web::put().to(payouts_update)),
            )
            .service(web::resource("/{payout_id}/confirm").route(web::post().to(payouts_confirm)))
            .service(web::resource("/{payout_id}/cancel").route(web::post().to(payouts_cancel)))
            .service(web::resource("/{payout_id}/fulfill").route(web::post().to(payouts_fulfill)));
        route
    }
}

#[cfg(all(feature = "oltp", feature = "v2"))]
impl PaymentMethods {
    pub fn server(state: AppState) -> Scope {
        let mut route = web::scope("/v2/payment-methods").app_data(web::Data::new(state));
        route = route
            .service(
                web::resource("").route(web::post().to(payment_methods::create_payment_method_api)),
            )
            .service(
                web::resource("/create-intent")
                    .route(web::post().to(payment_methods::create_payment_method_intent_api)),
            );

        route = route.service(
            web::scope("/{id}")
                .service(
                    web::resource("")
                        .route(web::get().to(payment_methods::payment_method_retrieve_api))
                        .route(web::delete().to(payment_methods::payment_method_delete_api)),
                )
                .service(web::resource("/list-enabled-payment-methods").route(
                    web::get().to(payment_methods::payment_method_session_list_payment_methods),
                ))
                .service(
                    web::resource("/update-saved-payment-method")
                        .route(web::put().to(payment_methods::payment_method_update_api)),
                )
                .service(
                    web::resource("/get-token")
                        .route(web::get().to(payment_methods::get_payment_method_token_data)),
                ),
        );

        route
    }
}
pub struct PaymentMethods;

#[cfg(all(feature = "v1", any(feature = "olap", feature = "oltp")))]
impl PaymentMethods {
    pub fn server(state: AppState) -> Scope {
        let mut route = web::scope("/payment_methods").app_data(web::Data::new(state));
        #[cfg(feature = "olap")]
        {
            route =
                route.service(web::resource("/filter").route(
                    web::get().to(
                        payment_methods::list_countries_currencies_for_connector_payment_method,
                    ),
                ));
        }
        #[cfg(feature = "oltp")]
        {
            route = route
                .service(
                    web::resource("")
                        .route(web::post().to(payment_methods::create_payment_method_api))
                        .route(web::get().to(payment_methods::list_payment_method_api)), // TODO : added for sdk compatibility for now, need to deprecate this later
                )
                .service(
                    web::resource("/migrate")
                        .route(web::post().to(payment_methods::migrate_payment_method_api)),
                )
                .service(
                    web::resource("/migrate-batch")
                        .route(web::post().to(payment_methods::migrate_payment_methods)),
                )
                .service(
                    web::resource("/tokenize-card")
                        .route(web::post().to(payment_methods::tokenize_card_api)),
                )
                .service(
                    web::resource("/tokenize-card-batch")
                        .route(web::post().to(payment_methods::tokenize_card_batch_api)),
                )
                .service(
                    web::resource("/collect")
                        .route(web::post().to(payment_methods::initiate_pm_collect_link_flow)),
                )
                .service(
                    web::resource("/collect/{merchant_id}/{collect_id}")
                        .route(web::get().to(payment_methods::render_pm_collect_link)),
                )
                .service(
                    web::resource("/{payment_method_id}")
                        .route(web::get().to(payment_methods::payment_method_retrieve_api))
                        .route(web::delete().to(payment_methods::payment_method_delete_api)),
                )
                .service(
                    web::resource("/{payment_method_id}/tokenize-card")
                        .route(web::post().to(payment_methods::tokenize_card_using_pm_api)),
                )
                .service(
                    web::resource("/{payment_method_id}/update")
                        .route(web::post().to(payment_methods::payment_method_update_api)),
                )
                .service(
                    web::resource("/{payment_method_id}/save")
                        .route(web::post().to(payment_methods::save_payment_method_api)),
                )
                .service(
                    web::resource("/auth/link").route(web::post().to(pm_auth::link_token_create)),
                )
                .service(
                    web::resource("/auth/exchange").route(web::post().to(pm_auth::exchange_token)),
                )
        }
        route
    }
}

#[cfg(all(feature = "v2", feature = "oltp"))]
pub struct PaymentMethodSession;

#[cfg(all(feature = "v2", feature = "oltp"))]
impl PaymentMethodSession {
    pub fn server(state: AppState) -> Scope {
        let mut route = web::scope("/v2/payment-methods-session").app_data(web::Data::new(state));
        route = route.service(
            web::resource("")
                .route(web::post().to(payment_methods::payment_methods_session_create)),
        );

        route =
            route.service(
                web::scope("/{payment_method_session_id}")
                    .service(
                        web::resource("")
                            .route(web::get().to(payment_methods::payment_methods_session_retrieve))
                            .route(web::put().to(payment_methods::payment_methods_session_update))
                            .route(web::delete().to(
                                payment_methods::payment_method_session_delete_saved_payment_method,
                            )),
                    )
                    .service(web::resource("/list-payment-methods").route(
                        web::get().to(payment_methods::payment_method_session_list_payment_methods),
                    ))
                    .service(
                        web::resource("/confirm")
                            .route(web::post().to(payment_methods::payment_method_session_confirm)),
                    )
                    .service(web::resource("/update-saved-payment-method").route(
                        web::put().to(
                            payment_methods::payment_method_session_update_saved_payment_method,
                        ),
                    )),
            );

        route
    }
}

#[cfg(all(feature = "v2", feature = "oltp"))]
pub struct Tokenization;

#[cfg(all(feature = "v2", feature = "oltp"))]
impl Tokenization {
    pub fn server(state: AppState) -> Scope {
        let mut token_route = web::scope("/v2/tokenize").app_data(web::Data::new(state));
        token_route = token_route.service(
            web::resource("").route(web::post().to(tokenization_routes::create_token_vault_api)),
        );
        token_route
    }
}

#[cfg(all(feature = "olap", feature = "recon", feature = "v1"))]
pub struct Recon;

#[cfg(all(feature = "olap", feature = "recon", feature = "v1"))]
impl Recon {
    pub fn server(state: AppState) -> Scope {
        web::scope("/recon")
            .app_data(web::Data::new(state))
            .service(
                web::resource("/{merchant_id}/update")
                    .route(web::post().to(recon_routes::update_merchant)),
            )
            .service(web::resource("/token").route(web::get().to(recon_routes::get_recon_token)))
            .service(
                web::resource("/request").route(web::post().to(recon_routes::request_for_recon)),
            )
            .service(
                web::resource("/verify_token")
                    .route(web::get().to(recon_routes::verify_recon_token)),
            )
    }
}

pub struct Hypersense;

impl Hypersense {
    pub fn server(state: AppState) -> Scope {
        web::scope("/hypersense")
            .app_data(web::Data::new(state))
            .service(
                web::resource("/token")
                    .route(web::get().to(hypersense_routes::get_hypersense_token)),
            )
            .service(
                web::resource("/verify_token")
                    .route(web::post().to(hypersense_routes::verify_hypersense_token)),
            )
            .service(
                web::resource("/signout")
                    .route(web::post().to(hypersense_routes::signout_hypersense_token)),
            )
    }
}

#[cfg(feature = "olap")]
pub struct Blocklist;

#[cfg(all(feature = "olap", feature = "v1"))]
impl Blocklist {
    pub fn server(state: AppState) -> Scope {
        web::scope("/blocklist")
            .app_data(web::Data::new(state))
            .service(
                web::resource("")
                    .route(web::get().to(blocklist::list_blocked_payment_methods))
                    .route(web::post().to(blocklist::add_entry_to_blocklist))
                    .route(web::delete().to(blocklist::remove_entry_from_blocklist)),
            )
            .service(
                web::resource("/toggle").route(web::post().to(blocklist::toggle_blocklist_guard)),
            )
    }
}

#[cfg(feature = "olap")]
pub struct Organization;

#[cfg(all(feature = "olap", feature = "v1"))]
impl Organization {
    pub fn server(state: AppState) -> Scope {
        web::scope("/organization")
            .app_data(web::Data::new(state))
            .service(web::resource("").route(web::post().to(admin::organization_create)))
            .service(
                web::resource("/{id}")
                    .route(web::get().to(admin::organization_retrieve))
                    .route(web::put().to(admin::organization_update)),
            )
    }
}

#[cfg(all(feature = "v2", feature = "olap"))]
impl Organization {
    pub fn server(state: AppState) -> Scope {
        web::scope("/v2/organization")
            .app_data(web::Data::new(state))
            .service(web::resource("").route(web::post().to(admin::organization_create)))
            .service(
                web::scope("/{id}")
                    .service(
                        web::resource("")
                            .route(web::get().to(admin::organization_retrieve))
                            .route(web::put().to(admin::organization_update)),
                    )
                    .service(
                        web::resource("/merchant-accounts")
                            .route(web::get().to(admin::merchant_account_list)),
                    ),
            )
    }
}

pub struct MerchantAccount;

#[cfg(all(feature = "v2", feature = "olap"))]
impl MerchantAccount {
    pub fn server(state: AppState) -> Scope {
        web::scope("/v2/merchant-accounts")
            .app_data(web::Data::new(state))
            .service(web::resource("").route(web::post().to(admin::merchant_account_create)))
            .service(
                web::scope("/{id}")
                    .service(
                        web::resource("")
                            .route(web::get().to(admin::retrieve_merchant_account))
                            .route(web::put().to(admin::update_merchant_account)),
                    )
                    .service(
                        web::resource("/profiles").route(web::get().to(profiles::profiles_list)),
                    ),
            )
    }
}

#[cfg(all(feature = "olap", feature = "v1"))]
impl MerchantAccount {
    pub fn server(state: AppState) -> Scope {
        let mut routes = web::scope("/accounts")
            .service(web::resource("").route(web::post().to(admin::merchant_account_create)))
            .service(web::resource("/list").route(web::get().to(admin::merchant_account_list)))
            .service(
                web::resource("/{id}/kv")
                    .route(web::post().to(admin::merchant_account_toggle_kv))
                    .route(web::get().to(admin::merchant_account_kv_status)),
            )
            .service(
                web::resource("/transfer")
                    .route(web::post().to(admin::merchant_account_transfer_keys)),
            )
            .service(
                web::resource("/kv").route(web::post().to(admin::merchant_account_toggle_all_kv)),
            )
            .service(
                web::resource("/{id}")
                    .route(web::get().to(admin::retrieve_merchant_account))
                    .route(web::post().to(admin::update_merchant_account))
                    .route(web::delete().to(admin::delete_merchant_account)),
            );
        if state.conf.platform.enabled {
            routes = routes.service(
                web::resource("/{id}/platform")
                    .route(web::post().to(admin::merchant_account_enable_platform_account)),
            )
        }
        routes.app_data(web::Data::new(state))
    }
}

pub struct MerchantConnectorAccount;

#[cfg(all(any(feature = "olap", feature = "oltp"), feature = "v2"))]
impl MerchantConnectorAccount {
    pub fn server(state: AppState) -> Scope {
        let mut route = web::scope("/v2/connector-accounts").app_data(web::Data::new(state));

        #[cfg(feature = "olap")]
        {
            use super::admin::*;

            route = route
                .service(web::resource("").route(web::post().to(connector_create)))
                .service(
                    web::resource("/{id}")
                        .route(web::put().to(connector_update))
                        .route(web::get().to(connector_retrieve))
                        .route(web::delete().to(connector_delete)),
                );
        }
        route
    }
}

#[cfg(all(any(feature = "olap", feature = "oltp"), feature = "v1"))]
impl MerchantConnectorAccount {
    pub fn server(state: AppState) -> Scope {
        let mut route = web::scope("/account").app_data(web::Data::new(state));

        #[cfg(feature = "olap")]
        {
            use super::admin::*;

            route = route
                .service(
                    web::resource("/connectors/verify")
                        .route(web::post().to(super::verify_connector::payment_connector_verify)),
                )
                .service(
                    web::resource("/{merchant_id}/connectors")
                        .route(web::post().to(connector_create))
                        .route(web::get().to(connector_list)),
                )
                .service(
                    web::resource("/{merchant_id}/connectors/{merchant_connector_id}")
                        .route(web::get().to(connector_retrieve))
                        .route(web::post().to(connector_update))
                        .route(web::delete().to(connector_delete)),
                );
        }
        #[cfg(feature = "oltp")]
        {
            route = route.service(
                web::resource("/payment_methods")
                    .route(web::get().to(payment_methods::list_payment_method_api)),
            );
        }
        route
    }
}

pub struct EphemeralKey;

#[cfg(all(feature = "v1", feature = "oltp"))]
impl EphemeralKey {
    pub fn server(config: AppState) -> Scope {
        web::scope("/ephemeral_keys")
            .app_data(web::Data::new(config))
            .service(web::resource("").route(web::post().to(ephemeral_key_create)))
            .service(web::resource("/{id}").route(web::delete().to(ephemeral_key_delete)))
    }
}

#[cfg(feature = "v2")]
impl EphemeralKey {
    pub fn server(config: AppState) -> Scope {
        web::scope("/v2/client-secret")
            .app_data(web::Data::new(config))
            .service(web::resource("").route(web::post().to(client_secret_create)))
            .service(web::resource("/{id}").route(web::delete().to(client_secret_delete)))
    }
}

pub struct Mandates;

#[cfg(all(any(feature = "olap", feature = "oltp"), feature = "v1"))]
impl Mandates {
    pub fn server(state: AppState) -> Scope {
        let mut route = web::scope("/mandates").app_data(web::Data::new(state));

        #[cfg(feature = "olap")]
        {
            route =
                route.service(web::resource("/list").route(web::get().to(retrieve_mandates_list)));
            route = route.service(web::resource("/{id}").route(web::get().to(get_mandate)));
        }
        #[cfg(feature = "oltp")]
        {
            route =
                route.service(web::resource("/revoke/{id}").route(web::post().to(revoke_mandate)));
        }
        route
    }
}

pub struct Webhooks;

#[cfg(all(feature = "oltp", feature = "v1"))]
impl Webhooks {
    pub fn server(config: AppState) -> Scope {
        use api_models::webhooks as webhook_type;

        #[allow(unused_mut)]
        let mut route = web::scope("/webhooks")
            .app_data(web::Data::new(config))
            .service(
                web::resource("/{merchant_id}/{connector_id_or_name}")
                    .route(
                        web::post().to(receive_incoming_webhook::<webhook_type::OutgoingWebhook>),
                    )
                    .route(web::get().to(receive_incoming_webhook::<webhook_type::OutgoingWebhook>))
                    .route(
                        web::put().to(receive_incoming_webhook::<webhook_type::OutgoingWebhook>),
                    ),
            );

        #[cfg(feature = "frm")]
        {
            route = route.service(
                web::resource("/frm_fulfillment")
                    .route(web::post().to(frm_routes::frm_fulfillment)),
            );
        }

        route
    }
}

pub struct RelayWebhooks;

#[cfg(feature = "oltp")]
impl RelayWebhooks {
    pub fn server(state: AppState) -> Scope {
        use api_models::webhooks as webhook_type;
        web::scope("/webhooks/relay")
            .app_data(web::Data::new(state))
            .service(web::resource("/{merchant_id}/{connector_id}").route(
                web::post().to(receive_incoming_relay_webhook::<webhook_type::OutgoingWebhook>),
            ))
    }
}

#[cfg(all(feature = "oltp", feature = "v2"))]
impl Webhooks {
    pub fn server(config: AppState) -> Scope {
        use api_models::webhooks as webhook_type;

        #[allow(unused_mut)]
        let mut route = web::scope("/v2/webhooks")
            .app_data(web::Data::new(config))
            .service(
                web::resource("/{merchant_id}/{profile_id}/{connector_id}")
                    .route(
                        web::post().to(receive_incoming_webhook::<webhook_type::OutgoingWebhook>),
                    )
                    .route(web::get().to(receive_incoming_webhook::<webhook_type::OutgoingWebhook>))
                    .route(
                        web::put().to(receive_incoming_webhook::<webhook_type::OutgoingWebhook>),
                    ),
            );

        #[cfg(all(feature = "revenue_recovery", feature = "v2"))]
        {
            route = route.service(
                web::resource("/recovery/{merchant_id}/{profile_id}/{connector_id}").route(
                    web::post()
                        .to(recovery_receive_incoming_webhook::<webhook_type::OutgoingWebhook>),
                ),
            );
        }

        route
    }
}

pub struct Configs;

#[cfg(any(feature = "olap", feature = "oltp"))]
impl Configs {
    pub fn server(config: AppState) -> Scope {
        web::scope("/configs")
            .app_data(web::Data::new(config))
            .service(web::resource("/").route(web::post().to(config_key_create)))
            .service(
                web::resource("/{key}")
                    .route(web::get().to(config_key_retrieve))
                    .route(web::post().to(config_key_update))
                    .route(web::delete().to(config_key_delete)),
            )
    }
}

pub struct ApplePayCertificatesMigration;

#[cfg(all(feature = "olap", feature = "v1"))]
impl ApplePayCertificatesMigration {
    pub fn server(state: AppState) -> Scope {
        web::scope("/apple_pay_certificates_migration")
            .app_data(web::Data::new(state))
            .service(web::resource("").route(
                web::post().to(apple_pay_certificates_migration::apple_pay_certificates_migration),
            ))
    }
}

pub struct Poll;

#[cfg(all(feature = "oltp", feature = "v1"))]
impl Poll {
    pub fn server(config: AppState) -> Scope {
        web::scope("/poll")
            .app_data(web::Data::new(config))
            .service(
                web::resource("/status/{poll_id}").route(web::get().to(poll::retrieve_poll_status)),
            )
    }
}

pub struct ApiKeys;

#[cfg(all(feature = "olap", feature = "v2"))]
impl ApiKeys {
    pub fn server(state: AppState) -> Scope {
        web::scope("/v2/api-keys")
            .app_data(web::Data::new(state))
            .service(web::resource("").route(web::post().to(api_keys::api_key_create)))
            .service(web::resource("/list").route(web::get().to(api_keys::api_key_list)))
            .service(
                web::resource("/{key_id}")
                    .route(web::get().to(api_keys::api_key_retrieve))
                    .route(web::put().to(api_keys::api_key_update))
                    .route(web::delete().to(api_keys::api_key_revoke)),
            )
    }
}

#[cfg(all(feature = "olap", feature = "v1"))]
impl ApiKeys {
    pub fn server(state: AppState) -> Scope {
        web::scope("/api_keys/{merchant_id}")
            .app_data(web::Data::new(state))
            .service(web::resource("").route(web::post().to(api_keys::api_key_create)))
            .service(web::resource("/list").route(web::get().to(api_keys::api_key_list)))
            .service(
                web::resource("/{key_id}")
                    .route(web::get().to(api_keys::api_key_retrieve))
                    .route(web::post().to(api_keys::api_key_update))
                    .route(web::delete().to(api_keys::api_key_revoke)),
            )
    }
}

pub struct Disputes;

#[cfg(all(feature = "olap", feature = "v1"))]
impl Disputes {
    pub fn server(state: AppState) -> Scope {
        web::scope("/disputes")
            .app_data(web::Data::new(state))
            .service(web::resource("/list").route(web::get().to(disputes::retrieve_disputes_list)))
            .service(
                web::resource("/profile/list")
                    .route(web::get().to(disputes::retrieve_disputes_list_profile)),
            )
            .service(web::resource("/filter").route(web::get().to(disputes::get_disputes_filters)))
            .service(
                web::resource("/profile/filter")
                    .route(web::get().to(disputes::get_disputes_filters_profile)),
            )
            .service(
                web::resource("/accept/{dispute_id}")
                    .route(web::post().to(disputes::accept_dispute)),
            )
            .service(
                web::resource("/aggregate").route(web::get().to(disputes::get_disputes_aggregate)),
            )
            .service(
                web::resource("/profile/aggregate")
                    .route(web::get().to(disputes::get_disputes_aggregate_profile)),
            )
            .service(
                web::resource("/evidence")
                    .route(web::post().to(disputes::submit_dispute_evidence))
                    .route(web::put().to(disputes::attach_dispute_evidence))
                    .route(web::delete().to(disputes::delete_dispute_evidence)),
            )
            .service(
                web::resource("/evidence/{dispute_id}")
                    .route(web::get().to(disputes::retrieve_dispute_evidence)),
            )
            .service(
                web::resource("/{dispute_id}").route(web::get().to(disputes::retrieve_dispute)),
            )
    }
}

pub struct Cards;

#[cfg(all(feature = "oltp", feature = "v1"))]
impl Cards {
    pub fn server(state: AppState) -> Scope {
        web::scope("/cards")
            .app_data(web::Data::new(state))
            .service(web::resource("/create").route(web::post().to(create_cards_info)))
            .service(web::resource("/update").route(web::post().to(update_cards_info)))
            .service(web::resource("/update-batch").route(web::post().to(migrate_cards_info)))
            .service(web::resource("/{bin}").route(web::get().to(card_iin_info)))
    }
}

pub struct Files;

#[cfg(all(feature = "olap", feature = "v1"))]
impl Files {
    pub fn server(state: AppState) -> Scope {
        web::scope("/files")
            .app_data(web::Data::new(state))
            .service(web::resource("").route(web::post().to(files::files_create)))
            .service(
                web::resource("/{file_id}")
                    .route(web::delete().to(files::files_delete))
                    .route(web::get().to(files::files_retrieve)),
            )
    }
}

pub struct Cache;

impl Cache {
    pub fn server(state: AppState) -> Scope {
        web::scope("/cache")
            .app_data(web::Data::new(state))
            .service(web::resource("/invalidate/{key}").route(web::post().to(invalidate)))
    }
}

pub struct PaymentLink;

#[cfg(all(feature = "olap", feature = "v1"))]
impl PaymentLink {
    pub fn server(state: AppState) -> Scope {
        web::scope("/payment_link")
            .app_data(web::Data::new(state))
            .service(web::resource("/list").route(web::post().to(payment_link::payments_link_list)))
            .service(
                web::resource("/{payment_link_id}")
                    .route(web::get().to(payment_link::payment_link_retrieve)),
            )
            .service(
                web::resource("{merchant_id}/{payment_id}")
                    .route(web::get().to(payment_link::initiate_payment_link)),
            )
            .service(
                web::resource("s/{merchant_id}/{payment_id}")
                    .route(web::get().to(payment_link::initiate_secure_payment_link)),
            )
            .service(
                web::resource("status/{merchant_id}/{payment_id}")
                    .route(web::get().to(payment_link::payment_link_status)),
            )
    }
}

#[cfg(feature = "payouts")]
pub struct PayoutLink;

#[cfg(all(feature = "payouts", feature = "v1"))]
impl PayoutLink {
    pub fn server(state: AppState) -> Scope {
        let mut route = web::scope("/payout_link").app_data(web::Data::new(state));
        route = route.service(
            web::resource("/{merchant_id}/{payout_id}").route(web::get().to(render_payout_link)),
        );
        route
    }
}
pub struct Profile;
#[cfg(all(feature = "olap", feature = "v2"))]
impl Profile {
    pub fn server(state: AppState) -> Scope {
        web::scope("/v2/profiles")
            .app_data(web::Data::new(state))
            .service(web::resource("").route(web::post().to(profiles::profile_create)))
            .service(
                web::scope("/{profile_id}")
                    .service(
                        web::resource("")
                            .route(web::get().to(profiles::profile_retrieve))
                            .route(web::put().to(profiles::profile_update)),
                    )
                    .service(
                        web::resource("/connector-accounts")
                            .route(web::get().to(admin::connector_list)),
                    )
                    .service(
                        web::resource("/fallback-routing")
                            .route(web::get().to(routing::routing_retrieve_default_config))
                            .route(web::patch().to(routing::routing_update_default_config)),
                    )
                    .service(
                        web::resource("/activate-routing-algorithm").route(web::patch().to(
                            |state, req, path, payload| {
                                routing::routing_link_config(
                                    state,
                                    req,
                                    path,
                                    payload,
                                    &TransactionType::Payment,
                                )
                            },
                        )),
                    )
                    .service(
                        web::resource("/deactivate-routing-algorithm").route(web::patch().to(
                            |state, req, path| {
                                routing::routing_unlink_config(
                                    state,
                                    req,
                                    path,
                                    &TransactionType::Payment,
                                )
                            },
                        )),
                    )
                    .service(web::resource("/routing-algorithm").route(web::get().to(
                        |state, req, query_params, path| {
                            routing::routing_retrieve_linked_config(
                                state,
                                req,
                                query_params,
                                path,
                                &TransactionType::Payment,
                            )
                        },
                    )))
                    .service(
                        web::resource("/decision")
                            .route(web::put().to(routing::upsert_decision_manager_config))
                            .route(web::get().to(routing::retrieve_decision_manager_config)),
                    ),
            )
    }
}
#[cfg(all(feature = "olap", feature = "v1"))]
impl Profile {
    pub fn server(state: AppState) -> Scope {
        let mut route = web::scope("/account/{account_id}/business_profile")
            .app_data(web::Data::new(state))
            .service(
                web::resource("")
                    .route(web::post().to(profiles::profile_create))
                    .route(web::get().to(profiles::profiles_list)),
            );

        #[cfg(feature = "dynamic_routing")]
        {
            route = route.service(
                web::scope("/{profile_id}/dynamic_routing")
                    .service(
                        web::scope("/success_based")
                            .service(
                                web::resource("/toggle")
                                    .route(web::post().to(routing::toggle_success_based_routing)),
                            )
                            .service(web::resource("/config/{algorithm_id}").route(
                                web::patch().to(|state, req, path, payload| {
                                    routing::success_based_routing_update_configs(
                                        state, req, path, payload,
                                    )
                                }),
                            )),
                    )
                    .service(
                        web::resource("/set_volume_split")
                            .route(web::post().to(routing::set_dynamic_routing_volume_split)),
                    )
                    .service(
                        web::resource("/get_volume_split")
                            .route(web::get().to(routing::get_dynamic_routing_volume_split)),
                    )
                    .service(
                        web::scope("/elimination")
                            .service(
                                web::resource("/toggle")
                                    .route(web::post().to(routing::toggle_elimination_routing)),
                            )
                            .service(web::resource("config/{algorithm_id}").route(
                                web::patch().to(|state, req, path, payload| {
                                    routing::elimination_routing_update_configs(
                                        state, req, path, payload,
                                    )
                                }),
                            )),
                    )
                    .service(
                        web::scope("/contracts")
                            .service(web::resource("/toggle").route(
                                web::post().to(routing::contract_based_routing_setup_config),
                            ))
                            .service(web::resource("/config/{algorithm_id}").route(
                                web::patch().to(|state, req, path, payload| {
                                    routing::contract_based_routing_update_configs(
                                        state, req, path, payload,
                                    )
                                }),
                            )),
                    ),
            );
        }

        route = route.service(
            web::scope("/{profile_id}")
                .service(
                    web::resource("")
                        .route(web::get().to(profiles::profile_retrieve))
                        .route(web::post().to(profiles::profile_update))
                        .route(web::delete().to(profiles::profile_delete)),
                )
                .service(
                    web::resource("/toggle_extended_card_info")
                        .route(web::post().to(profiles::toggle_extended_card_info)),
                )
                .service(
                    web::resource("/toggle_connector_agnostic_mit")
                        .route(web::post().to(profiles::toggle_connector_agnostic_mit)),
                ),
        );

        route
    }
}

pub struct ProfileNew;

#[cfg(feature = "olap")]
impl ProfileNew {
    #[cfg(feature = "v1")]
    pub fn server(state: AppState) -> Scope {
        web::scope("/account/{account_id}/profile")
            .app_data(web::Data::new(state))
            .service(
                web::resource("").route(web::get().to(profiles::profiles_list_at_profile_level)),
            )
            .service(
                web::resource("/connectors").route(web::get().to(admin::connector_list_profile)),
            )
    }
    #[cfg(feature = "v2")]
    pub fn server(state: AppState) -> Scope {
        web::scope("/account/{account_id}/profile").app_data(web::Data::new(state))
    }
}

pub struct Gsm;

#[cfg(all(feature = "olap", feature = "v1"))]
impl Gsm {
    pub fn server(state: AppState) -> Scope {
        web::scope("/gsm")
            .app_data(web::Data::new(state))
            .service(web::resource("").route(web::post().to(gsm::create_gsm_rule)))
            .service(web::resource("/get").route(web::post().to(gsm::get_gsm_rule)))
            .service(web::resource("/update").route(web::post().to(gsm::update_gsm_rule)))
            .service(web::resource("/delete").route(web::post().to(gsm::delete_gsm_rule)))
    }
}

pub struct ThreeDsDecisionRule;

#[cfg(feature = "oltp")]
impl ThreeDsDecisionRule {
    pub fn server(state: AppState) -> Scope {
        web::scope("/three_ds_decision")
            .app_data(web::Data::new(state))
            .service(
                web::resource("/execute")
                    .route(web::post().to(three_ds_decision_rule::execute_decision_rule)),
            )
    }
}

#[cfg(feature = "olap")]
pub struct Verify;

#[cfg(all(feature = "olap", feature = "v1"))]
impl Verify {
    pub fn server(state: AppState) -> Scope {
        web::scope("/verify")
            .app_data(web::Data::new(state))
            .service(
                web::resource("/apple_pay/{merchant_id}")
                    .route(web::post().to(apple_pay_merchant_registration)),
            )
            .service(
                web::resource("/applepay_verified_domains")
                    .route(web::get().to(retrieve_apple_pay_verified_domains)),
            )
    }
}

pub struct User;

#[cfg(all(feature = "olap", feature = "v2"))]
impl User {
    pub fn server(state: AppState) -> Scope {
        let mut route = web::scope("/v2/user").app_data(web::Data::new(state));

        route = route.service(
            web::resource("/create_merchant")
                .route(web::post().to(user::user_merchant_account_create)),
        );
        route = route.service(
            web::scope("/list")
                .service(
                    web::resource("/merchant")
                        .route(web::get().to(user::list_merchants_for_user_in_org)),
                )
                .service(
                    web::resource("/profile")
                        .route(web::get().to(user::list_profiles_for_user_in_org_and_merchant)),
                ),
        );

        route = route.service(
            web::scope("/switch")
                .service(
                    web::resource("/merchant")
                        .route(web::post().to(user::switch_merchant_for_user_in_org)),
                )
                .service(
                    web::resource("/profile")
                        .route(web::post().to(user::switch_profile_for_user_in_org_and_merchant)),
                ),
        );

        route = route.service(
            web::resource("/data")
                .route(web::get().to(user::get_multiple_dashboard_metadata))
                .route(web::post().to(user::set_dashboard_metadata)),
        );

        route
    }
}

#[cfg(all(feature = "olap", feature = "v1"))]
impl User {
    pub fn server(state: AppState) -> Scope {
        let mut route = web::scope("/user").app_data(web::Data::new(state.clone()));

        route = route
            .service(web::resource("").route(web::get().to(user::get_user_details)))
            .service(web::resource("/signin").route(web::post().to(user::user_signin)))
            .service(web::resource("/v2/signin").route(web::post().to(user::user_signin)))
            // signin/signup with sso using openidconnect
            .service(web::resource("/oidc").route(web::post().to(user::sso_sign)))
            .service(web::resource("/signout").route(web::post().to(user::signout)))
            .service(web::resource("/rotate_password").route(web::post().to(user::rotate_password)))
            .service(web::resource("/change_password").route(web::post().to(user::change_password)))
            .service(
                web::resource("/internal_signup").route(web::post().to(user::internal_user_signup)),
            )
            .service(
                web::resource("/tenant_signup").route(web::post().to(user::create_tenant_user)),
            )
            .service(web::resource("/create_org").route(web::post().to(user::user_org_create)))
            .service(
                web::resource("/create_merchant")
                    .route(web::post().to(user::user_merchant_account_create)),
            )
            // TODO: To be deprecated
            .service(
                web::resource("/permission_info")
                    .route(web::get().to(user_role::get_authorization_info)),
            )
            // TODO: To be deprecated
            .service(
                web::resource("/module/list").route(web::get().to(user_role::get_role_information)),
            )
            .service(
                web::resource("/parent/list")
                    .route(web::get().to(user_role::get_parent_group_info)),
            )
            .service(
                web::resource("/update").route(web::post().to(user::update_user_account_details)),
            )
            .service(
                web::resource("/data")
                    .route(web::get().to(user::get_multiple_dashboard_metadata))
                    .route(web::post().to(user::set_dashboard_metadata)),
            );

        if state.conf.platform.enabled {
            route = route.service(
                web::resource("/create_platform").route(web::post().to(user::create_platform)),
            )
        }

        route = route
            .service(web::scope("/key").service(
                web::resource("/transfer").route(web::post().to(user::transfer_user_key)),
            ));

        route = route.service(
            web::scope("/list")
                .service(web::resource("/org").route(web::get().to(user::list_orgs_for_user)))
                .service(
                    web::resource("/merchant")
                        .route(web::get().to(user::list_merchants_for_user_in_org)),
                )
                .service(
                    web::resource("/profile")
                        .route(web::get().to(user::list_profiles_for_user_in_org_and_merchant)),
                )
                .service(
                    web::resource("/invitation")
                        .route(web::get().to(user_role::list_invitations_for_user)),
                ),
        );

        route = route.service(
            web::scope("/switch")
                .service(web::resource("/org").route(web::post().to(user::switch_org_for_user)))
                .service(
                    web::resource("/merchant")
                        .route(web::post().to(user::switch_merchant_for_user_in_org)),
                )
                .service(
                    web::resource("/profile")
                        .route(web::post().to(user::switch_profile_for_user_in_org_and_merchant)),
                ),
        );

        // Two factor auth routes
        route = route.service(
            web::scope("/2fa")
                // TODO: to be deprecated
                .service(web::resource("").route(web::get().to(user::check_two_factor_auth_status)))
                .service(
                    web::resource("/v2")
                        .route(web::get().to(user::check_two_factor_auth_status_with_attempts)),
                )
                .service(
                    web::scope("/totp")
                        .service(web::resource("/begin").route(web::get().to(user::totp_begin)))
                        .service(web::resource("/reset").route(web::get().to(user::totp_reset)))
                        .service(
                            web::resource("/verify")
                                .route(web::post().to(user::totp_verify))
                                .route(web::put().to(user::totp_update)),
                        ),
                )
                .service(
                    web::scope("/recovery_code")
                        .service(
                            web::resource("/verify")
                                .route(web::post().to(user::verify_recovery_code)),
                        )
                        .service(
                            web::resource("/generate")
                                .route(web::get().to(user::generate_recovery_codes)),
                        ),
                )
                .service(
                    web::resource("/terminate")
                        .route(web::get().to(user::terminate_two_factor_auth)),
                ),
        );

        route = route.service(
            web::scope("/auth")
                .service(
                    web::resource("")
                        .route(web::post().to(user::create_user_authentication_method))
                        .route(web::put().to(user::update_user_authentication_method)),
                )
                .service(
                    web::resource("/list")
                        .route(web::get().to(user::list_user_authentication_methods)),
                )
                .service(web::resource("/url").route(web::get().to(user::get_sso_auth_url)))
                .service(
                    web::resource("/select").route(web::post().to(user::terminate_auth_select)),
                ),
        );

        #[cfg(feature = "email")]
        {
            route = route
                .service(web::resource("/from_email").route(web::post().to(user::user_from_email)))
                .service(
                    web::resource("/connect_account")
                        .route(web::post().to(user::user_connect_account)),
                )
                .service(
                    web::resource("/forgot_password").route(web::post().to(user::forgot_password)),
                )
                .service(
                    web::resource("/reset_password").route(web::post().to(user::reset_password)),
                )
                .service(
                    web::resource("/signup_with_merchant_id")
                        .route(web::post().to(user::user_signup_with_merchant_id)),
                )
                .service(web::resource("/verify_email").route(web::post().to(user::verify_email)))
                .service(
                    web::resource("/v2/verify_email").route(web::post().to(user::verify_email)),
                )
                .service(
                    web::resource("/verify_email_request")
                        .route(web::post().to(user::verify_email_request)),
                )
                .service(
                    web::resource("/user/resend_invite").route(web::post().to(user::resend_invite)),
                )
                .service(
                    web::resource("/accept_invite_from_email")
                        .route(web::post().to(user::accept_invite_from_email)),
                );
        }
        #[cfg(not(feature = "email"))]
        {
            route = route.service(web::resource("/signup").route(web::post().to(user::user_signup)))
        }

        // User management
        route = route.service(
            web::scope("/user")
                .service(web::resource("").route(web::post().to(user::list_user_roles_details)))
                // TODO: To be deprecated
                .service(web::resource("/v2").route(web::post().to(user::list_user_roles_details)))
                .service(
                    web::resource("/list").route(web::get().to(user_role::list_users_in_lineage)),
                )
                // TODO: To be deprecated
                .service(
                    web::resource("/v2/list")
                        .route(web::get().to(user_role::list_users_in_lineage)),
                )
                .service(
                    web::resource("/invite_multiple")
                        .route(web::post().to(user::invite_multiple_user)),
                )
                .service(
                    web::scope("/invite/accept")
                        .service(
                            web::resource("")
                                .route(web::post().to(user_role::accept_invitations_v2)),
                        )
                        .service(
                            web::resource("/pre_auth")
                                .route(web::post().to(user_role::accept_invitations_pre_auth)),
                        )
                        .service(
                            web::scope("/v2")
                                .service(
                                    web::resource("")
                                        .route(web::post().to(user_role::accept_invitations_v2)),
                                )
                                .service(
                                    web::resource("/pre_auth").route(
                                        web::post().to(user_role::accept_invitations_pre_auth),
                                    ),
                                ),
                        ),
                )
                .service(
                    web::resource("/update_role")
                        .route(web::post().to(user_role::update_user_role)),
                )
                .service(
                    web::resource("/delete").route(web::delete().to(user_role::delete_user_role)),
                ),
        );

        if state.conf().clone_connector_allowlist.is_some() {
            route = route.service(
                web::resource("/clone_connector").route(web::post().to(user::clone_connector)),
            );
        }

        // Role information
        route =
            route.service(
                web::scope("/role")
                    .service(
                        web::resource("")
                            .route(web::get().to(user_role::get_role_from_token))
                            .route(web::post().to(user_role::create_role)),
                    )
                    .service(web::resource("/v2").route(
                        web::get().to(user_role::get_groups_and_resources_for_role_from_token),
                    ))
                    // TODO: To be deprecated
                    .service(
                        web::resource("/v2/list")
                            .route(web::get().to(user_role::list_roles_with_info)),
                    )
                    .service(
                        web::scope("/list")
                            .service(
                                web::resource("")
                                    .route(web::get().to(user_role::list_roles_with_info)),
                            )
                            .service(web::resource("/invite").route(
                                web::get().to(user_role::list_invitable_roles_at_entity_level),
                            ))
                            .service(web::resource("/update").route(
                                web::get().to(user_role::list_updatable_roles_at_entity_level),
                            )),
                    )
                    .service(
                        web::resource("/{role_id}")
                            .route(web::get().to(user_role::get_role))
                            .route(web::put().to(user_role::update_role)),
                    )
                    .service(
                        web::resource("/{role_id}/v2")
                            .route(web::get().to(user_role::get_parent_info_for_role)),
                    ),
            );

        #[cfg(feature = "dummy_connector")]
        {
            route = route.service(
                web::resource("/sample_data")
                    .route(web::post().to(user::generate_sample_data))
                    .route(web::delete().to(user::delete_sample_data)),
            )
        }

        route = route.service(
            web::scope("/theme")
                .service(
                    web::resource("")
                        .route(web::get().to(user::theme::get_theme_using_lineage))
                        .route(web::post().to(user::theme::create_theme)),
                )
                .service(
                    web::resource("/{theme_id}")
                        .route(web::get().to(user::theme::get_theme_using_theme_id))
                        .route(web::put().to(user::theme::update_theme))
                        .route(web::post().to(user::theme::upload_file_to_theme_storage))
                        .route(web::delete().to(user::theme::delete_theme)),
                ),
        );

        route
    }
}

pub struct ConnectorOnboarding;

#[cfg(all(feature = "olap", feature = "v1"))]
impl ConnectorOnboarding {
    pub fn server(state: AppState) -> Scope {
        web::scope("/connector_onboarding")
            .app_data(web::Data::new(state))
            .service(
                web::resource("/action_url")
                    .route(web::post().to(connector_onboarding::get_action_url)),
            )
            .service(
                web::resource("/sync")
                    .route(web::post().to(connector_onboarding::sync_onboarding_status)),
            )
            .service(
                web::resource("/reset_tracking_id")
                    .route(web::post().to(connector_onboarding::reset_tracking_id)),
            )
    }
}

#[cfg(feature = "olap")]
pub struct WebhookEvents;

#[cfg(all(feature = "olap", feature = "v1"))]
impl WebhookEvents {
    pub fn server(config: AppState) -> Scope {
        web::scope("/events")
            .app_data(web::Data::new(config))
            .service(web::scope("/profile/list").service(web::resource("").route(
                web::post().to(webhook_events::list_initial_webhook_delivery_attempts_with_jwtauth),
            )))
            .service(
                web::scope("/{merchant_id}")
                    .service(web::resource("").route(
                        web::post().to(webhook_events::list_initial_webhook_delivery_attempts),
                    ))
                    .service(
                        web::scope("/{event_id}")
                            .service(web::resource("attempts").route(
                                web::get().to(webhook_events::list_webhook_delivery_attempts),
                            ))
                            .service(web::resource("retry").route(
                                web::post().to(webhook_events::retry_webhook_delivery_attempt),
                            )),
                    ),
            )
    }
}

#[cfg(feature = "olap")]
pub struct FeatureMatrix;

#[cfg(all(feature = "olap", feature = "v1"))]
impl FeatureMatrix {
    pub fn server(state: AppState) -> Scope {
        web::scope("/feature_matrix")
            .app_data(web::Data::new(state))
            .service(web::resource("").route(web::get().to(feature_matrix::fetch_feature_matrix)))
    }
}

#[cfg(feature = "olap")]
pub struct ProcessTracker;

#[cfg(all(feature = "olap", feature = "v2"))]
impl ProcessTracker {
    pub fn server(state: AppState) -> Scope {
        use super::process_tracker::revenue_recovery;
        web::scope("/v2/process_tracker/revenue_recovery_workflow")
            .app_data(web::Data::new(state.clone()))
            .service(
                web::resource("/{revenue_recovery_id}")
                    .route(web::get().to(revenue_recovery::revenue_recovery_pt_retrieve_api)),
            )
    }
}

<<<<<<< HEAD
pub struct Authentication;

#[cfg(feature = "v1")]
impl Authentication {
    pub fn server(state: AppState) -> Scope {
        web::scope("/authentication")
            .app_data(web::Data::new(state))
            .service(
                web::resource("/create")
                    .route(web::post().to(authentication::authentication_create)),
=======
#[cfg(feature = "olap")]
pub struct ProfileAcquirer;

#[cfg(all(feature = "olap", feature = "v1"))]
impl ProfileAcquirer {
    pub fn server(state: AppState) -> Scope {
        web::scope("/profile_acquirer")
            .app_data(web::Data::new(state))
            .service(
                web::resource("").route(web::post().to(profile_acquirer::create_profile_acquirer)),
            )
            .service(
                web::resource("/{profile_id}/{profile_acquirer_id}")
                    .route(web::post().to(profile_acquirer::profile_acquirer_update)),
>>>>>>> 61c2e2c7
            )
    }
}<|MERGE_RESOLUTION|>--- conflicted
+++ resolved
@@ -2625,10 +2625,8 @@
     }
 }
 
-<<<<<<< HEAD
 pub struct Authentication;
 
-#[cfg(feature = "v1")]
 impl Authentication {
     pub fn server(state: AppState) -> Scope {
         web::scope("/authentication")
@@ -2636,7 +2634,10 @@
             .service(
                 web::resource("/create")
                     .route(web::post().to(authentication::authentication_create)),
-=======
+            )
+    }
+}
+
 #[cfg(feature = "olap")]
 pub struct ProfileAcquirer;
 
@@ -2651,7 +2652,6 @@
             .service(
                 web::resource("/{profile_id}/{profile_acquirer_id}")
                     .route(web::post().to(profile_acquirer::profile_acquirer_update)),
->>>>>>> 61c2e2c7
             )
     }
 }