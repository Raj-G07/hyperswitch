--- conflicted
+++ resolved
@@ -8377,10 +8377,7 @@
     IssueWithPaymentMethod,
     ProcessorDeclineIncorrectData,
     HardDecline,
-<<<<<<< HEAD
-=======
     SoftDecline,
->>>>>>> d459e7cc
 }
 
 impl ErrorCategory {
@@ -8389,14 +8386,9 @@
             Self::ProcessorDowntime | Self::ProcessorDeclineUnauthorized => true,
             Self::IssueWithPaymentMethod
             | Self::ProcessorDeclineIncorrectData
-<<<<<<< HEAD
             | Self::HardDecline
-            | Self::FrmDecline => false,
-=======
             | Self::FrmDecline
-            | Self::HardDecline
             | Self::SoftDecline => false,
->>>>>>> d459e7cc
         }
     }
 }
