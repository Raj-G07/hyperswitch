<<<<<<< HEAD
use common_enums::{enums, CaptureMethod, FutureUsage, PaymentChannel};
=======
use common_enums::{enums, CaptureMethod, CardNetwork, FutureUsage, PaymentChannel};
>>>>>>> 938028e3
use common_types::payments::{ApplePayPaymentData, GpayTokenizationData};
use common_utils::{
    crypto::{self, GenerateDigest},
    date_time,
    ext_traits::Encode,
    fp_utils,
    id_type::CustomerId,
    pii::{self, Email, IpAddress},
    request::Method,
    types::{MinorUnit, StringMajorUnit, StringMajorUnitForConnector},
};
use error_stack::ResultExt;
use hyperswitch_domain_models::{
    address::Address,
    payment_method_data::{
        self, ApplePayWalletData, BankRedirectData, CardDetailsForNetworkTransactionId,
        GooglePayWalletData, PayLaterData, PaymentMethodData, WalletData,
    },
    router_data::{
        AdditionalPaymentMethodConnectorResponse, ConnectorAuthType, ConnectorResponseData,
        ErrorResponse, RouterData,
    },
    router_flow_types::{
        refunds::{Execute, RSync},
        Authorize, Capture, CompleteAuthorize, PSync, PostCaptureVoid, SetupMandate, Void,
    },
    router_request_types::{
        authentication::MessageExtensionAttribute, BrowserInformation, PaymentsAuthorizeData,
        PaymentsPreProcessingData, ResponseId, SetupMandateRequestData,
    },
    router_response_types::{
        MandateReference, PaymentsResponseData, RedirectForm, RefundsResponseData,
    },
    types,
};
use hyperswitch_interfaces::{
    consts::{NO_ERROR_CODE, NO_ERROR_MESSAGE},
    errors::{self},
};
use masking::{ExposeInterface, PeekInterface, Secret};
use serde::{Deserialize, Serialize};
use url::Url;

use crate::{
    types::{
        PaymentsPreprocessingResponseRouterData, RefundsResponseRouterData, ResponseRouterData,
    },
    utils::{
        self, convert_amount, missing_field_err, AddressData, AddressDetailsData,
        BrowserInformationData, ForeignTryFrom, PaymentsAuthorizeRequestData,
        PaymentsCancelRequestData, PaymentsPreProcessingRequestData, RouterData as _,
    },
};

pub static NUVEI_AMOUNT_CONVERTOR: &StringMajorUnitForConnector = &StringMajorUnitForConnector;

fn to_boolean(string: String) -> bool {
    let str = string.as_str();
    match str {
        "true" => true,
        "false" => false,
        "yes" => true,
        "no" => false,
        _ => false,
    }
}

// The dimensions of the challenge window for full screen.
const CHALLENGE_WINDOW_SIZE: &str = "05";
// The challenge preference for the challenge flow.
const CHALLENGE_PREFERENCE: &str = "01";

trait NuveiAuthorizePreprocessingCommon {
    fn get_browser_info(&self) -> Option<BrowserInformation>;
    fn get_related_transaction_id(&self) -> Option<String>;
    fn get_complete_authorize_url(&self) -> Option<String>;
    fn get_is_moto(&self) -> Option<bool>;
    fn get_ntid(&self) -> Option<String>;
    fn get_connector_mandate_id(&self) -> Option<String>;
    fn get_return_url_required(
        &self,
    ) -> Result<String, error_stack::Report<errors::ConnectorError>>;
    fn get_capture_method(&self) -> Option<CaptureMethod>;
    fn get_minor_amount_required(
        &self,
    ) -> Result<MinorUnit, error_stack::Report<errors::ConnectorError>>;
    fn get_customer_id_required(&self) -> Option<CustomerId>;
    fn get_email_required(&self) -> Result<Email, error_stack::Report<errors::ConnectorError>>;
    fn get_currency_required(
        &self,
    ) -> Result<enums::Currency, error_stack::Report<errors::ConnectorError>>;
    fn get_payment_method_data_required(
        &self,
    ) -> Result<PaymentMethodData, error_stack::Report<errors::ConnectorError>>;
    fn get_is_partial_approval(&self) -> Option<PartialApprovalFlag>;
    fn get_order_tax_amount(
        &self,
    ) -> Result<Option<MinorUnit>, error_stack::Report<errors::ConnectorError>>;
    fn is_customer_initiated_mandate_payment(&self) -> bool;
}

impl NuveiAuthorizePreprocessingCommon for SetupMandateRequestData {
    fn get_browser_info(&self) -> Option<BrowserInformation> {
        self.browser_info.clone()
    }

    fn get_related_transaction_id(&self) -> Option<String> {
        self.related_transaction_id.clone()
    }
    fn get_is_moto(&self) -> Option<bool> {
        match self.payment_channel {
            Some(PaymentChannel::MailOrder) | Some(PaymentChannel::TelephoneOrder) => Some(true),
            _ => None,
        }
    }

    fn get_customer_id_required(&self) -> Option<CustomerId> {
        self.customer_id.clone()
    }

    fn get_complete_authorize_url(&self) -> Option<String> {
        self.complete_authorize_url.clone()
    }

    fn get_connector_mandate_id(&self) -> Option<String> {
        self.mandate_id.as_ref().and_then(|mandate_ids| {
            mandate_ids.mandate_reference_id.as_ref().and_then(
                |mandate_ref_id| match mandate_ref_id {
                    api_models::payments::MandateReferenceId::ConnectorMandateId(id) => {
                        id.get_connector_mandate_id()
                    }
                    _ => None,
                },
            )
        })
    }

    fn get_return_url_required(
        &self,
    ) -> Result<String, error_stack::Report<errors::ConnectorError>> {
        self.router_return_url
            .clone()
            .ok_or_else(missing_field_err("return_url"))
    }

    fn get_capture_method(&self) -> Option<CaptureMethod> {
        self.capture_method
    }

    fn get_currency_required(
        &self,
    ) -> Result<enums::Currency, error_stack::Report<errors::ConnectorError>> {
        Ok(self.currency)
    }
    fn get_payment_method_data_required(
        &self,
    ) -> Result<PaymentMethodData, error_stack::Report<errors::ConnectorError>> {
        Ok(self.payment_method_data.clone())
    }
    fn get_order_tax_amount(
        &self,
    ) -> Result<Option<MinorUnit>, error_stack::Report<errors::ConnectorError>> {
        Ok(None)
    }

    fn get_minor_amount_required(
        &self,
    ) -> Result<MinorUnit, error_stack::Report<errors::ConnectorError>> {
        self.minor_amount
            .ok_or_else(missing_field_err("minor_amount"))
    }

    fn get_is_partial_approval(&self) -> Option<PartialApprovalFlag> {
        self.enable_partial_authorization
            .map(PartialApprovalFlag::from)
    }

    fn get_email_required(&self) -> Result<Email, error_stack::Report<errors::ConnectorError>> {
        self.email.clone().ok_or_else(missing_field_err("email"))
    }
    fn is_customer_initiated_mandate_payment(&self) -> bool {
        (self.customer_acceptance.is_some() || self.setup_mandate_details.is_some())
            && self.setup_future_usage == Some(FutureUsage::OffSession)
    }
<<<<<<< HEAD
=======
    fn get_ntid(&self) -> Option<String> {
        None
    }
>>>>>>> 938028e3
}

impl NuveiAuthorizePreprocessingCommon for PaymentsAuthorizeData {
    fn get_browser_info(&self) -> Option<BrowserInformation> {
        self.browser_info.clone()
    }
<<<<<<< HEAD

=======
    fn get_ntid(&self) -> Option<String> {
        self.get_optional_network_transaction_id()
    }
>>>>>>> 938028e3
    fn get_related_transaction_id(&self) -> Option<String> {
        self.related_transaction_id.clone()
    }
    fn get_is_moto(&self) -> Option<bool> {
        match self.payment_channel {
            Some(PaymentChannel::MailOrder) | Some(PaymentChannel::TelephoneOrder) => Some(true),
            _ => None,
        }
    }

    fn get_customer_id_required(&self) -> Option<CustomerId> {
        self.customer_id.clone()
    }

    fn get_complete_authorize_url(&self) -> Option<String> {
        self.complete_authorize_url.clone()
    }

    fn get_connector_mandate_id(&self) -> Option<String> {
        self.connector_mandate_id().clone()
    }

    fn get_return_url_required(
        &self,
    ) -> Result<String, error_stack::Report<errors::ConnectorError>> {
        self.get_router_return_url()
    }

    fn get_capture_method(&self) -> Option<CaptureMethod> {
        self.capture_method
    }

    fn get_minor_amount_required(
        &self,
    ) -> Result<MinorUnit, error_stack::Report<errors::ConnectorError>> {
        Ok(self.minor_amount)
    }

    fn get_currency_required(
        &self,
    ) -> Result<enums::Currency, error_stack::Report<errors::ConnectorError>> {
        Ok(self.currency)
    }
    fn get_payment_method_data_required(
        &self,
    ) -> Result<PaymentMethodData, error_stack::Report<errors::ConnectorError>> {
        Ok(self.payment_method_data.clone())
    }
    fn get_order_tax_amount(
        &self,
    ) -> Result<Option<MinorUnit>, error_stack::Report<errors::ConnectorError>> {
        Ok(self.order_tax_amount)
    }

    fn get_email_required(&self) -> Result<Email, error_stack::Report<errors::ConnectorError>> {
        self.get_email()
    }
    fn is_customer_initiated_mandate_payment(&self) -> bool {
        (self.customer_acceptance.is_some() || self.setup_mandate_details.is_some())
            && self.setup_future_usage == Some(FutureUsage::OffSession)
    }
    fn get_is_partial_approval(&self) -> Option<PartialApprovalFlag> {
        self.enable_partial_authorization
            .map(PartialApprovalFlag::from)
    }
}

impl NuveiAuthorizePreprocessingCommon for PaymentsPreProcessingData {
    fn get_browser_info(&self) -> Option<BrowserInformation> {
        self.browser_info.clone()
    }

    fn get_related_transaction_id(&self) -> Option<String> {
        self.related_transaction_id.clone()
    }

    fn get_is_moto(&self) -> Option<bool> {
        None
    }

    fn get_customer_id_required(&self) -> Option<CustomerId> {
        None
    }
    fn get_email_required(&self) -> Result<Email, error_stack::Report<errors::ConnectorError>> {
        self.get_email()
    }
    fn is_customer_initiated_mandate_payment(&self) -> bool {
        (self.customer_acceptance.is_some() || self.setup_mandate_details.is_some())
            && self.setup_future_usage == Some(FutureUsage::OffSession)
    }

    fn get_complete_authorize_url(&self) -> Option<String> {
        self.complete_authorize_url.clone()
    }

    fn get_connector_mandate_id(&self) -> Option<String> {
        self.connector_mandate_id()
    }

    fn get_return_url_required(
        &self,
    ) -> Result<String, error_stack::Report<errors::ConnectorError>> {
        self.get_router_return_url()
    }

    fn get_capture_method(&self) -> Option<CaptureMethod> {
        self.capture_method
    }

    fn get_minor_amount_required(
        &self,
    ) -> Result<MinorUnit, error_stack::Report<errors::ConnectorError>> {
        self.get_minor_amount()
    }

    fn get_currency_required(
        &self,
    ) -> Result<enums::Currency, error_stack::Report<errors::ConnectorError>> {
        self.get_currency()
    }
    fn get_payment_method_data_required(
        &self,
    ) -> Result<PaymentMethodData, error_stack::Report<errors::ConnectorError>> {
        self.payment_method_data.clone().ok_or(
            errors::ConnectorError::MissingRequiredField {
                field_name: "payment_method_data",
            }
            .into(),
        )
    }
    fn get_order_tax_amount(
        &self,
    ) -> Result<Option<MinorUnit>, error_stack::Report<errors::ConnectorError>> {
        Ok(None)
    }

    fn get_is_partial_approval(&self) -> Option<PartialApprovalFlag> {
        None
    }
<<<<<<< HEAD
=======

    fn get_ntid(&self) -> Option<String> {
        None
    }
>>>>>>> 938028e3
}

#[derive(Debug, Serialize, Default, Deserialize)]
pub struct NuveiMeta {
    pub session_token: Secret<String>,
}

#[derive(Debug, Serialize, Default, Deserialize)]
pub struct NuveiMandateMeta {
    pub frequency: String,
}

#[derive(Debug, Serialize, Deserialize)]
#[serde(rename_all = "camelCase")]
pub struct NuveiSessionRequest {
    pub merchant_id: Secret<String>,
    pub merchant_site_id: Secret<String>,
    pub client_request_id: String,
    pub time_stamp: date_time::DateTime<date_time::YYYYMMDDHHmmss>,
    pub checksum: Secret<String>,
}

#[derive(Debug, Serialize, Default, Clone, Deserialize)]
#[serde(rename_all = "camelCase")]
pub struct NuveiSessionResponse {
    pub session_token: Secret<String>,
    pub internal_request_id: i64,
    pub status: String,
    pub err_code: i64,
    pub reason: String,
    pub merchant_id: Secret<String>,
    pub merchant_site_id: Secret<String>,
    pub version: String,
    pub client_request_id: String,
}

#[derive(Debug, Serialize, Default)]
#[serde(rename_all = "camelCase")]
pub struct NuvieAmountDetails {
    total_tax: Option<StringMajorUnit>,
}
#[serde_with::skip_serializing_none]
#[derive(Debug, Serialize, Default)]
#[serde(rename_all = "camelCase")]
pub struct NuveiPaymentsRequest {
    pub time_stamp: String,
    pub session_token: Secret<String>,
    pub merchant_id: Secret<String>,
    pub merchant_site_id: Secret<String>,
    pub client_request_id: Secret<String>,
    pub amount: StringMajorUnit,
    pub currency: enums::Currency,
    /// This ID uniquely identifies your consumer/user in your system.
    pub user_token_id: Option<CustomerId>,
    //unique transaction id
    pub client_unique_id: String,
    pub transaction_type: TransactionType,
    pub is_rebilling: Option<String>,
    pub payment_option: PaymentOption,
    pub is_moto: Option<bool>,
    pub device_details: DeviceDetails,
    pub checksum: Secret<String>,
    pub billing_address: Option<BillingAddress>,
    pub shipping_address: Option<ShippingAddress>,
    pub related_transaction_id: Option<String>,
    pub url_details: Option<UrlDetails>,
    pub amount_details: Option<NuvieAmountDetails>,
    pub is_partial_approval: Option<PartialApprovalFlag>,
<<<<<<< HEAD
=======
    pub external_scheme_details: Option<ExternalSchemeDetails>,
>>>>>>> 938028e3
}

#[derive(Debug, Serialize, Deserialize, Clone, PartialEq)]
#[serde(rename_all = "UPPERCASE")]
pub enum PartialApprovalFlag {
    #[serde(rename = "1")]
    Enabled,
    #[serde(rename = "0")]
    Disabled,
}

impl From<bool> for PartialApprovalFlag {
    fn from(value: bool) -> Self {
        if value {
            Self::Enabled
        } else {
            Self::Disabled
        }
    }
}

#[derive(Debug, Serialize, Default)]
#[serde(rename_all = "camelCase")]
pub struct UrlDetails {
    pub success_url: String,
    pub failure_url: String,
    pub pending_url: String,
}

#[derive(Debug, Serialize, Default)]
pub struct NuveiInitPaymentRequest {
    pub session_token: Secret<String>,
    pub merchant_id: Secret<String>,
    pub merchant_site_id: Secret<String>,
    pub client_request_id: String,
    pub amount: StringMajorUnit,
    pub currency: String,
    pub payment_option: PaymentOption,
    pub checksum: Secret<String>,
}

/// Handles payment request for capture, void and refund flows
#[derive(Debug, Serialize, Default)]
#[serde(rename_all = "camelCase")]
pub struct NuveiPaymentFlowRequest {
    pub time_stamp: String,
    pub merchant_id: Secret<String>,
    pub merchant_site_id: Secret<String>,
    pub client_request_id: String,
    pub amount: StringMajorUnit,
    pub currency: enums::Currency,
    pub related_transaction_id: Option<String>,
    pub checksum: Secret<String>,
}

#[derive(Debug, Serialize, Default)]
#[serde(rename_all = "camelCase")]
pub struct NuveiPaymentSyncRequest {
    pub session_token: Secret<String>,
}

#[derive(Debug, Default, Serialize, Deserialize)]
pub enum TransactionType {
    Auth,
    #[default]
    Sale,
}

#[serde_with::skip_serializing_none]
#[derive(Debug, Clone, Default, Serialize, Deserialize)]
#[serde(rename_all = "camelCase")]
pub struct PaymentOption {
    pub card: Option<Card>,
    pub redirect_url: Option<Url>,
    pub user_payment_option_id: Option<String>,
    pub alternative_payment_method: Option<AlternativePaymentMethod>,
    pub billing_address: Option<BillingAddress>,
    pub shipping_address: Option<BillingAddress>,
}

#[derive(Debug, Clone, Serialize, Deserialize)]
#[serde(rename_all = "snake_case")]
pub enum NuveiBIC {
    #[serde(rename = "ABNANL2A")]
    Abnamro,
    #[serde(rename = "ASNBNL21")]
    ASNBank,
    #[serde(rename = "BUNQNL2A")]
    Bunq,
    #[serde(rename = "INGBNL2A")]
    Ing,
    #[serde(rename = "KNABNL2H")]
    Knab,
    #[serde(rename = "RABONL2U")]
    Rabobank,
    #[serde(rename = "RBRBNL21")]
    RegioBank,
    #[serde(rename = "SNSBNL2A")]
    SNSBank,
    #[serde(rename = "TRIONL2U")]
    TriodosBank,
    #[serde(rename = "FVLBNL22")]
    VanLanschotBankiers,
    #[serde(rename = "MOYONL21")]
    Moneyou,
}

#[serde_with::skip_serializing_none]
#[derive(Debug, Clone, Default, Serialize, Deserialize)]
#[serde(rename_all = "camelCase")]
pub struct AlternativePaymentMethod {
    pub payment_method: AlternativePaymentMethodType,
    #[serde(rename = "BIC")]
    pub bank_id: Option<NuveiBIC>,
}

#[derive(Debug, Clone, Default, Serialize, Deserialize)]
#[serde(rename_all = "snake_case")]
pub enum AlternativePaymentMethodType {
    #[default]
    #[serde(rename = "apmgw_expresscheckout")]
    Expresscheckout,
    #[serde(rename = "apmgw_Giropay")]
    Giropay,
    #[serde(rename = "apmgw_Sofort")]
    Sofort,
    #[serde(rename = "apmgw_iDeal")]
    Ideal,
    #[serde(rename = "apmgw_EPS")]
    Eps,
    #[serde(rename = "apmgw_Afterpay")]
    AfterPay,
    #[serde(rename = "apmgw_Klarna")]
    Klarna,
}

#[serde_with::skip_serializing_none]
#[derive(Debug, Clone, Default, Serialize, Deserialize)]
#[serde(rename_all = "camelCase")]
pub struct BillingAddress {
    pub email: Email,
    pub first_name: Option<Secret<String>>,
    pub last_name: Option<Secret<String>>,
    pub country: api_models::enums::CountryAlpha2,
    pub phone: Option<Secret<String>>,
    pub city: Option<Secret<String>>,
    pub address: Option<Secret<String>>,
    pub street_number: Option<Secret<String>>,
    pub zip: Option<Secret<String>>,
    pub state: Option<Secret<String>>,
    pub cell: Option<Secret<String>>,
    pub address_match: Option<Secret<String>>,
    pub address_line2: Option<Secret<String>>,
    pub address_line3: Option<Secret<String>>,
    pub home_phone: Option<Secret<String>>,
    pub work_phone: Option<Secret<String>>,
<<<<<<< HEAD
}

#[serde_with::skip_serializing_none]
#[derive(Debug, Clone, Default, Serialize, Deserialize)]
#[serde(rename_all = "camelCase")]
pub struct ShippingAddress {
    pub salutation: Option<Secret<String>>,
    pub first_name: Option<Secret<String>>,
    pub last_name: Option<Secret<String>>,
    pub address: Option<Secret<String>>,
    pub cell: Option<Secret<String>>,
    pub phone: Option<Secret<String>>,
    pub zip: Option<Secret<String>>,
    pub city: Option<Secret<String>>,
    pub country: api_models::enums::CountryAlpha2,
    pub state: Option<Secret<String>>,
    pub email: Email,
    pub county: Option<Secret<String>>,
    pub address_line2: Option<Secret<String>>,
    pub address_line3: Option<Secret<String>>,
    pub street_number: Option<Secret<String>>,
    pub company_name: Option<Secret<String>>,
    pub care_of: Option<Secret<String>>,
=======
>>>>>>> 938028e3
}

impl From<&Address> for BillingAddress {
    fn from(address: &Address) -> Self {
        let address_details = address.address.as_ref();
        Self {
            email: address.email.clone().unwrap_or_default(),
            first_name: address.get_optional_first_name(),
            last_name: address_details.and_then(|address| address.get_optional_last_name()),
            country: address_details
                .and_then(|address| address.get_optional_country())
                .unwrap_or_default(),
            phone: address
                .phone
                .as_ref()
                .and_then(|phone| phone.number.clone()),
            city: address_details
                .and_then(|address| address.get_optional_city().map(|city| city.into())),
            address: address_details.and_then(|address| address.get_optional_line1()),
            street_number: None,
            zip: address_details.and_then(|details| details.get_optional_zip()),
            state: None,
            cell: None,
            address_match: None,
            address_line2: address_details.and_then(|address| address.get_optional_line2()),
            address_line3: address_details.and_then(|address| address.get_optional_line3()),
            home_phone: None,
            work_phone: None,
        }
    }
}

impl From<&Address> for ShippingAddress {
    fn from(address: &Address) -> Self {
        let address_details = address.address.as_ref();

        Self {
            email: address.email.clone().unwrap_or_default(),
            first_name: address_details.and_then(|details| details.get_optional_first_name()),
            last_name: address_details.and_then(|details| details.get_optional_last_name()),
            country: address_details
                .and_then(|details| details.get_optional_country())
                .unwrap_or_default(),
            phone: address
                .phone
                .as_ref()
                .and_then(|phone| phone.number.clone()),
            city: address_details
                .and_then(|details| details.get_optional_city().map(|city| city.into())),
            address: address_details.and_then(|details| details.get_optional_line1()),
            street_number: None,
            zip: address_details.and_then(|details| details.get_optional_zip()),
            state: None,
            cell: None,
            address_line2: address_details.and_then(|details| details.get_optional_line2()),
            address_line3: address_details.and_then(|details| details.get_optional_line3()),
            county: None,
            company_name: None,
            care_of: None,
            salutation: None,
        }
    }
}
#[serde_with::skip_serializing_none]
#[derive(Debug, Clone, Default, Serialize, Deserialize)]
#[serde(rename_all = "camelCase")]
pub struct ShippingAddress {
    pub salutation: Option<Secret<String>>,
    pub first_name: Option<Secret<String>>,
    pub last_name: Option<Secret<String>>,
    pub address: Option<Secret<String>>,
    pub cell: Option<Secret<String>>,
    pub phone: Option<Secret<String>>,
    pub zip: Option<Secret<String>>,
    pub city: Option<Secret<String>>,
    pub country: api_models::enums::CountryAlpha2,
    pub state: Option<Secret<String>>,
    pub email: Email,
    pub county: Option<Secret<String>>,
    pub address_line2: Option<Secret<String>>,
    pub address_line3: Option<Secret<String>>,
    pub street_number: Option<Secret<String>>,
    pub company_name: Option<Secret<String>>,
    pub care_of: Option<Secret<String>>,
}

impl From<&Address> for BillingAddress {
    fn from(address: &Address) -> Self {
        let address_details = address.address.as_ref();
        Self {
            email: address.email.clone().unwrap_or_default(),
            first_name: address.get_optional_first_name(),
            last_name: address_details.and_then(|address| address.get_optional_last_name()),
            country: address_details
                .and_then(|address| address.get_optional_country())
                .unwrap_or_default(),
            phone: address
                .phone
                .as_ref()
                .and_then(|phone| phone.number.clone()),
            city: address_details
                .and_then(|address| address.get_optional_city().map(|city| city.into())),
            address: address_details.and_then(|address| address.get_optional_line1()),
            street_number: None,
            zip: address_details.and_then(|details| details.get_optional_zip()),
            state: None,
            cell: None,
            address_match: None,
            address_line2: address_details.and_then(|address| address.get_optional_line2()),
            address_line3: address_details.and_then(|address| address.get_optional_line3()),
            home_phone: None,
            work_phone: None,
        }
    }
}

impl From<&Address> for ShippingAddress {
    fn from(address: &Address) -> Self {
        let address_details = address.address.as_ref();

        Self {
            email: address.email.clone().unwrap_or_default(),
            first_name: address_details.and_then(|details| details.get_optional_first_name()),
            last_name: address_details.and_then(|details| details.get_optional_last_name()),
            country: address_details
                .and_then(|details| details.get_optional_country())
                .unwrap_or_default(),
            phone: address
                .phone
                .as_ref()
                .and_then(|phone| phone.number.clone()),
            city: address_details
                .and_then(|details| details.get_optional_city().map(|city| city.into())),
            address: address_details.and_then(|details| details.get_optional_line1()),
            street_number: None,
            zip: address_details.and_then(|details| details.get_optional_zip()),
            state: None,
            cell: None,
            address_line2: address_details.and_then(|details| details.get_optional_line2()),
            address_line3: address_details.and_then(|details| details.get_optional_line3()),
            county: None,
            company_name: None,
            care_of: None,
            salutation: None,
        }
    }
}
#[serde_with::skip_serializing_none]
#[derive(Debug, Clone, Default, Serialize, Deserialize)]
#[serde(rename_all = "camelCase")]
pub struct Card {
    pub card_number: Option<cards::CardNumber>,
    pub card_holder_name: Option<Secret<String>>,
    pub expiration_month: Option<Secret<String>>,
    pub expiration_year: Option<Secret<String>>,
    #[serde(rename = "CVV")]
    pub cvv: Option<Secret<String>>,
    pub three_d: Option<ThreeD>,
    pub cc_card_number: Option<Secret<String>>,
    pub bin: Option<Secret<String>>,
    pub last4_digits: Option<Secret<String>>,
    pub cc_exp_month: Option<Secret<String>>,
    pub cc_exp_year: Option<Secret<String>>,
    pub acquirer_id: Option<Secret<String>>,
    pub cvv2_reply: Option<String>,
    pub avs_code: Option<String>,
    pub card_type: Option<String>,
    pub brand: Option<String>,
    pub issuer_bank_name: Option<String>,
    pub issuer_country: Option<String>,
    pub is_prepaid: Option<String>,
    pub external_token: Option<ExternalToken>,
}

#[derive(Debug, Clone, Default, Serialize, Deserialize)]
#[serde(rename_all = "camelCase")]
pub struct ExternalToken {
    pub external_token_provider: ExternalTokenProvider,
    pub mobile_token: Option<Secret<String>>,
    pub cryptogram: Option<Secret<String>>,
    pub eci_provider: Option<String>,
}

#[derive(Debug, Clone, Default, Serialize, Deserialize)]
#[serde(rename_all = "PascalCase")]
pub enum ExternalTokenProvider {
    #[default]
    GooglePay,
    ApplePay,
}

#[serde_with::skip_serializing_none]
#[derive(Debug, Clone, Default, Serialize, Deserialize)]
#[serde(rename_all = "camelCase")]
pub struct ThreeD {
    pub method_completion_ind: Option<MethodCompletion>,
    pub browser_details: Option<BrowserDetails>,
    pub version: Option<String>,
    #[serde(rename = "notificationURL")]
    pub notification_url: Option<String>,
    #[serde(rename = "merchantURL")]
    pub merchant_url: Option<String>,
    pub acs_url: Option<String>,
    pub acs_challenge_mandate: Option<String>,
    pub c_req: Option<Secret<String>>,
    pub three_d_flow: Option<String>,
    pub external_transaction_id: Option<String>,
    pub transaction_id: Option<String>,
    pub three_d_reason_id: Option<String>,
    pub three_d_reason: Option<String>,
    pub challenge_preference_reason: Option<String>,
    pub challenge_cancel_reason_id: Option<String>,
    pub challenge_cancel_reason: Option<String>,
    pub is_liability_on_issuer: Option<String>,
    pub is_exemption_request_in_authentication: Option<String>,
    pub flow: Option<String>,
    pub acquirer_decision: Option<String>,
    pub decision_reason: Option<String>,
    pub platform_type: Option<PlatformType>,
    pub v2supported: Option<String>,
    pub v2_additional_params: Option<V2AdditionalParams>,
}

#[derive(Debug, Clone, Default, Serialize, Deserialize)]
pub enum MethodCompletion {
    #[serde(rename = "Y")]
    Success,
    #[serde(rename = "N")]
    Failure,
    #[serde(rename = "U")]
    #[default]
    Unavailable,
}

#[derive(Debug, Clone, Default, Serialize, Deserialize)]
pub enum PlatformType {
    #[serde(rename = "01")]
    App,
    #[serde(rename = "02")]
    #[default]
    Browser,
}

#[derive(Debug, Clone, Default, Serialize, Deserialize)]
#[serde(rename_all = "camelCase")]
pub struct BrowserDetails {
    pub accept_header: String,
    pub ip: Secret<String, IpAddress>,
    pub java_enabled: String,
    pub java_script_enabled: String,
    pub language: String,
    pub color_depth: u8,
    pub screen_height: u32,
    pub screen_width: u32,
    pub time_zone: i32,
    pub user_agent: String,
}

#[derive(Debug, Clone, Default, Serialize, Deserialize)]
#[serde(rename_all = "camelCase")]
pub struct V2AdditionalParams {
    pub challenge_window_size: Option<String>,
    /// Recurring Expiry in format YYYYMMDD. REQUIRED if isRebilling = 0, We recommend setting rebillExpiry to a value of no more than 5 years from the date of the initial transaction processing date.
    pub rebill_expiry: Option<String>,
    /// Recurring Frequency in days
    pub rebill_frequency: Option<String>,
    pub challenge_preference: Option<String>,
}

#[derive(Debug, Clone, Default, Serialize, Deserialize)]
#[serde(rename_all = "camelCase")]
pub struct DeviceDetails {
    pub ip_address: Secret<String, IpAddress>,
}

impl TransactionType {
    fn get_from_capture_method_and_amount_string(
        capture_method: CaptureMethod,
        amount: &str,
    ) -> Self {
        let amount_value = amount.parse::<f64>();
        if capture_method == CaptureMethod::Manual || amount_value == Ok(0.0) {
            Self::Auth
        } else {
            Self::Sale
        }
    }
}

#[derive(Debug, Serialize, Deserialize)]
pub struct NuveiRedirectionResponse {
    pub cres: Secret<String>,
}
#[derive(Debug, Serialize, Deserialize)]
#[serde(rename_all = "camelCase")]
pub struct NuveiACSResponse {
    #[serde(rename = "threeDSServerTransID")]
    pub three_ds_server_trans_id: Secret<String>,
    #[serde(rename = "acsTransID")]
    pub acs_trans_id: Secret<String>,
    pub message_type: String,
    pub message_version: String,
    pub trans_status: Option<LiabilityShift>,
    pub message_extension: Option<Vec<MessageExtensionAttribute>>,
    pub acs_signed_content: Option<serde_json::Value>,
}

#[derive(Debug, Clone, PartialEq, Eq, Serialize, Deserialize)]
pub enum LiabilityShift {
    #[serde(rename = "Y", alias = "1")]
    Success,
    #[serde(rename = "N", alias = "0")]
    Failed,
}

pub fn encode_payload(
    payload: &[&str],
) -> Result<String, error_stack::Report<errors::ConnectorError>> {
    let data = payload.join("");
    let digest = crypto::Sha256
        .generate_digest(data.as_bytes())
        .change_context(errors::ConnectorError::RequestEncodingFailed)
        .attach_printable("error encoding nuvie payload")?;
    Ok(hex::encode(digest))
}

impl TryFrom<&types::PaymentsAuthorizeSessionTokenRouterData> for NuveiSessionRequest {
    type Error = error_stack::Report<errors::ConnectorError>;
    fn try_from(
        item: &types::PaymentsAuthorizeSessionTokenRouterData,
    ) -> Result<Self, Self::Error> {
        let connector_meta: NuveiAuthType = NuveiAuthType::try_from(&item.connector_auth_type)?;
        let merchant_id = connector_meta.merchant_id;
        let merchant_site_id = connector_meta.merchant_site_id;
        let client_request_id = item.connector_request_reference_id.clone();
        let time_stamp = date_time::DateTime::<date_time::YYYYMMDDHHmmss>::from(date_time::now());
        let merchant_secret = connector_meta.merchant_secret;
        Ok(Self {
            merchant_id: merchant_id.clone(),
            merchant_site_id: merchant_site_id.clone(),
            client_request_id: client_request_id.clone(),
            time_stamp: time_stamp.clone(),
            checksum: Secret::new(encode_payload(&[
                merchant_id.peek(),
                merchant_site_id.peek(),
                &client_request_id,
                &time_stamp.to_string(),
                merchant_secret.peek(),
            ])?),
        })
    }
}

impl<F, T> TryFrom<ResponseRouterData<F, NuveiSessionResponse, T, PaymentsResponseData>>
    for RouterData<F, T, PaymentsResponseData>
{
    type Error = error_stack::Report<errors::ConnectorError>;
    fn try_from(
        item: ResponseRouterData<F, NuveiSessionResponse, T, PaymentsResponseData>,
    ) -> Result<Self, Self::Error> {
        Ok(Self {
            status: enums::AttemptStatus::Pending,
            session_token: Some(item.response.session_token.clone().expose()),
            response: Ok(PaymentsResponseData::SessionTokenResponse {
                session_token: item.response.session_token.expose(),
            }),
            ..item.data
        })
    }
}

#[derive(Debug)]
pub struct NuveiCardDetails {
    card: payment_method_data::Card,
    three_d: Option<ThreeD>,
    card_holder_name: Option<Secret<String>>,
}

// Define new structs with camelCase serialization
#[derive(Serialize, Debug)]
#[serde(rename_all = "camelCase")]
struct GooglePayCamelCase {
    pm_type: Secret<String>,
    description: Secret<String>,
    info: GooglePayInfoCamelCase,
    tokenization_data: GooglePayTokenizationDataCamelCase,
}

#[derive(Serialize, Debug)]
#[serde(rename_all = "camelCase")]
struct GooglePayInfoCamelCase {
    card_network: Secret<String>,
    card_details: Secret<String>,
    assurance_details: Option<GooglePayAssuranceDetailsCamelCase>,
}
<<<<<<< HEAD

=======
#[derive(Debug, Serialize)]
#[serde(rename_all = "camelCase")]
pub struct ExternalSchemeDetails {
    transaction_id: Secret<String>, // This is sensitive information
    brand: Option<CardNetwork>,
}
>>>>>>> 938028e3
#[derive(Serialize, Debug)]
#[serde(rename_all = "camelCase")]
struct GooglePayAssuranceDetailsCamelCase {
    card_holder_authenticated: bool,
    account_verified: bool,
}

#[derive(Serialize, Debug)]
#[serde(rename_all = "camelCase")]
struct GooglePayTokenizationDataCamelCase {
    #[serde(rename = "type")]
    token_type: Secret<String>,
    token: Secret<String>,
}

// Define ApplePay structs with camelCase serialization
#[derive(Serialize, Debug)]
#[serde(rename_all = "camelCase")]
struct ApplePayCamelCase {
    payment_data: Secret<String>,
    payment_method: ApplePayPaymentMethodCamelCase,
    transaction_identifier: Secret<String>,
}

#[derive(Serialize, Debug)]
#[serde(rename_all = "camelCase")]
struct ApplePayPaymentMethodCamelCase {
    display_name: Secret<String>,
    network: Secret<String>,
    #[serde(rename = "type")]
    pm_type: Secret<String>,
}
<<<<<<< HEAD

impl TryFrom<GooglePayWalletData> for NuveiPaymentsRequest {
    type Error = error_stack::Report<errors::ConnectorError>;
    fn try_from(gpay_data: GooglePayWalletData) -> Result<Self, Self::Error> {
        match gpay_data.tokenization_data {
            GpayTokenizationData::Decrypted(ref gpay_predecrypt_data) => Ok(Self {
                payment_option: PaymentOption {
                    card: Some(Card {
                        brand: Some(gpay_data.info.card_network.clone()),
                        card_number: Some(
                            gpay_predecrypt_data
                                .application_primary_account_number
                                .clone(),
                        ),
                        last4_digits: Some(Secret::new(
                            gpay_predecrypt_data
                                .application_primary_account_number
                                .clone()
                                .get_last4(),
                        )),
                        expiration_month: Some(gpay_predecrypt_data.card_exp_month.clone()),
                        expiration_year: Some(gpay_predecrypt_data.card_exp_year.clone()),
                        external_token: Some(ExternalToken {
                            external_token_provider: ExternalTokenProvider::GooglePay,
                            mobile_token: None,
                            cryptogram: gpay_predecrypt_data.cryptogram.clone(),
                            eci_provider: gpay_predecrypt_data.eci_indicator.clone(),
                        }),
                        ..Default::default()
=======
fn get_googlepay_info<F, Req>(
    item: &RouterData<F, Req, PaymentsResponseData>,
    gpay_data: &GooglePayWalletData,
) -> Result<NuveiPaymentsRequest, error_stack::Report<errors::ConnectorError>>
where
    Req: NuveiAuthorizePreprocessingCommon,
{
    let is_rebilling = if item.request.is_customer_initiated_mandate_payment() {
        Some("0".to_string())
    } else {
        None
    };
    match gpay_data.tokenization_data {
        GpayTokenizationData::Decrypted(ref gpay_predecrypt_data) => Ok(NuveiPaymentsRequest {
            is_rebilling,
            payment_option: PaymentOption {
                card: Some(Card {
                    brand: Some(gpay_data.info.card_network.clone()),
                    card_number: Some(
                        gpay_predecrypt_data
                            .application_primary_account_number
                            .clone(),
                    ),
                    last4_digits: Some(Secret::new(
                        gpay_predecrypt_data
                            .application_primary_account_number
                            .clone()
                            .get_last4(),
                    )),
                    expiration_month: Some(gpay_predecrypt_data.card_exp_month.clone()),
                    expiration_year: Some(gpay_predecrypt_data.card_exp_year.clone()),
                    external_token: Some(ExternalToken {
                        external_token_provider: ExternalTokenProvider::GooglePay,
                        mobile_token: None,
                        cryptogram: gpay_predecrypt_data.cryptogram.clone(),
                        eci_provider: gpay_predecrypt_data.eci_indicator.clone(),
>>>>>>> 938028e3
                    }),
                    ..Default::default()
                },
                ..Default::default()
<<<<<<< HEAD
            }),
            GpayTokenizationData::Encrypted(encrypted_data) => Ok(Self {
                payment_option: PaymentOption {
                    card: Some(Card {
                        external_token: Some(ExternalToken {
                            external_token_provider: ExternalTokenProvider::GooglePay,

                            mobile_token: {
                                let (token_type, token) = (
                                    encrypted_data.token_type.clone(),
                                    encrypted_data.token.clone(),
                                );

                                let google_pay: GooglePayCamelCase = GooglePayCamelCase {
                                    pm_type: Secret::new(gpay_data.pm_type.clone()),
                                    description: Secret::new(gpay_data.description.clone()),
                                    info: GooglePayInfoCamelCase {
                                        card_network: Secret::new(
                                            gpay_data.info.card_network.clone(),
                                        ),
                                        card_details: Secret::new(
                                            gpay_data.info.card_details.clone(),
                                        ),
                                        assurance_details: gpay_data
                                            .info
                                            .assurance_details
                                            .as_ref()
                                            .map(|details| GooglePayAssuranceDetailsCamelCase {
                                                card_holder_authenticated: details
                                                    .card_holder_authenticated,
                                                account_verified: details.account_verified,
                                            }),
                                    },
                                    tokenization_data: GooglePayTokenizationDataCamelCase {
                                        token_type: token_type.into(),
                                        token: token.into(),
                                    },
                                };
                                Some(Secret::new(
                                    google_pay.encode_to_string_of_json().change_context(
                                        errors::ConnectorError::RequestEncodingFailed,
                                    )?,
                                ))
                            },
                            cryptogram: None,
                            eci_provider: None,
                        }),
                        ..Default::default()
                    }),
                    ..Default::default()
                },
                ..Default::default()
            }),
        }
    }
}
impl TryFrom<ApplePayWalletData> for NuveiPaymentsRequest {
    type Error = error_stack::Report<errors::ConnectorError>;
    fn try_from(apple_pay_data: ApplePayWalletData) -> Result<Self, Self::Error> {
        match apple_pay_data.payment_data {
            ApplePayPaymentData::Decrypted(apple_pay_predecrypt_data) => Ok(Self {
                payment_option: PaymentOption {
                    card: Some(Card {
                        brand:Some(apple_pay_data.payment_method.network.clone()),
                        card_number: Some(
                            apple_pay_predecrypt_data
                                .application_primary_account_number
                                .clone(),
                        ),
                        last4_digits: Some(Secret::new(
                            apple_pay_predecrypt_data
                                .application_primary_account_number
                                .get_last4(),
                        )),
                        expiration_month: Some(
                            apple_pay_predecrypt_data
                                .application_expiration_month
                                .clone(),
                        ),
                        expiration_year: Some(
                            apple_pay_predecrypt_data
                                .application_expiration_year
                                .clone(),
                        ),
                        external_token: Some(ExternalToken {
                            external_token_provider: ExternalTokenProvider::ApplePay,
                            mobile_token: None,
                            cryptogram: Some(
                                apple_pay_predecrypt_data
                                    .payment_data
                                    .online_payment_cryptogram,
                            ),
                            eci_provider: Some(
                                apple_pay_predecrypt_data
                                    .payment_data
                                    .eci_indicator
                                    .ok_or_else(missing_field_err("payment_method_data.wallet.apple_pay.payment_data.eci_indicator"))?,
                            ),
                        }),
                        ..Default::default()
=======
            },
            ..Default::default()
        }),
        GpayTokenizationData::Encrypted(ref encrypted_data) => Ok(NuveiPaymentsRequest {
            is_rebilling,
            payment_option: PaymentOption {
                card: Some(Card {
                    external_token: Some(ExternalToken {
                        external_token_provider: ExternalTokenProvider::GooglePay,

                        mobile_token: {
                            let (token_type, token) = (
                                encrypted_data.token_type.clone(),
                                encrypted_data.token.clone(),
                            );

                            let google_pay: GooglePayCamelCase = GooglePayCamelCase {
                                pm_type: Secret::new(gpay_data.pm_type.clone()),
                                description: Secret::new(gpay_data.description.clone()),
                                info: GooglePayInfoCamelCase {
                                    card_network: Secret::new(gpay_data.info.card_network.clone()),
                                    card_details: Secret::new(gpay_data.info.card_details.clone()),
                                    assurance_details: gpay_data
                                        .info
                                        .assurance_details
                                        .as_ref()
                                        .map(|details| GooglePayAssuranceDetailsCamelCase {
                                            card_holder_authenticated: details
                                                .card_holder_authenticated,
                                            account_verified: details.account_verified,
                                        }),
                                },
                                tokenization_data: GooglePayTokenizationDataCamelCase {
                                    token_type: token_type.into(),
                                    token: token.into(),
                                },
                            };
                            Some(Secret::new(
                                google_pay.encode_to_string_of_json().change_context(
                                    errors::ConnectorError::RequestEncodingFailed,
                                )?,
                            ))
                        },
                        cryptogram: None,
                        eci_provider: None,
                    }),
                    ..Default::default()
                }),
                ..Default::default()
            },
            ..Default::default()
        }),
    }
}

fn get_applepay_info<F, Req>(
    item: &RouterData<F, Req, PaymentsResponseData>,
    apple_pay_data: &ApplePayWalletData,
) -> Result<NuveiPaymentsRequest, error_stack::Report<errors::ConnectorError>>
where
    Req: NuveiAuthorizePreprocessingCommon,
{
    let is_rebilling = if item.request.is_customer_initiated_mandate_payment() {
        Some("0".to_string())
    } else {
        None
    };
    match apple_pay_data.payment_data {
        ApplePayPaymentData::Decrypted(ref apple_pay_predecrypt_data) => Ok(NuveiPaymentsRequest {
           is_rebilling,
            payment_option: PaymentOption {
                card: Some(Card {
                    brand: Some(apple_pay_data.payment_method.network.clone()),
                    card_number: Some(
                        apple_pay_predecrypt_data
                            .application_primary_account_number
                            .clone(),
                    ),
                    last4_digits: Some(Secret::new(
                        apple_pay_predecrypt_data
                            .application_primary_account_number
                            .get_last4(),
                    )),
                    expiration_month: Some(
                        apple_pay_predecrypt_data
                            .application_expiration_month
                            .clone(),
                    ),
                    expiration_year: Some(
                        apple_pay_predecrypt_data
                            .application_expiration_year
                            .clone(),
                    ),
                    external_token: Some(ExternalToken {
                        external_token_provider: ExternalTokenProvider::ApplePay,
                        mobile_token: None,
                        cryptogram: Some(
                            apple_pay_predecrypt_data
                                .payment_data
                                .online_payment_cryptogram
                                .clone(),
                        ),
                        eci_provider: Some(
                            apple_pay_predecrypt_data
                                .payment_data
                                .eci_indicator.clone()
                                .ok_or_else(missing_field_err(
                                "payment_method_data.wallet.apple_pay.payment_data.eci_indicator",
                            ))?,
                        ),
>>>>>>> 938028e3
                    }),
                    ..Default::default()
                },
                ..Default::default()
<<<<<<< HEAD
            }),
            ApplePayPaymentData::Encrypted(encrypted_data) => Ok(Self {
                payment_option: PaymentOption {
                    card: Some(Card {
                        external_token: Some(ExternalToken {
                            external_token_provider: ExternalTokenProvider::ApplePay,
                            mobile_token: {
                                let apple_pay: ApplePayCamelCase = ApplePayCamelCase {
                                     payment_data:encrypted_data.into(),
                                     payment_method: ApplePayPaymentMethodCamelCase {
                                         display_name: Secret::new(apple_pay_data.payment_method.display_name.clone()),
                                         network: Secret::new(apple_pay_data.payment_method.network.clone()),
                                         pm_type: Secret::new(apple_pay_data.payment_method.pm_type.clone()),
                                     },
                                     transaction_identifier: Secret::new(apple_pay_data.transaction_identifier.clone()),
                                    };

                                Some(Secret::new(
                                    apple_pay.encode_to_string_of_json().change_context(
                                        errors::ConnectorError::RequestEncodingFailed,
                                    )?,
                                ))
                            },
                            cryptogram: None,
                            eci_provider: None,
                        }),
                        ..Default::default()
                    }),
                    ..Default::default()
                },
                ..Default::default()
            }),
        }
=======
            },
            ..Default::default()
        }),
        ApplePayPaymentData::Encrypted(ref encrypted_data) => Ok(NuveiPaymentsRequest {
           is_rebilling,
            payment_option: PaymentOption {
                card: Some(Card {
                    external_token: Some(ExternalToken {
                        external_token_provider: ExternalTokenProvider::ApplePay,
                        mobile_token: {
                            let apple_pay: ApplePayCamelCase = ApplePayCamelCase {
                                payment_data: encrypted_data.to_string().into(),
                                payment_method: ApplePayPaymentMethodCamelCase {
                                    display_name: Secret::new(
                                        apple_pay_data.payment_method.display_name.clone(),
                                    ),
                                    network: Secret::new(
                                        apple_pay_data.payment_method.network.clone(),
                                    ),
                                    pm_type: Secret::new(
                                        apple_pay_data.payment_method.pm_type.clone(),
                                    ),
                                },
                                transaction_identifier: Secret::new(
                                    apple_pay_data.transaction_identifier.clone(),
                                ),
                            };

                            Some(Secret::new(
                                apple_pay.encode_to_string_of_json().change_context(
                                    errors::ConnectorError::RequestEncodingFailed,
                                )?,
                            ))
                        },
                        cryptogram: None,
                        eci_provider: None,
                    }),
                    ..Default::default()
                }),
                ..Default::default()
            },
            ..Default::default()
        }),
>>>>>>> 938028e3
    }
}

impl TryFrom<enums::BankNames> for NuveiBIC {
    type Error = error_stack::Report<errors::ConnectorError>;
    fn try_from(bank: enums::BankNames) -> Result<Self, Self::Error> {
        match bank {
            enums::BankNames::AbnAmro => Ok(Self::Abnamro),
            enums::BankNames::AsnBank => Ok(Self::ASNBank),
            enums::BankNames::Bunq => Ok(Self::Bunq),
            enums::BankNames::Ing => Ok(Self::Ing),
            enums::BankNames::Knab => Ok(Self::Knab),
            enums::BankNames::Rabobank => Ok(Self::Rabobank),
            enums::BankNames::SnsBank => Ok(Self::SNSBank),
            enums::BankNames::TriodosBank => Ok(Self::TriodosBank),
            enums::BankNames::VanLanschot => Ok(Self::VanLanschotBankiers),
            enums::BankNames::Moneyou => Ok(Self::Moneyou),

            enums::BankNames::AmericanExpress
            | enums::BankNames::AffinBank
            | enums::BankNames::AgroBank
            | enums::BankNames::AllianceBank
            | enums::BankNames::AmBank
            | enums::BankNames::BankOfAmerica
            | enums::BankNames::BankOfChina
            | enums::BankNames::BankIslam
            | enums::BankNames::BankMuamalat
            | enums::BankNames::BankRakyat
            | enums::BankNames::BankSimpananNasional
            | enums::BankNames::Barclays
            | enums::BankNames::BlikPSP
            | enums::BankNames::CapitalOne
            | enums::BankNames::Chase
            | enums::BankNames::Citi
            | enums::BankNames::CimbBank
            | enums::BankNames::Discover
            | enums::BankNames::NavyFederalCreditUnion
            | enums::BankNames::PentagonFederalCreditUnion
            | enums::BankNames::SynchronyBank
            | enums::BankNames::WellsFargo
            | enums::BankNames::Handelsbanken
            | enums::BankNames::HongLeongBank
            | enums::BankNames::HsbcBank
            | enums::BankNames::KuwaitFinanceHouse
            | enums::BankNames::Regiobank
            | enums::BankNames::Revolut
            | enums::BankNames::ArzteUndApothekerBank
            | enums::BankNames::AustrianAnadiBankAg
            | enums::BankNames::BankAustria
            | enums::BankNames::Bank99Ag
            | enums::BankNames::BankhausCarlSpangler
            | enums::BankNames::BankhausSchelhammerUndSchatteraAg
            | enums::BankNames::BankMillennium
            | enums::BankNames::BankPEKAOSA
            | enums::BankNames::BawagPskAg
            | enums::BankNames::BksBankAg
            | enums::BankNames::BrullKallmusBankAg
            | enums::BankNames::BtvVierLanderBank
            | enums::BankNames::CapitalBankGraweGruppeAg
            | enums::BankNames::CeskaSporitelna
            | enums::BankNames::Dolomitenbank
            | enums::BankNames::EasybankAg
            | enums::BankNames::EPlatbyVUB
            | enums::BankNames::ErsteBankUndSparkassen
            | enums::BankNames::FrieslandBank
            | enums::BankNames::HypoAlpeadriabankInternationalAg
            | enums::BankNames::HypoNoeLbFurNiederosterreichUWien
            | enums::BankNames::HypoOberosterreichSalzburgSteiermark
            | enums::BankNames::HypoTirolBankAg
            | enums::BankNames::HypoVorarlbergBankAg
            | enums::BankNames::HypoBankBurgenlandAktiengesellschaft
            | enums::BankNames::KomercniBanka
            | enums::BankNames::MBank
            | enums::BankNames::MarchfelderBank
            | enums::BankNames::Maybank
            | enums::BankNames::OberbankAg
            | enums::BankNames::OsterreichischeArzteUndApothekerbank
            | enums::BankNames::OcbcBank
            | enums::BankNames::PayWithING
            | enums::BankNames::PlaceZIPKO
            | enums::BankNames::PlatnoscOnlineKartaPlatnicza
            | enums::BankNames::PosojilnicaBankEGen
            | enums::BankNames::PostovaBanka
            | enums::BankNames::PublicBank
            | enums::BankNames::RaiffeisenBankengruppeOsterreich
            | enums::BankNames::RhbBank
            | enums::BankNames::SchelhammerCapitalBankAg
            | enums::BankNames::StandardCharteredBank
            | enums::BankNames::SchoellerbankAg
            | enums::BankNames::SpardaBankWien
            | enums::BankNames::SporoPay
            | enums::BankNames::SantanderPrzelew24
            | enums::BankNames::TatraPay
            | enums::BankNames::Viamo
            | enums::BankNames::VolksbankGruppe
            | enums::BankNames::VolkskreditbankAg
            | enums::BankNames::VrBankBraunau
            | enums::BankNames::UobBank
            | enums::BankNames::PayWithAliorBank
            | enums::BankNames::BankiSpoldzielcze
            | enums::BankNames::PayWithInteligo
            | enums::BankNames::BNPParibasPoland
            | enums::BankNames::BankNowySA
            | enums::BankNames::CreditAgricole
            | enums::BankNames::PayWithBOS
            | enums::BankNames::PayWithCitiHandlowy
            | enums::BankNames::PayWithPlusBank
            | enums::BankNames::ToyotaBank
            | enums::BankNames::VeloBank
            | enums::BankNames::ETransferPocztowy24
            | enums::BankNames::PlusBank
            | enums::BankNames::EtransferPocztowy24
            | enums::BankNames::BankiSpbdzielcze
            | enums::BankNames::BankNowyBfgSa
            | enums::BankNames::GetinBank
            | enums::BankNames::Blik
            | enums::BankNames::NoblePay
            | enums::BankNames::IdeaBank
            | enums::BankNames::EnveloBank
            | enums::BankNames::NestPrzelew
            | enums::BankNames::MbankMtransfer
            | enums::BankNames::Inteligo
            | enums::BankNames::PbacZIpko
            | enums::BankNames::BnpParibas
            | enums::BankNames::BankPekaoSa
            | enums::BankNames::VolkswagenBank
            | enums::BankNames::AliorBank
            | enums::BankNames::Boz
            | enums::BankNames::BangkokBank
            | enums::BankNames::KrungsriBank
            | enums::BankNames::KrungThaiBank
            | enums::BankNames::TheSiamCommercialBank
            | enums::BankNames::KasikornBank
            | enums::BankNames::OpenBankSuccess
            | enums::BankNames::OpenBankFailure
            | enums::BankNames::OpenBankCancelled
            | enums::BankNames::Aib
            | enums::BankNames::BankOfScotland
            | enums::BankNames::DanskeBank
            | enums::BankNames::FirstDirect
            | enums::BankNames::FirstTrust
            | enums::BankNames::Halifax
            | enums::BankNames::Lloyds
            | enums::BankNames::Monzo
            | enums::BankNames::NatWest
            | enums::BankNames::NationwideBank
            | enums::BankNames::RoyalBankOfScotland
            | enums::BankNames::Starling
            | enums::BankNames::TsbBank
            | enums::BankNames::TescoBank
            | enums::BankNames::Yoursafe
            | enums::BankNames::N26
            | enums::BankNames::NationaleNederlanden
            | enums::BankNames::UlsterBank => Err(errors::ConnectorError::NotImplemented(
                utils::get_unimplemented_payment_method_error_message("Nuvei"),
            ))?,
        }
    }
}

impl<F, Req>
    ForeignTryFrom<(
        AlternativePaymentMethodType,
        Option<BankRedirectData>,
        &RouterData<F, Req, PaymentsResponseData>,
    )> for NuveiPaymentsRequest
where
    Req: NuveiAuthorizePreprocessingCommon,
{
    type Error = error_stack::Report<errors::ConnectorError>;
    fn foreign_try_from(
        data: (
            AlternativePaymentMethodType,
            Option<BankRedirectData>,
            &RouterData<F, Req, PaymentsResponseData>,
        ),
    ) -> Result<Self, Self::Error> {
        let (payment_method, redirect, item) = data;
        let bank_id = match (&payment_method, redirect) {
            (AlternativePaymentMethodType::Expresscheckout, _) => None,
            (AlternativePaymentMethodType::Giropay, _) => None,
            (AlternativePaymentMethodType::Sofort, _) | (AlternativePaymentMethodType::Eps, _) => {
                let address = item.get_billing_address()?;
                address.get_first_name()?;
                item.request.get_email_required()?;
                item.get_billing_country()?;
                None
            }
            (
                AlternativePaymentMethodType::Ideal,
                Some(BankRedirectData::Ideal { bank_name, .. }),
            ) => {
                let address = item.get_billing_address()?;
                address.get_first_name()?;
                item.request.get_email_required()?;
                item.get_billing_country()?;
                bank_name.map(NuveiBIC::try_from).transpose()?
            }
            _ => Err(errors::ConnectorError::NotImplemented(
                utils::get_unimplemented_payment_method_error_message("Nuvei"),
            ))?,
        };
        let billing_address: Option<BillingAddress> =
            item.get_billing().ok().map(|billing| billing.into());
        Ok(Self {
            payment_option: PaymentOption {
                alternative_payment_method: Some(AlternativePaymentMethod {
                    payment_method,
                    bank_id,
                }),
                ..Default::default()
            },
            billing_address,
            ..Default::default()
        })
    }
}

fn get_pay_later_info<F, Req>(
    payment_method_type: AlternativePaymentMethodType,
    item: &RouterData<F, Req, PaymentsResponseData>,
) -> Result<NuveiPaymentsRequest, error_stack::Report<errors::ConnectorError>>
where
    Req: NuveiAuthorizePreprocessingCommon,
{
    let address = item
        .get_billing()?
        .address
        .as_ref()
        .ok_or_else(missing_field_err("billing.address"))?;
    address.get_first_name()?;
    let payment_method = payment_method_type;
    address.get_country()?; //country is necessary check
    item.request.get_email_required()?;
    Ok(NuveiPaymentsRequest {
        payment_option: PaymentOption {
            alternative_payment_method: Some(AlternativePaymentMethod {
                payment_method,
                ..Default::default()
            }),
            billing_address: item.get_billing().ok().map(|billing| billing.into()),
            ..Default::default()
        },
        ..Default::default()
    })
}

fn get_ntid_card_info<F, Req>(
    router_data: &RouterData<F, Req, PaymentsResponseData>,
    data: CardDetailsForNetworkTransactionId,
) -> Result<NuveiPaymentsRequest, error_stack::Report<errors::ConnectorError>>
where
    Req: NuveiAuthorizePreprocessingCommon,
{
    let external_scheme_details = Some(ExternalSchemeDetails {
        transaction_id: router_data
            .request
            .get_ntid()
            .ok_or_else(missing_field_err("network_transaction_id"))
            .attach_printable("Nuvei unable to find NTID for MIT")?
            .into(),
        brand: Some(
            data.card_network
                .ok_or_else(missing_field_err("recurring_details.data.card_network"))?,
        ),
    });
    let payment_option: PaymentOption = PaymentOption {
        card: Some(Card {
            card_number: Some(data.card_number),
            card_holder_name: data.card_holder_name,
            expiration_month: Some(data.card_exp_month),
            expiration_year: Some(data.card_exp_year),
            ..Default::default() // CVV should be disabled by nuvei fo
        }),
        redirect_url: None,
        user_payment_option_id: None,
        alternative_payment_method: None,
        billing_address: None,
        shipping_address: None,
    };
    let is_rebilling = if router_data.request.is_customer_initiated_mandate_payment() {
        Some("0".to_string())
    } else {
        None
    };
    Ok(NuveiPaymentsRequest {
        external_scheme_details,
        payment_option,
        is_rebilling,
        ..Default::default()
    })
}

impl<F, Req> TryFrom<(&RouterData<F, Req, PaymentsResponseData>, String)> for NuveiPaymentsRequest
where
    Req: NuveiAuthorizePreprocessingCommon,
{
    type Error = error_stack::Report<errors::ConnectorError>;
    fn try_from(
        data: (&RouterData<F, Req, PaymentsResponseData>, String),
    ) -> Result<Self, Self::Error> {
        let item = data.0;
        let request_data = match item.request.get_payment_method_data_required()?.clone() {
            PaymentMethodData::Card(card) => get_card_info(item, &card),
            PaymentMethodData::MandatePayment => Self::try_from(item),
            PaymentMethodData::CardDetailsForNetworkTransactionId(data) => {
                get_ntid_card_info(item, data)
            }
            PaymentMethodData::Wallet(wallet) => match wallet {
                WalletData::GooglePay(gpay_data) => get_googlepay_info(item, &gpay_data),
                WalletData::ApplePay(apple_pay_data) => get_applepay_info(item, &apple_pay_data),
                WalletData::PaypalRedirect(_) => Self::foreign_try_from((
                    AlternativePaymentMethodType::Expresscheckout,
                    None,
                    item,
                )),
                WalletData::AliPayQr(_)
                | WalletData::AliPayRedirect(_)
                | WalletData::AliPayHkRedirect(_)
                | WalletData::AmazonPay(_)
                | WalletData::AmazonPayRedirect(_)
                | WalletData::Paysera(_)
                | WalletData::Skrill(_)
                | WalletData::BluecodeRedirect {}
                | WalletData::MomoRedirect(_)
                | WalletData::KakaoPayRedirect(_)
                | WalletData::GoPayRedirect(_)
                | WalletData::GcashRedirect(_)
                | WalletData::ApplePayRedirect(_)
                | WalletData::ApplePayThirdPartySdk(_)
                | WalletData::DanaRedirect {}
                | WalletData::GooglePayRedirect(_)
                | WalletData::GooglePayThirdPartySdk(_)
                | WalletData::MbWayRedirect(_)
                | WalletData::MobilePayRedirect(_)
                | WalletData::PaypalSdk(_)
                | WalletData::Paze(_)
                | WalletData::SamsungPay(_)
                | WalletData::TwintRedirect {}
                | WalletData::VippsRedirect {}
                | WalletData::TouchNGoRedirect(_)
                | WalletData::WeChatPayRedirect(_)
                | WalletData::CashappQr(_)
                | WalletData::SwishQr(_)
                | WalletData::WeChatPayQr(_)
                | WalletData::RevolutPay(_)
                | WalletData::Mifinity(_) => Err(errors::ConnectorError::NotImplemented(
                    utils::get_unimplemented_payment_method_error_message("nuvei"),
                )
                .into()),
            },
            PaymentMethodData::BankRedirect(redirect) => match redirect {
                BankRedirectData::Eps { .. } => Self::foreign_try_from((
                    AlternativePaymentMethodType::Eps,
                    Some(redirect),
                    item,
                )),
                BankRedirectData::Giropay { .. } => Self::foreign_try_from((
                    AlternativePaymentMethodType::Giropay,
                    Some(redirect),
                    item,
                )),
                BankRedirectData::Ideal { .. } => Self::foreign_try_from((
                    AlternativePaymentMethodType::Ideal,
                    Some(redirect),
                    item,
                )),
                BankRedirectData::Sofort { .. } => Self::foreign_try_from((
                    AlternativePaymentMethodType::Sofort,
                    Some(redirect),
                    item,
                )),
                BankRedirectData::BancontactCard { .. }
                | BankRedirectData::Bizum {}
                | BankRedirectData::Blik { .. }
                | BankRedirectData::Eft { .. }
                | BankRedirectData::Interac { .. }
                | BankRedirectData::OnlineBankingCzechRepublic { .. }
                | BankRedirectData::OnlineBankingFinland { .. }
                | BankRedirectData::OnlineBankingPoland { .. }
                | BankRedirectData::OnlineBankingSlovakia { .. }
                | BankRedirectData::Przelewy24 { .. }
                | BankRedirectData::Trustly { .. }
                | BankRedirectData::OnlineBankingFpx { .. }
                | BankRedirectData::OnlineBankingThailand { .. }
                | BankRedirectData::OpenBankingUk { .. }
                | BankRedirectData::LocalBankRedirect {} => {
                    Err(errors::ConnectorError::NotImplemented(
                        utils::get_unimplemented_payment_method_error_message("nuvei"),
                    )
                    .into())
                }
            },
            PaymentMethodData::PayLater(pay_later_data) => match pay_later_data {
                PayLaterData::KlarnaRedirect { .. } => {
                    get_pay_later_info(AlternativePaymentMethodType::Klarna, item)
                }
                PayLaterData::AfterpayClearpayRedirect { .. } => {
                    get_pay_later_info(AlternativePaymentMethodType::AfterPay, item)
                }
                PayLaterData::KlarnaSdk { .. }
                | PayLaterData::FlexitiRedirect {}
                | PayLaterData::AffirmRedirect {}
                | PayLaterData::PayBrightRedirect {}
                | PayLaterData::WalleyRedirect {}
                | PayLaterData::AlmaRedirect {}
                | PayLaterData::AtomeRedirect {}
                | PayLaterData::BreadpayRedirect {} => Err(errors::ConnectorError::NotImplemented(
                    utils::get_unimplemented_payment_method_error_message("nuvei"),
                )
                .into()),
            },
            PaymentMethodData::BankDebit(_)
            | PaymentMethodData::BankTransfer(_)
            | PaymentMethodData::Crypto(_)
            | PaymentMethodData::Reward
            | PaymentMethodData::RealTimePayment(_)
            | PaymentMethodData::MobilePayment(_)
            | PaymentMethodData::Upi(_)
            | PaymentMethodData::Voucher(_)
            | PaymentMethodData::CardRedirect(_)
            | PaymentMethodData::GiftCard(_)
            | PaymentMethodData::OpenBanking(_)
            | PaymentMethodData::CardToken(_)
            | PaymentMethodData::NetworkToken(_) => Err(errors::ConnectorError::NotImplemented(
                utils::get_unimplemented_payment_method_error_message("nuvei"),
            )
            .into()),
        }?;
        let currency = item.request.get_currency_required()?;
        let request = Self::try_from(NuveiPaymentRequestData {
            amount: convert_amount(
                NUVEI_AMOUNT_CONVERTOR,
                item.request.get_minor_amount_required()?,
                currency,
            )?,
            currency,
            connector_auth_type: item.connector_auth_type.clone(),
            client_request_id: item.connector_request_reference_id.clone(),
            session_token: Secret::new(data.1),
            capture_method: item.request.get_capture_method(),

            ..Default::default()
        })?;
        let return_url = item.request.get_return_url_required()?;

        let amount_details = match item.request.get_order_tax_amount()? {
            Some(tax) => Some(NuvieAmountDetails {
                total_tax: Some(convert_amount(NUVEI_AMOUNT_CONVERTOR, tax, currency)?),
            }),
            None => None,
        };
        let address = {
            if let Some(billing_address) = item.get_optional_billing() {
                let mut billing_address = billing_address.clone();
                item.get_billing_first_name()?;
                billing_address.email = match item.get_billing_email() {
                    Ok(email) => Some(email),
                    Err(_) => Some(item.request.get_email_required()?),
                };
                item.get_billing_country()?;

                Some(billing_address)
            } else {
                None
            }
        };

        let shipping_address: Option<ShippingAddress> =
            item.get_optional_shipping().map(|address| address.into());

        let billing_address: Option<BillingAddress> = address.map(|ref address| address.into());

        let device_details = if request_data
            .device_details
            .ip_address
            .clone()
            .expose()
            .is_empty()
        {
            DeviceDetails::foreign_try_from(&item.request.get_browser_info())?
        } else {
            request_data.device_details.clone()
        };

        Ok(Self {
            is_rebilling: request_data.is_rebilling,
            user_token_id: item.customer_id.clone(),
            related_transaction_id: request_data.related_transaction_id,
            payment_option: request_data.payment_option,
            billing_address,
            shipping_address,
            device_details,
            url_details: Some(UrlDetails {
                success_url: return_url.clone(),
                failure_url: return_url.clone(),
                pending_url: return_url.clone(),
            }),
            amount_details,
            is_partial_approval: item.request.get_is_partial_approval(),
            ..request
        })
    }
}

fn get_card_info<F, Req>(
    item: &RouterData<F, Req, PaymentsResponseData>,
    card_details: &payment_method_data::Card,
) -> Result<NuveiPaymentsRequest, error_stack::Report<errors::ConnectorError>>
where
    Req: NuveiAuthorizePreprocessingCommon,
{
    let browser_information = item.request.get_browser_info().clone();
    let related_transaction_id = if item.is_three_ds() {
        item.request.get_related_transaction_id().clone()
    } else {
        None
    };

    let address = item
        .get_optional_billing()
        .and_then(|billing_details| billing_details.address.as_ref());

    if let Some(address) = address {
        // mandatory fields check
        address.get_first_name()?;
        item.request.get_email_required()?;
        item.get_billing_country()?;
    }

    let (is_rebilling, additional_params, user_token_id) =
        match item.request.is_customer_initiated_mandate_payment() {
            true => {
                (
                    Some("0".to_string()), // In case of first installment, rebilling should be 0
                    Some(V2AdditionalParams {
                        rebill_expiry: Some(
                            time::OffsetDateTime::now_utc()
                                .replace_year(time::OffsetDateTime::now_utc().year() + 5)
                                .map_err(|_| errors::ConnectorError::DateFormattingFailed)?
                                .date()
                                .format(&time::macros::format_description!("[year][month][day]"))
                                .map_err(|_| errors::ConnectorError::DateFormattingFailed)?,
                        ),
                        rebill_frequency: Some("0".to_string()),
                        challenge_window_size: Some(CHALLENGE_WINDOW_SIZE.to_string()),
                        challenge_preference: Some(CHALLENGE_PREFERENCE.to_string()),
                    }),
                    item.request.get_customer_id_required(),
                )
            }
            // non mandate transactions
            false => (
                None,
                Some(V2AdditionalParams {
                    rebill_expiry: None,
                    rebill_frequency: None,
                    challenge_window_size: Some(CHALLENGE_WINDOW_SIZE.to_string()),
                    challenge_preference: Some(CHALLENGE_PREFERENCE.to_string()),
                }),
                None,
            ),
        };
    let three_d = if item.is_three_ds() {
        let browser_details = match &browser_information {
            Some(browser_info) => Some(BrowserDetails {
                accept_header: browser_info.get_accept_header()?,
                ip: browser_info.get_ip_address()?,
                java_enabled: browser_info.get_java_enabled()?.to_string().to_uppercase(),
                java_script_enabled: browser_info
                    .get_java_script_enabled()?
                    .to_string()
                    .to_uppercase(),
                language: browser_info.get_language()?,
                screen_height: browser_info.get_screen_height()?,
                screen_width: browser_info.get_screen_width()?,
                color_depth: browser_info.get_color_depth()?,
                user_agent: browser_info.get_user_agent()?,
                time_zone: browser_info.get_time_zone()?,
            }),
            None => None,
        };
        Some(ThreeD {
            browser_details,
            v2_additional_params: additional_params,
            notification_url: item.request.get_complete_authorize_url().clone(),
            merchant_url: Some(item.request.get_return_url_required()?),
            platform_type: Some(PlatformType::Browser),
            method_completion_ind: Some(MethodCompletion::Unavailable),
            ..Default::default()
        })
    } else {
        None
    };
    let is_moto = item.request.get_is_moto();
    Ok(NuveiPaymentsRequest {
        related_transaction_id,
        is_rebilling,
        user_token_id,
        device_details: DeviceDetails::foreign_try_from(&item.request.get_browser_info().clone())?,
        payment_option: PaymentOption::from(NuveiCardDetails {
            card: card_details.clone(),
            three_d,
            card_holder_name: item.get_optional_billing_full_name(),
        }),
        is_moto,
        ..Default::default()
    })
}
impl From<NuveiCardDetails> for PaymentOption {
    fn from(card_details: NuveiCardDetails) -> Self {
        let card = card_details.card;
        Self {
            card: Some(Card {
                card_number: Some(card.card_number),
                card_holder_name: card_details.card_holder_name,
                expiration_month: Some(card.card_exp_month),
                expiration_year: Some(card.card_exp_year),
                three_d: card_details.three_d,
                cvv: Some(card.card_cvc),
                ..Default::default()
            }),
            ..Default::default()
        }
    }
}

impl TryFrom<(&types::PaymentsCompleteAuthorizeRouterData, Secret<String>)>
    for NuveiPaymentsRequest
{
    type Error = error_stack::Report<errors::ConnectorError>;
    fn try_from(
        data: (&types::PaymentsCompleteAuthorizeRouterData, Secret<String>),
    ) -> Result<Self, Self::Error> {
        let item = data.0;
        let request_data = match item.request.payment_method_data.clone() {
            Some(PaymentMethodData::Card(card)) => {
                let device_details = DeviceDetails::foreign_try_from(&item.request.browser_info)?;
                Ok(Self {
                    payment_option: PaymentOption::from(NuveiCardDetails {
                        card,
                        three_d: None,
                        card_holder_name: item.get_optional_billing_full_name(),
                    }),
                    device_details,
                    ..Default::default()
                })
            }
            Some(PaymentMethodData::Wallet(..))
            | Some(PaymentMethodData::PayLater(..))
            | Some(PaymentMethodData::BankDebit(..))
            | Some(PaymentMethodData::BankRedirect(..))
            | Some(PaymentMethodData::BankTransfer(..))
            | Some(PaymentMethodData::Crypto(..))
            | Some(PaymentMethodData::MandatePayment)
            | Some(PaymentMethodData::GiftCard(..))
            | Some(PaymentMethodData::Voucher(..))
            | Some(PaymentMethodData::CardRedirect(..))
            | Some(PaymentMethodData::Reward)
            | Some(PaymentMethodData::RealTimePayment(..))
            | Some(PaymentMethodData::MobilePayment(..))
            | Some(PaymentMethodData::Upi(..))
            | Some(PaymentMethodData::OpenBanking(_))
            | Some(PaymentMethodData::CardToken(..))
            | Some(PaymentMethodData::NetworkToken(..))
            | Some(PaymentMethodData::CardDetailsForNetworkTransactionId(_))
            | None => Err(errors::ConnectorError::NotImplemented(
                utils::get_unimplemented_payment_method_error_message("nuvei"),
            )),
        }?;
        let request = Self::try_from(NuveiPaymentRequestData {
            amount: convert_amount(
                NUVEI_AMOUNT_CONVERTOR,
                item.request.minor_amount,
                item.request.currency,
            )?,
            currency: item.request.currency,
            connector_auth_type: item.connector_auth_type.clone(),
            client_request_id: item.connector_request_reference_id.clone(),
            session_token: data.1,
            capture_method: item.request.capture_method,
            ..Default::default()
        })?;
        Ok(Self {
            related_transaction_id: request_data.related_transaction_id,
            payment_option: request_data.payment_option,
            device_details: request_data.device_details,
            ..request
        })
    }
}

impl TryFrom<NuveiPaymentRequestData> for NuveiPaymentsRequest {
    type Error = error_stack::Report<errors::ConnectorError>;
    fn try_from(request: NuveiPaymentRequestData) -> Result<Self, Self::Error> {
        let session_token = request.session_token;
        fp_utils::when(session_token.clone().expose().is_empty(), || {
            Err(errors::ConnectorError::FailedToObtainAuthType)
        })?;
        let connector_meta: NuveiAuthType = NuveiAuthType::try_from(&request.connector_auth_type)?;
        let merchant_id = connector_meta.merchant_id;
        let merchant_site_id = connector_meta.merchant_site_id;
        let client_request_id = request.client_request_id;
        let time_stamp =
            date_time::format_date(date_time::now(), date_time::DateFormat::YYYYMMDDHHmmss)
                .change_context(errors::ConnectorError::RequestEncodingFailed)?;
        let merchant_secret = connector_meta.merchant_secret;
        let transaction_type = TransactionType::get_from_capture_method_and_amount_string(
            request.capture_method.unwrap_or_default(),
            &request.amount.get_amount_as_string(),
        );
        Ok(Self {
            merchant_id: merchant_id.clone(),
            merchant_site_id: merchant_site_id.clone(),
            client_request_id: Secret::new(client_request_id.clone()),
            time_stamp: time_stamp.clone(),
            session_token,
            transaction_type,
            checksum: Secret::new(encode_payload(&[
                merchant_id.peek(),
                merchant_site_id.peek(),
                &client_request_id,
                &request.amount.get_amount_as_string(),
                &request.currency.to_string(),
                &time_stamp,
                merchant_secret.peek(),
            ])?),
            amount: request.amount,
            user_token_id: None,
            currency: request.currency,
            ..Default::default()
        })
    }
}

impl TryFrom<NuveiPaymentRequestData> for NuveiPaymentFlowRequest {
    type Error = error_stack::Report<errors::ConnectorError>;
    fn try_from(request: NuveiPaymentRequestData) -> Result<Self, Self::Error> {
        let connector_meta: NuveiAuthType = NuveiAuthType::try_from(&request.connector_auth_type)?;
        let merchant_id = connector_meta.merchant_id;
        let merchant_site_id = connector_meta.merchant_site_id;
        let client_request_id = request.client_request_id;
        let time_stamp =
            date_time::format_date(date_time::now(), date_time::DateFormat::YYYYMMDDHHmmss)
                .change_context(errors::ConnectorError::RequestEncodingFailed)?;
        let merchant_secret = connector_meta.merchant_secret;
        Ok(Self {
            merchant_id: merchant_id.to_owned(),
            merchant_site_id: merchant_site_id.to_owned(),
            client_request_id: client_request_id.clone(),
            time_stamp: time_stamp.clone(),
            checksum: Secret::new(encode_payload(&[
                merchant_id.peek(),
                merchant_site_id.peek(),
                &client_request_id,
                &request.amount.get_amount_as_string(),
                &request.currency.to_string(),
                &request.related_transaction_id.clone().unwrap_or_default(),
                &time_stamp,
                merchant_secret.peek(),
            ])?),
            amount: request.amount,
            currency: request.currency,
            related_transaction_id: request.related_transaction_id,
        })
    }
}

#[derive(Debug, Clone, Default)]
pub struct NuveiPaymentRequestData {
    pub amount: StringMajorUnit,
    pub currency: enums::Currency,
    pub related_transaction_id: Option<String>,
    pub client_request_id: String,
    pub connector_auth_type: ConnectorAuthType,
    pub session_token: Secret<String>,
    pub capture_method: Option<CaptureMethod>,
}

impl TryFrom<&types::PaymentsCaptureRouterData> for NuveiPaymentFlowRequest {
    type Error = error_stack::Report<errors::ConnectorError>;
    fn try_from(item: &types::PaymentsCaptureRouterData) -> Result<Self, Self::Error> {
        Self::try_from(NuveiPaymentRequestData {
            client_request_id: item.connector_request_reference_id.clone(),
            connector_auth_type: item.connector_auth_type.clone(),
            amount: convert_amount(
                NUVEI_AMOUNT_CONVERTOR,
                item.request.minor_amount_to_capture,
                item.request.currency,
            )?,
            currency: item.request.currency,
            related_transaction_id: Some(item.request.connector_transaction_id.clone()),
            ..Default::default()
        })
    }
}
impl TryFrom<&types::RefundExecuteRouterData> for NuveiPaymentFlowRequest {
    type Error = error_stack::Report<errors::ConnectorError>;
    fn try_from(item: &types::RefundExecuteRouterData) -> Result<Self, Self::Error> {
        Self::try_from(NuveiPaymentRequestData {
            client_request_id: item.connector_request_reference_id.clone(),
            connector_auth_type: item.connector_auth_type.clone(),
            amount: convert_amount(
                NUVEI_AMOUNT_CONVERTOR,
                item.request.minor_refund_amount,
                item.request.currency,
            )?,
            currency: item.request.currency,
            related_transaction_id: Some(item.request.connector_transaction_id.clone()),
            ..Default::default()
        })
    }
}

impl TryFrom<&types::PaymentsSyncRouterData> for NuveiPaymentSyncRequest {
    type Error = error_stack::Report<errors::ConnectorError>;
    fn try_from(value: &types::PaymentsSyncRouterData) -> Result<Self, Self::Error> {
        let meta: NuveiMeta = utils::to_connector_meta(value.request.connector_meta.clone())?;
        Ok(Self {
            session_token: meta.session_token,
        })
    }
}

#[derive(Debug, Serialize, Default)]
#[serde(rename_all = "camelCase")]
pub struct NuveiVoidRequest {
    pub merchant_id: Secret<String>,
    pub merchant_site_id: Secret<String>,
    pub client_unique_id: String,
    pub related_transaction_id: String,
    pub time_stamp: String,
    pub checksum: Secret<String>,
    pub client_request_id: String,
}

impl TryFrom<&types::PaymentsCancelPostCaptureRouterData> for NuveiVoidRequest {
    type Error = error_stack::Report<errors::ConnectorError>;
    fn try_from(item: &types::PaymentsCancelPostCaptureRouterData) -> Result<Self, Self::Error> {
        let connector_meta: NuveiAuthType = NuveiAuthType::try_from(&item.connector_auth_type)?;
        let merchant_id = connector_meta.merchant_id.clone();
        let merchant_site_id = connector_meta.merchant_site_id.clone();
        let merchant_secret = connector_meta.merchant_secret.clone();
        let client_unique_id = item.connector_request_reference_id.clone();
        let related_transaction_id = item.request.connector_transaction_id.clone();
        let client_request_id = item.connector_request_reference_id.clone();
        let time_stamp =
            date_time::format_date(date_time::now(), date_time::DateFormat::YYYYMMDDHHmmss)
                .change_context(errors::ConnectorError::RequestEncodingFailed)?;
        let checksum = Secret::new(encode_payload(&[
            merchant_id.peek(),
            merchant_site_id.peek(),
            &client_request_id,
            &client_unique_id,
            "", // amount (empty for void)
            "", // currency (empty for void)
            &related_transaction_id,
            "", // authCode (empty)
            "", // comment (empty)
            &time_stamp,
            merchant_secret.peek(),
        ])?);

        Ok(Self {
            merchant_id,
            merchant_site_id,
            client_unique_id,
            related_transaction_id,
            time_stamp,
            checksum,
            client_request_id,
        })
    }
}

impl TryFrom<&types::PaymentsCancelRouterData> for NuveiPaymentFlowRequest {
    type Error = error_stack::Report<errors::ConnectorError>;
    fn try_from(item: &types::PaymentsCancelRouterData) -> Result<Self, Self::Error> {
        Self::try_from(NuveiPaymentRequestData {
            client_request_id: item.connector_request_reference_id.clone(),
            connector_auth_type: item.connector_auth_type.clone(),
            amount: convert_amount(
                NUVEI_AMOUNT_CONVERTOR,
                item.request
                    .minor_amount
                    .ok_or_else(missing_field_err("amount"))?,
                item.request.get_currency()?,
            )?,
            currency: item.request.get_currency()?,
            related_transaction_id: Some(item.request.connector_transaction_id.clone()),
            ..Default::default()
        })
    }
}

// Auth Struct
pub struct NuveiAuthType {
    pub(super) merchant_id: Secret<String>,
    pub(super) merchant_site_id: Secret<String>,
    pub(super) merchant_secret: Secret<String>,
}

impl TryFrom<&ConnectorAuthType> for NuveiAuthType {
    type Error = error_stack::Report<errors::ConnectorError>;
    fn try_from(auth_type: &ConnectorAuthType) -> Result<Self, Self::Error> {
        if let ConnectorAuthType::SignatureKey {
            api_key,
            key1,
            api_secret,
        } = auth_type
        {
            Ok(Self {
                merchant_id: api_key.to_owned(),
                merchant_site_id: key1.to_owned(),
                merchant_secret: api_secret.to_owned(),
            })
        } else {
            Err(errors::ConnectorError::FailedToObtainAuthType)?
        }
    }
}

#[derive(Debug, Clone, Default, Serialize, Deserialize, PartialEq)]
#[serde(rename_all = "UPPERCASE")]
pub enum NuveiPaymentStatus {
    Success,
    Failed,
    Error,
    #[default]
    Processing,
}

#[derive(Debug, Clone, Default, Serialize, Deserialize, PartialEq)]
#[serde(rename_all = "UPPERCASE")]
pub enum NuveiTransactionStatus {
    Approved,
    Declined,
    Error,
    Redirect,
    Pending,
    #[default]
    Processing,
}

impl From<NuveiTransactionStatus> for enums::AttemptStatus {
    fn from(item: NuveiTransactionStatus) -> Self {
        match item {
            NuveiTransactionStatus::Approved => Self::Charged,
            NuveiTransactionStatus::Declined | NuveiTransactionStatus::Error => Self::Failure,
            _ => Self::Pending,
        }
    }
}

#[derive(Debug, Clone, Default, Serialize, Deserialize)]
#[serde(rename_all = "camelCase")]
pub struct NuveiPartialApproval {
    pub requested_amount: StringMajorUnit,
    pub requested_currency: enums::Currency,
    pub processed_amount: StringMajorUnit,
    pub processed_currency: enums::Currency,
}

#[derive(Debug, Clone, Default, Serialize, Deserialize)]
#[serde(rename_all = "camelCase")]
pub struct NuveiPaymentsResponse {
    pub order_id: Option<String>,
    pub user_token_id: Option<Secret<String>>,
    pub payment_option: Option<PaymentOption>,
    pub transaction_status: Option<NuveiTransactionStatus>,
    pub gw_error_code: Option<i64>,
    pub gw_error_reason: Option<String>,
    pub gw_extended_error_code: Option<i64>,
    pub issuer_decline_code: Option<String>,
    pub issuer_decline_reason: Option<String>,
    pub transaction_type: Option<NuveiTransactionType>,
    pub transaction_id: Option<String>,
    pub external_transaction_id: Option<String>,
    pub auth_code: Option<String>,
    pub custom_data: Option<String>,
    pub fraud_details: Option<FraudDetails>,
    pub external_scheme_transaction_id: Option<Secret<String>>,
    pub session_token: Option<Secret<String>>,
    pub partial_approval: Option<NuveiPartialApproval>,
    //The ID of the transaction in the merchant’s system.
    pub client_unique_id: Option<String>,
    pub internal_request_id: Option<i64>,
    pub status: NuveiPaymentStatus,
    pub err_code: Option<i64>,
    pub reason: Option<String>,
    pub merchant_id: Option<Secret<String>>,
    pub merchant_site_id: Option<Secret<String>>,
    pub version: Option<String>,
    pub client_request_id: Option<String>,
    pub merchant_advice_code: Option<String>,
}
impl NuveiPaymentsResponse {
    /// returns amount_captured and minor_amount_capturable
    pub fn get_amount_captured(
        &self,
    ) -> Result<(Option<i64>, Option<MinorUnit>), error_stack::Report<errors::ConnectorError>> {
        match &self.partial_approval {
            Some(partial_approval) => {
                let amount = utils::convert_back_amount_to_minor_units(
                    NUVEI_AMOUNT_CONVERTOR,
                    partial_approval.processed_amount.clone(),
                    partial_approval.processed_currency,
                )?;
                match self.transaction_type {
                    None => Ok((None, None)),
                    Some(NuveiTransactionType::Sale) => {
                        Ok((Some(MinorUnit::get_amount_as_i64(amount)), None))
                    }
                    Some(NuveiTransactionType::Auth) => Ok((None, Some(amount))),
                    Some(NuveiTransactionType::Auth3D) => {
                        Ok((Some(MinorUnit::get_amount_as_i64(amount)), None))
                    }
                    Some(NuveiTransactionType::InitAuth3D) => Ok((None, Some(amount))),
                    Some(NuveiTransactionType::Credit) => Ok((None, None)),
                    Some(NuveiTransactionType::Void) => Ok((None, None)),
                    Some(NuveiTransactionType::Settle) => Ok((None, None)),
                }
            }
            None => Ok((None, None)),
        }
    }
}

#[derive(Debug, Clone, Serialize, Deserialize, PartialEq)]
pub enum NuveiTransactionType {
    Auth,
    Sale,
    Credit,
    Auth3D,
    InitAuth3D,
    Settle,
    Void,
}

#[derive(Debug, Clone, Serialize, Deserialize)]
#[serde(rename_all = "camelCase")]
pub struct FraudDetails {
    pub final_decision: String,
}

fn get_payment_status(
    response: &NuveiPaymentsResponse,
    amount: Option<i64>,
) -> enums::AttemptStatus {
    // ZERO dollar authorization
    if amount == Some(0) && response.transaction_type.clone() == Some(NuveiTransactionType::Auth) {
        return match response.transaction_status.clone() {
            Some(NuveiTransactionStatus::Approved) => enums::AttemptStatus::Charged,
            Some(NuveiTransactionStatus::Declined) | Some(NuveiTransactionStatus::Error) => {
                enums::AttemptStatus::AuthorizationFailed
            }
            Some(NuveiTransactionStatus::Pending) | Some(NuveiTransactionStatus::Processing) => {
                enums::AttemptStatus::Pending
            }
            Some(NuveiTransactionStatus::Redirect) => enums::AttemptStatus::AuthenticationPending,
            None => match response.status {
                NuveiPaymentStatus::Failed | NuveiPaymentStatus::Error => {
                    enums::AttemptStatus::Failure
                }
                _ => enums::AttemptStatus::Pending,
            },
        };
    }
    match response.transaction_status.clone() {
        Some(status) => match status {
            NuveiTransactionStatus::Approved => match response.transaction_type {
                Some(NuveiTransactionType::Auth) => enums::AttemptStatus::Authorized,
                Some(NuveiTransactionType::Sale) | Some(NuveiTransactionType::Settle) => {
                    enums::AttemptStatus::Charged
                }
                Some(NuveiTransactionType::Void) => enums::AttemptStatus::Voided,
                _ => enums::AttemptStatus::Pending,
            },
            NuveiTransactionStatus::Declined | NuveiTransactionStatus::Error => {
                match response.transaction_type {
                    Some(NuveiTransactionType::Auth) => enums::AttemptStatus::AuthorizationFailed,
                    Some(NuveiTransactionType::Void) => enums::AttemptStatus::VoidFailed,
                    Some(NuveiTransactionType::Auth3D) => {
                        enums::AttemptStatus::AuthenticationFailed
                    }
                    _ => enums::AttemptStatus::Failure,
                }
            }
            NuveiTransactionStatus::Processing | NuveiTransactionStatus::Pending => {
                enums::AttemptStatus::Pending
            }
            NuveiTransactionStatus::Redirect => enums::AttemptStatus::AuthenticationPending,
        },
        None => match response.status {
            NuveiPaymentStatus::Failed | NuveiPaymentStatus::Error => enums::AttemptStatus::Failure,
            _ => enums::AttemptStatus::Pending,
        },
    }
}

fn build_error_response(response: &NuveiPaymentsResponse, http_code: u16) -> Option<ErrorResponse> {
    match response.status {
        NuveiPaymentStatus::Error => Some(get_error_response(
            response.err_code,
            &response.reason,
            http_code,
            &response.merchant_advice_code,
            &response.gw_error_code.map(|e| e.to_string()),
            &response.gw_error_reason,
        )),

        _ => {
            let err = Some(get_error_response(
                response.gw_error_code,
                &response.gw_error_reason,
                http_code,
                &response.merchant_advice_code,
                &response.gw_error_code.map(|e| e.to_string()),
                &response.gw_error_reason,
            ));

            match response.transaction_status {
                Some(NuveiTransactionStatus::Error) | Some(NuveiTransactionStatus::Declined) => err,
                _ => match response
                    .gw_error_reason
                    .as_ref()
                    .map(|r| r.eq("Missing argument"))
                {
                    Some(true) => err,
                    _ => None,
                },
            }
        }
    }
}

pub trait NuveiPaymentsGenericResponse {}

impl NuveiPaymentsGenericResponse for CompleteAuthorize {}
impl NuveiPaymentsGenericResponse for Void {}
impl NuveiPaymentsGenericResponse for PSync {}
impl NuveiPaymentsGenericResponse for Capture {}
impl NuveiPaymentsGenericResponse for PostCaptureVoid {}

impl
    TryFrom<
        ResponseRouterData<
            SetupMandate,
            NuveiPaymentsResponse,
            SetupMandateRequestData,
            PaymentsResponseData,
        >,
    > for RouterData<SetupMandate, SetupMandateRequestData, PaymentsResponseData>
{
    type Error = error_stack::Report<errors::ConnectorError>;
    fn try_from(
        item: ResponseRouterData<
            SetupMandate,
            NuveiPaymentsResponse,
            SetupMandateRequestData,
            PaymentsResponseData,
        >,
    ) -> Result<Self, Self::Error> {
        let amount = item.data.request.amount;

        let (status, redirection_data, connector_response_data) =
            process_nuvei_payment_response(&item, amount)?;

        let (amount_captured, minor_amount_capturable) = item.response.get_amount_captured()?;

        let ip_address = item
            .data
            .request
            .browser_info
            .as_ref()
            .ok_or_else(|| errors::ConnectorError::MissingRequiredField {
                field_name: "browser_info",
            })?
            .ip_address
            .as_ref()
            .ok_or_else(|| errors::ConnectorError::MissingRequiredField {
                field_name: "browser_info.ip_address",
            })?
            .to_string();

        Ok(Self {
            status,
            response: if let Some(err) = build_error_response(&item.response, item.http_code) {
                Err(err)
            } else {
                Ok(create_transaction_response(
                    &item.response,
                    redirection_data,
                    Some(ip_address),
                )?)
            },
            amount_captured,
            minor_amount_capturable,
            connector_response: connector_response_data,
            ..item.data
        })
    }
}

// Helper function to process Nuvei payment response

fn process_nuvei_payment_response<F, T>(
    item: &ResponseRouterData<F, NuveiPaymentsResponse, T, PaymentsResponseData>,
    amount: Option<i64>,
) -> Result<
    (
        enums::AttemptStatus,
        Option<RedirectForm>,
        Option<ConnectorResponseData>,
    ),
    error_stack::Report<errors::ConnectorError>,
>
where
    F: std::fmt::Debug,
    T: std::fmt::Debug,
{
    let redirection_data = match item.data.payment_method {
        enums::PaymentMethod::Wallet | enums::PaymentMethod::BankRedirect => item
            .response
            .payment_option
            .as_ref()
            .and_then(|po| po.redirect_url.clone())
            .map(|base_url| RedirectForm::from((base_url, Method::Get))),
        _ => item
            .response
            .payment_option
            .as_ref()
            .and_then(|o| o.card.clone())
            .and_then(|card| card.three_d)
            .and_then(|three_ds| three_ds.acs_url.zip(three_ds.c_req))
            .map(|(base_url, creq)| RedirectForm::Form {
                endpoint: base_url,
                method: Method::Post,
                form_fields: std::collections::HashMap::from([("creq".to_string(), creq.expose())]),
            }),
    };
    let connector_response_data =
        convert_to_additional_payment_method_connector_response(&item.response)
            .map(ConnectorResponseData::with_additional_payment_method_data);

    let status = get_payment_status(&item.response, amount);

    Ok((status, redirection_data, connector_response_data))
}

// Helper function to create transaction response
fn create_transaction_response(
    response: &NuveiPaymentsResponse,
    redirection_data: Option<RedirectForm>,
    ip_address: Option<String>,
) -> Result<PaymentsResponseData, error_stack::Report<errors::ConnectorError>> {
    Ok(PaymentsResponseData::TransactionResponse {
        resource_id: response
            .transaction_id
            .clone()
            .map_or(response.order_id.clone(), Some) // For paypal there will be no transaction_id, only order_id will be present
            .map(ResponseId::ConnectorTransactionId)
            .ok_or(errors::ConnectorError::MissingConnectorTransactionID)?,
        redirection_data: Box::new(redirection_data),
        mandate_reference: Box::new(
            response
                .payment_option
                .as_ref()
                .and_then(|po| po.user_payment_option_id.clone())
                .map(|id| MandateReference {
                    connector_mandate_id: Some(id),
                    payment_method_id: None,
                    mandate_metadata: ip_address
                        .map(|ip| pii::SecretSerdeValue::new(serde_json::Value::String(ip))),
                    connector_mandate_request_reference_id: None,
                }),
        ),
        // we don't need to save session token for capture, void flow so ignoring if it is not present
        connector_metadata: if let Some(token) = response.session_token.clone() {
            Some(
                serde_json::to_value(NuveiMeta {
                    session_token: token,
                })
                .change_context(errors::ConnectorError::ResponseHandlingFailed)?,
            )
        } else {
            None
        },
        network_txn_id: None,
        connector_response_reference_id: response.order_id.clone(),
        incremental_authorization_allowed: None,
        charges: None,
    })
}

// Specialized implementation for Authorize
impl
    TryFrom<
        ResponseRouterData<
            Authorize,
            NuveiPaymentsResponse,
            PaymentsAuthorizeData,
            PaymentsResponseData,
        >,
    > for RouterData<Authorize, PaymentsAuthorizeData, PaymentsResponseData>
{
    type Error = error_stack::Report<errors::ConnectorError>;
    fn try_from(
        item: ResponseRouterData<
            Authorize,
            NuveiPaymentsResponse,
            PaymentsAuthorizeData,
            PaymentsResponseData,
        >,
    ) -> Result<Self, Self::Error> {
        // Get amount directly from the authorize data
        let amount = Some(item.data.request.amount);

        let (status, redirection_data, connector_response_data) =
            process_nuvei_payment_response(&item, amount)?;

        let (amount_captured, minor_amount_capturable) = item.response.get_amount_captured()?;

        let ip_address = item
            .data
            .request
            .browser_info
            .clone()
            .and_then(|browser_info| browser_info.ip_address.map(|ip| ip.to_string()));

        Ok(Self {
            status,
            response: if let Some(err) = build_error_response(&item.response, item.http_code) {
                Err(err)
            } else {
                Ok(create_transaction_response(
                    &item.response,
                    redirection_data,
                    ip_address,
                )?)
            },
            amount_captured,
            minor_amount_capturable,
            connector_response: connector_response_data,
            ..item.data
        })
    }
}

// Generic implementation for other flow types
impl<F, T> TryFrom<ResponseRouterData<F, NuveiPaymentsResponse, T, PaymentsResponseData>>
    for RouterData<F, T, PaymentsResponseData>
where
    F: NuveiPaymentsGenericResponse + std::fmt::Debug,
    T: std::fmt::Debug,
    F: std::any::Any,
{
    type Error = error_stack::Report<errors::ConnectorError>;
    fn try_from(
        item: ResponseRouterData<F, NuveiPaymentsResponse, T, PaymentsResponseData>,
    ) -> Result<Self, Self::Error> {
        let amount = item
            .data
            .minor_amount_capturable
            .map(|amount| amount.get_amount_as_i64());

        let (status, redirection_data, connector_response_data) =
            process_nuvei_payment_response(&item, amount)?;

        let (amount_captured, minor_amount_capturable) = item.response.get_amount_captured()?;
        Ok(Self {
            status,
            response: if let Some(err) = build_error_response(&item.response, item.http_code) {
                Err(err)
            } else {
                Ok(create_transaction_response(
                    &item.response,
                    redirection_data,
                    None,
                )?)
            },
            amount_captured,
            minor_amount_capturable,
            connector_response: connector_response_data,
            ..item.data
        })
    }
}

impl TryFrom<PaymentsPreprocessingResponseRouterData<NuveiPaymentsResponse>>
    for types::PaymentsPreProcessingRouterData
{
    type Error = error_stack::Report<errors::ConnectorError>;
    fn try_from(
        item: PaymentsPreprocessingResponseRouterData<NuveiPaymentsResponse>,
    ) -> Result<Self, Self::Error> {
        let response = item.response;
        let is_enrolled_for_3ds = response
            .clone()
            .payment_option
            .and_then(|po| po.card)
            .and_then(|c| c.three_d)
            .and_then(|t| t.v2supported)
            .map(to_boolean)
            .unwrap_or_default();
        Ok(Self {
            status: get_payment_status(&response, item.data.request.amount),
            response: Ok(PaymentsResponseData::ThreeDSEnrollmentResponse {
                enrolled_v2: is_enrolled_for_3ds,
                related_transaction_id: response.transaction_id,
            }),

            ..item.data
        })
    }
}

impl From<NuveiTransactionStatus> for enums::RefundStatus {
    fn from(item: NuveiTransactionStatus) -> Self {
        match item {
            NuveiTransactionStatus::Approved => Self::Success,
            NuveiTransactionStatus::Declined | NuveiTransactionStatus::Error => Self::Failure,
            NuveiTransactionStatus::Processing
            | NuveiTransactionStatus::Pending
            | NuveiTransactionStatus::Redirect => Self::Pending,
        }
    }
}

impl TryFrom<RefundsResponseRouterData<Execute, NuveiPaymentsResponse>>
    for types::RefundsRouterData<Execute>
{
    type Error = error_stack::Report<errors::ConnectorError>;
    fn try_from(
        item: RefundsResponseRouterData<Execute, NuveiPaymentsResponse>,
    ) -> Result<Self, Self::Error> {
        let transaction_id = item
            .response
            .transaction_id
            .clone()
            .ok_or(errors::ConnectorError::MissingConnectorTransactionID)?;

        let refund_response =
            get_refund_response(item.response.clone(), item.http_code, transaction_id);

        Ok(Self {
            response: refund_response.map_err(|err| *err),
            ..item.data
        })
    }
}

impl TryFrom<RefundsResponseRouterData<RSync, NuveiPaymentsResponse>>
    for types::RefundsRouterData<RSync>
{
    type Error = error_stack::Report<errors::ConnectorError>;
    fn try_from(
        item: RefundsResponseRouterData<RSync, NuveiPaymentsResponse>,
    ) -> Result<Self, Self::Error> {
        let transaction_id = item
            .response
            .transaction_id
            .clone()
            .ok_or(errors::ConnectorError::MissingConnectorTransactionID)?;

        let refund_response =
            get_refund_response(item.response.clone(), item.http_code, transaction_id);

        Ok(Self {
            response: refund_response.map_err(|err| *err),
            ..item.data
        })
    }
}

impl<F, Req> TryFrom<&RouterData<F, Req, PaymentsResponseData>> for NuveiPaymentsRequest
where
    Req: NuveiAuthorizePreprocessingCommon,
{
    type Error = error_stack::Report<errors::ConnectorError>;
    fn try_from(data: &RouterData<F, Req, PaymentsResponseData>) -> Result<Self, Self::Error> {
        {
            let item = data;
            let connector_mandate_id = &item.request.get_connector_mandate_id();
            let customer_id = item
                .request
                .get_customer_id_required()
                .ok_or(missing_field_err("customer_id")())?;
            let related_transaction_id = if item.is_three_ds() {
                item.request.get_related_transaction_id().clone()
            } else {
                None
            };

            let ip_address = data
                .recurring_mandate_payment_data
                .as_ref()
                .and_then(|r| r.mandate_metadata.as_ref())
                .ok_or(errors::ConnectorError::MissingRequiredField {
                    field_name: "browser_info.ip_address",
                })?
                .clone()
                .expose()
                .as_str()
                .ok_or(errors::ConnectorError::MissingRequiredField {
                    field_name: "browser_info.ip_address",
                })?
                .to_owned();

            Ok(Self {
                related_transaction_id,
                device_details: DeviceDetails {
                    ip_address: Secret::new(ip_address),
                },
                is_rebilling: Some("1".to_string()), // In case of second installment, rebilling should be 1
                user_token_id: Some(customer_id),
                payment_option: PaymentOption {
                    user_payment_option_id: connector_mandate_id.clone(),
                    ..Default::default()
                },
                ..Default::default()
            })
        }
    }
}

impl ForeignTryFrom<&Option<BrowserInformation>> for DeviceDetails {
    type Error = error_stack::Report<errors::ConnectorError>;
    fn foreign_try_from(browser_info: &Option<BrowserInformation>) -> Result<Self, Self::Error> {
        let browser_info = browser_info
            .as_ref()
            .ok_or_else(missing_field_err("browser_info"))?;
        Ok(Self {
            ip_address: browser_info.get_ip_address()?,
        })
    }
}

fn get_refund_response(
    response: NuveiPaymentsResponse,
    http_code: u16,
    txn_id: String,
) -> Result<RefundsResponseData, Box<ErrorResponse>> {
    let refund_status = response
        .transaction_status
        .clone()
        .map(enums::RefundStatus::from)
        .unwrap_or(enums::RefundStatus::Failure);
    match response.status {
        NuveiPaymentStatus::Error => Err(Box::new(get_error_response(
            response.err_code,
            &response.reason,
            http_code,
            &response.merchant_advice_code,
            &response.gw_error_code.map(|e| e.to_string()),
            &response.gw_error_reason,
        ))),
        _ => match response.transaction_status {
            Some(NuveiTransactionStatus::Error) => Err(Box::new(get_error_response(
                response.err_code,
                &response.reason,
                http_code,
                &response.merchant_advice_code,
                &response.gw_error_code.map(|e| e.to_string()),
                &response.gw_error_reason,
            ))),
            _ => Ok(RefundsResponseData {
                connector_refund_id: txn_id,
                refund_status,
            }),
        },
    }
}

fn get_error_response(
    error_code: Option<i64>,
    error_msg: &Option<String>,
    http_code: u16,
    network_advice_code: &Option<String>,
    network_decline_code: &Option<String>,
    network_error_message: &Option<String>,
) -> ErrorResponse {
    ErrorResponse {
        code: error_code
            .map(|c| c.to_string())
            .unwrap_or_else(|| NO_ERROR_CODE.to_string()),
        message: error_msg
            .clone()
            .unwrap_or_else(|| NO_ERROR_MESSAGE.to_string()),
        reason: None,
        status_code: http_code,
        attempt_status: None,
        connector_transaction_id: None,
        network_advice_code: network_advice_code.clone(),
        network_decline_code: network_decline_code.clone(),
        network_error_message: network_error_message.clone(),
        connector_metadata: None,
    }
}

/// Represents any possible webhook notification from Nuvei.
#[derive(Debug, Serialize, Deserialize)]
#[serde(untagged)]
pub enum NuveiWebhook {
    PaymentDmn(PaymentDmnNotification),
    Chargeback(ChargebackNotification),
}

/// Represents the status of a chargeback event.
#[derive(Debug, Serialize, Deserialize, PartialEq, Eq)]
pub enum ChargebackStatus {
    RetrievalRequest,
    Chargeback,
    Representment,
    SecondChargeback,
    Arbitration,
    #[serde(other)]
    Unknown,
}

/// Represents a Chargeback webhook notification from the Nuvei Control Panel.
#[derive(Debug, Serialize, Deserialize)]
#[serde(rename_all = "camelCase")]
pub struct ChargebackNotification {
    #[serde(rename = "ppp_TransactionID")]
    pub ppp_transaction_id: Option<String>,
    pub merchant_unique_id: Option<String>,
    pub merchant_id: Option<String>,
    pub merchant_site_id: Option<String>,
    pub request_version: Option<String>,
    pub message: Option<String>,
    pub status: Option<ChargebackStatus>,
    pub reason: Option<String>,
    pub case_id: Option<String>,
    pub processor_case_id: Option<String>,
    pub arn: Option<String>,
    pub retrieval_request_date: Option<String>,
    pub chargeback_date: Option<String>,
    pub chargeback_amount: Option<String>,
    pub chargeback_currency: Option<String>,
    pub original_amount: Option<String>,
    pub original_currency: Option<String>,
    #[serde(rename = "transactionID")]
    pub transaction_id: Option<String>,
    pub user_token_id: Option<String>,
}

/// Represents the overall status of the DMN.
#[derive(Debug, Serialize, Deserialize, PartialEq, Eq)]
#[serde(rename_all = "UPPERCASE")]
pub enum DmnStatus {
    Success,
    Error,
    Pending,
}

/// Represents the status of the transaction itself.
#[derive(Debug, Serialize, Deserialize, PartialEq, Eq)]
#[serde(rename_all = "UPPERCASE")]
pub enum TransactionStatus {
    Approved,
    Declined,
    Error,
    Cancelled,
    Pending,
    #[serde(rename = "Settle")]
    Settled,
}

/// Represents the type of transaction.
#[derive(Debug, Serialize, Deserialize, PartialEq, Eq)]
#[serde(rename_all = "PascalCase")]
pub enum PaymentTransactionType {
    Auth,
    Sale,
    Settle,
    Credit,
    Void,
    Auth3D,
    Sale3D,
    Verif,
}

/// Represents a Payment Direct Merchant Notification (DMN) webhook.
#[derive(Debug, Serialize, Deserialize)]
#[serde(rename_all = "camelCase")]
pub struct PaymentDmnNotification {
    #[serde(rename = "PPP_TransactionID")]
    pub ppp_transaction_id: Option<String>,
    #[serde(rename = "TransactionID")]
    pub transaction_id: Option<String>,
    pub status: Option<DmnStatus>,
    #[serde(rename = "ErrCode")]
    pub err_code: Option<String>,
    #[serde(rename = "ExErrCode")]
    pub ex_err_code: Option<String>,
    pub desc: Option<String>,
    pub merchant_unique_id: Option<String>,
    pub custom_data: Option<String>,
    pub product_id: Option<String>,
    pub first_name: Option<String>,
    pub last_name: Option<String>,
    pub email: Option<String>,
    pub total_amount: Option<String>,
    pub currency: Option<String>,
    pub fee: Option<String>,
    #[serde(rename = "AuthCode")]
    pub auth_code: Option<String>,
    pub transaction_status: Option<TransactionStatus>,
    pub transaction_type: Option<PaymentTransactionType>,
    #[serde(rename = "user_token_id")]
    pub user_token_id: Option<String>,
    #[serde(rename = "payment_method")]
    pub payment_method: Option<String>,
    #[serde(rename = "responseTimeStamp")]
    pub response_time_stamp: Option<String>,
    #[serde(rename = "invoice_id")]
    pub invoice_id: Option<String>,
    #[serde(rename = "merchant_id")]
    pub merchant_id: Option<String>,
    #[serde(rename = "merchant_site_id")]
    pub merchant_site_id: Option<String>,
    #[serde(rename = "responsechecksum")]
    pub response_checksum: Option<String>,
    #[serde(rename = "advanceResponseChecksum")]
    pub advance_response_checksum: Option<String>,
}

// For backward compatibility with existing code
#[derive(Debug, Default, Serialize, Deserialize)]
pub struct NuveiWebhookTransactionId {
    #[serde(rename = "ppp_TransactionID")]
    pub ppp_transaction_id: String,
}

// Helper struct to extract transaction ID from either webhook type
impl From<&NuveiWebhook> for NuveiWebhookTransactionId {
    fn from(webhook: &NuveiWebhook) -> Self {
        match webhook {
            NuveiWebhook::Chargeback(notification) => Self {
                ppp_transaction_id: notification.ppp_transaction_id.clone().unwrap_or_default(),
            },
            NuveiWebhook::PaymentDmn(notification) => Self {
                ppp_transaction_id: notification.ppp_transaction_id.clone().unwrap_or_default(),
            },
        }
    }
}

// Convert webhook to payments response for further processing
impl From<NuveiWebhook> for NuveiPaymentsResponse {
    fn from(webhook: NuveiWebhook) -> Self {
        match webhook {
            NuveiWebhook::Chargeback(notification) => Self {
                transaction_status: Some(NuveiTransactionStatus::Processing),
                transaction_id: notification.transaction_id,
                transaction_type: Some(NuveiTransactionType::Credit), // Using Credit as placeholder for chargeback
                ..Default::default()
            },
            NuveiWebhook::PaymentDmn(notification) => {
                let transaction_type = notification.transaction_type.map(|tt| match tt {
                    PaymentTransactionType::Auth => NuveiTransactionType::Auth,
                    PaymentTransactionType::Sale => NuveiTransactionType::Sale,
                    PaymentTransactionType::Settle => NuveiTransactionType::Settle,
                    PaymentTransactionType::Credit => NuveiTransactionType::Credit,
                    PaymentTransactionType::Void => NuveiTransactionType::Void,
                    PaymentTransactionType::Auth3D => NuveiTransactionType::Auth3D,
                    PaymentTransactionType::Sale3D => NuveiTransactionType::Auth3D, // Map to closest equivalent
                    PaymentTransactionType::Verif => NuveiTransactionType::Auth, // Map to closest equivalent
                });

                Self {
                    transaction_status: notification.transaction_status.map(|ts| match ts {
                        TransactionStatus::Approved => NuveiTransactionStatus::Approved,
                        TransactionStatus::Declined => NuveiTransactionStatus::Declined,
                        TransactionStatus::Error => NuveiTransactionStatus::Error,
                        TransactionStatus::Settled => NuveiTransactionStatus::Approved,
                        _ => NuveiTransactionStatus::Processing,
                    }),
                    transaction_id: notification.transaction_id,
                    transaction_type,
                    ..Default::default()
                }
            }
        }
    }
}

fn get_cvv2_response_description(code: &str) -> Option<&str> {
    match code {
        "M" => Some("CVV2 Match"),
        "N" => Some("CVV2 No Match"),
        "P" => Some("Not Processed. For EU card-on-file (COF) and ecommerce (ECOM) network token transactions, Visa removes any CVV and sends P. If you have fraud or security concerns, Visa recommends using 3DS."),
        "U" => Some("Issuer is not certified and/or has not provided Visa the encryption keys"),
        "S" => Some("CVV2 processor is unavailable."),
        _=> None,
    }
}

fn get_avs_response_description(code: &str) -> Option<&str> {
    match code {
        "A" => Some("The street address matches, the ZIP code does not."),
        "W" => Some("Postal code matches, the street address does not."),
        "Y" => Some("Postal code and the street address match."),
        "X" => Some("An exact match of both the 9-digit ZIP code and the street address."),
        "Z" => Some("Postal code matches, the street code does not."),
        "U" => Some("Issuer is unavailable."),
        "S" => Some("AVS not supported by issuer."),
        "R" => Some("Retry."),
        "B" => Some("Not authorized (declined)."),
        "N" => Some("Both the street address and postal code do not match."),
        _ => None,
    }
}

fn get_merchant_advice_code_description(code: &str) -> Option<&str> {
    match code {
        "01" => Some("New Account Information Available"),
        "02" => Some("Cannot approve at this time, try again later"),
        "03" => Some("Do Not Try Again"),
        "04" => Some("Token requirements not fulfilled for this token type"),
        "21" => Some("Payment Cancellation, do not try again"),
        "24" => Some("Retry after 1 hour"),
        "25" => Some("Retry after 24 hours"),
        "26" => Some("Retry after 2 days"),
        "27" => Some("Retry after 4 days"),
        "28" => Some("Retry after 6 days"),
        "29" => Some("Retry after 8 days"),
        "30" => Some("Retry after 10 days"),
        "40" => Some("Card is a consumer non-reloadable prepaid card"),
        "41" => Some("Card is a consumer single-use virtual card number"),
        "42" => Some("Transaction type exceeds issuer's risk threshold. Please retry with another payment account."),
        "43" => Some("Card is a consumer multi-use virtual card number"),
        _ => None,
    }
}

/// Concatenates a vector of strings without any separator
/// This is useful for creating verification messages for webhooks
pub fn concat_strings(strings: &[String]) -> String {
    strings.join("")
}

fn convert_to_additional_payment_method_connector_response(
    transaction_response: &NuveiPaymentsResponse,
) -> Option<AdditionalPaymentMethodConnectorResponse> {
    let card = transaction_response
        .payment_option
        .as_ref()?
        .card
        .as_ref()?;
    let avs_code = card.avs_code.as_ref();
    let cvv2_code = card.cvv2_reply.as_ref();
    let merchant_advice_code = transaction_response.merchant_advice_code.as_ref();

    let avs_description = avs_code.and_then(|code| get_avs_response_description(code));
    let cvv_description = cvv2_code.and_then(|code| get_cvv2_response_description(code));
    let merchant_advice_description =
        merchant_advice_code.and_then(|code| get_merchant_advice_code_description(code));

    let payment_checks = serde_json::json!({
        "avs_result_code": avs_code,
        "avs_description": avs_description,
        "cvv_2_reply_code": cvv2_code,
        "cvv_2_description": cvv_description,
        "merchant_advice_code": merchant_advice_code,
        "merchant_advice_code_description": merchant_advice_description
    });

    let card_network = card.brand.clone();
    let three_ds_data = card
        .three_d
        .clone()
        .map(|three_d| {
            serde_json::to_value(three_d)
                .map_err(|_| errors::ConnectorError::ResponseHandlingFailed)
                .attach_printable("threeDs encoding failed Nuvei")
        })
        .transpose();

    match three_ds_data {
        Ok(authentication_data) => Some(AdditionalPaymentMethodConnectorResponse::Card {
            authentication_data,
            payment_checks: Some(payment_checks),
            card_network,
            domestic_network: None,
        }),
        Err(_) => None,
    }
}<|MERGE_RESOLUTION|>--- conflicted
+++ resolved
@@ -1,8 +1,4 @@
-<<<<<<< HEAD
-use common_enums::{enums, CaptureMethod, FutureUsage, PaymentChannel};
-=======
 use common_enums::{enums, CaptureMethod, CardNetwork, FutureUsage, PaymentChannel};
->>>>>>> 938028e3
 use common_types::payments::{ApplePayPaymentData, GpayTokenizationData};
 use common_utils::{
     crypto::{self, GenerateDigest},
@@ -187,25 +183,18 @@
         (self.customer_acceptance.is_some() || self.setup_mandate_details.is_some())
             && self.setup_future_usage == Some(FutureUsage::OffSession)
     }
-<<<<<<< HEAD
-=======
     fn get_ntid(&self) -> Option<String> {
         None
     }
->>>>>>> 938028e3
 }
 
 impl NuveiAuthorizePreprocessingCommon for PaymentsAuthorizeData {
     fn get_browser_info(&self) -> Option<BrowserInformation> {
         self.browser_info.clone()
     }
-<<<<<<< HEAD
-
-=======
     fn get_ntid(&self) -> Option<String> {
         self.get_optional_network_transaction_id()
     }
->>>>>>> 938028e3
     fn get_related_transaction_id(&self) -> Option<String> {
         self.related_transaction_id.clone()
     }
@@ -345,13 +334,10 @@
     fn get_is_partial_approval(&self) -> Option<PartialApprovalFlag> {
         None
     }
-<<<<<<< HEAD
-=======
 
     fn get_ntid(&self) -> Option<String> {
         None
     }
->>>>>>> 938028e3
 }
 
 #[derive(Debug, Serialize, Default, Deserialize)]
@@ -420,10 +406,7 @@
     pub url_details: Option<UrlDetails>,
     pub amount_details: Option<NuvieAmountDetails>,
     pub is_partial_approval: Option<PartialApprovalFlag>,
-<<<<<<< HEAD
-=======
     pub external_scheme_details: Option<ExternalSchemeDetails>,
->>>>>>> 938028e3
 }
 
 #[derive(Debug, Serialize, Deserialize, Clone, PartialEq)]
@@ -580,95 +563,8 @@
     pub address_line3: Option<Secret<String>>,
     pub home_phone: Option<Secret<String>>,
     pub work_phone: Option<Secret<String>>,
-<<<<<<< HEAD
-}
-
-#[serde_with::skip_serializing_none]
-#[derive(Debug, Clone, Default, Serialize, Deserialize)]
-#[serde(rename_all = "camelCase")]
-pub struct ShippingAddress {
-    pub salutation: Option<Secret<String>>,
-    pub first_name: Option<Secret<String>>,
-    pub last_name: Option<Secret<String>>,
-    pub address: Option<Secret<String>>,
-    pub cell: Option<Secret<String>>,
-    pub phone: Option<Secret<String>>,
-    pub zip: Option<Secret<String>>,
-    pub city: Option<Secret<String>>,
-    pub country: api_models::enums::CountryAlpha2,
-    pub state: Option<Secret<String>>,
-    pub email: Email,
-    pub county: Option<Secret<String>>,
-    pub address_line2: Option<Secret<String>>,
-    pub address_line3: Option<Secret<String>>,
-    pub street_number: Option<Secret<String>>,
-    pub company_name: Option<Secret<String>>,
-    pub care_of: Option<Secret<String>>,
-=======
->>>>>>> 938028e3
-}
-
-impl From<&Address> for BillingAddress {
-    fn from(address: &Address) -> Self {
-        let address_details = address.address.as_ref();
-        Self {
-            email: address.email.clone().unwrap_or_default(),
-            first_name: address.get_optional_first_name(),
-            last_name: address_details.and_then(|address| address.get_optional_last_name()),
-            country: address_details
-                .and_then(|address| address.get_optional_country())
-                .unwrap_or_default(),
-            phone: address
-                .phone
-                .as_ref()
-                .and_then(|phone| phone.number.clone()),
-            city: address_details
-                .and_then(|address| address.get_optional_city().map(|city| city.into())),
-            address: address_details.and_then(|address| address.get_optional_line1()),
-            street_number: None,
-            zip: address_details.and_then(|details| details.get_optional_zip()),
-            state: None,
-            cell: None,
-            address_match: None,
-            address_line2: address_details.and_then(|address| address.get_optional_line2()),
-            address_line3: address_details.and_then(|address| address.get_optional_line3()),
-            home_phone: None,
-            work_phone: None,
-        }
-    }
-}
-
-impl From<&Address> for ShippingAddress {
-    fn from(address: &Address) -> Self {
-        let address_details = address.address.as_ref();
-
-        Self {
-            email: address.email.clone().unwrap_or_default(),
-            first_name: address_details.and_then(|details| details.get_optional_first_name()),
-            last_name: address_details.and_then(|details| details.get_optional_last_name()),
-            country: address_details
-                .and_then(|details| details.get_optional_country())
-                .unwrap_or_default(),
-            phone: address
-                .phone
-                .as_ref()
-                .and_then(|phone| phone.number.clone()),
-            city: address_details
-                .and_then(|details| details.get_optional_city().map(|city| city.into())),
-            address: address_details.and_then(|details| details.get_optional_line1()),
-            street_number: None,
-            zip: address_details.and_then(|details| details.get_optional_zip()),
-            state: None,
-            cell: None,
-            address_line2: address_details.and_then(|details| details.get_optional_line2()),
-            address_line3: address_details.and_then(|details| details.get_optional_line3()),
-            county: None,
-            company_name: None,
-            care_of: None,
-            salutation: None,
-        }
-    }
-}
+}
+
 #[serde_with::skip_serializing_none]
 #[derive(Debug, Clone, Default, Serialize, Deserialize)]
 #[serde(rename_all = "camelCase")]
@@ -1001,16 +897,12 @@
     card_details: Secret<String>,
     assurance_details: Option<GooglePayAssuranceDetailsCamelCase>,
 }
-<<<<<<< HEAD
-
-=======
 #[derive(Debug, Serialize)]
 #[serde(rename_all = "camelCase")]
 pub struct ExternalSchemeDetails {
     transaction_id: Secret<String>, // This is sensitive information
     brand: Option<CardNetwork>,
 }
->>>>>>> 938028e3
 #[derive(Serialize, Debug)]
 #[serde(rename_all = "camelCase")]
 struct GooglePayAssuranceDetailsCamelCase {
@@ -1043,37 +935,6 @@
     #[serde(rename = "type")]
     pm_type: Secret<String>,
 }
-<<<<<<< HEAD
-
-impl TryFrom<GooglePayWalletData> for NuveiPaymentsRequest {
-    type Error = error_stack::Report<errors::ConnectorError>;
-    fn try_from(gpay_data: GooglePayWalletData) -> Result<Self, Self::Error> {
-        match gpay_data.tokenization_data {
-            GpayTokenizationData::Decrypted(ref gpay_predecrypt_data) => Ok(Self {
-                payment_option: PaymentOption {
-                    card: Some(Card {
-                        brand: Some(gpay_data.info.card_network.clone()),
-                        card_number: Some(
-                            gpay_predecrypt_data
-                                .application_primary_account_number
-                                .clone(),
-                        ),
-                        last4_digits: Some(Secret::new(
-                            gpay_predecrypt_data
-                                .application_primary_account_number
-                                .clone()
-                                .get_last4(),
-                        )),
-                        expiration_month: Some(gpay_predecrypt_data.card_exp_month.clone()),
-                        expiration_year: Some(gpay_predecrypt_data.card_exp_year.clone()),
-                        external_token: Some(ExternalToken {
-                            external_token_provider: ExternalTokenProvider::GooglePay,
-                            mobile_token: None,
-                            cryptogram: gpay_predecrypt_data.cryptogram.clone(),
-                            eci_provider: gpay_predecrypt_data.eci_indicator.clone(),
-                        }),
-                        ..Default::default()
-=======
 fn get_googlepay_info<F, Req>(
     item: &RouterData<F, Req, PaymentsResponseData>,
     gpay_data: &GooglePayWalletData,
@@ -1110,113 +971,10 @@
                         mobile_token: None,
                         cryptogram: gpay_predecrypt_data.cryptogram.clone(),
                         eci_provider: gpay_predecrypt_data.eci_indicator.clone(),
->>>>>>> 938028e3
                     }),
                     ..Default::default()
-                },
+                }),
                 ..Default::default()
-<<<<<<< HEAD
-            }),
-            GpayTokenizationData::Encrypted(encrypted_data) => Ok(Self {
-                payment_option: PaymentOption {
-                    card: Some(Card {
-                        external_token: Some(ExternalToken {
-                            external_token_provider: ExternalTokenProvider::GooglePay,
-
-                            mobile_token: {
-                                let (token_type, token) = (
-                                    encrypted_data.token_type.clone(),
-                                    encrypted_data.token.clone(),
-                                );
-
-                                let google_pay: GooglePayCamelCase = GooglePayCamelCase {
-                                    pm_type: Secret::new(gpay_data.pm_type.clone()),
-                                    description: Secret::new(gpay_data.description.clone()),
-                                    info: GooglePayInfoCamelCase {
-                                        card_network: Secret::new(
-                                            gpay_data.info.card_network.clone(),
-                                        ),
-                                        card_details: Secret::new(
-                                            gpay_data.info.card_details.clone(),
-                                        ),
-                                        assurance_details: gpay_data
-                                            .info
-                                            .assurance_details
-                                            .as_ref()
-                                            .map(|details| GooglePayAssuranceDetailsCamelCase {
-                                                card_holder_authenticated: details
-                                                    .card_holder_authenticated,
-                                                account_verified: details.account_verified,
-                                            }),
-                                    },
-                                    tokenization_data: GooglePayTokenizationDataCamelCase {
-                                        token_type: token_type.into(),
-                                        token: token.into(),
-                                    },
-                                };
-                                Some(Secret::new(
-                                    google_pay.encode_to_string_of_json().change_context(
-                                        errors::ConnectorError::RequestEncodingFailed,
-                                    )?,
-                                ))
-                            },
-                            cryptogram: None,
-                            eci_provider: None,
-                        }),
-                        ..Default::default()
-                    }),
-                    ..Default::default()
-                },
-                ..Default::default()
-            }),
-        }
-    }
-}
-impl TryFrom<ApplePayWalletData> for NuveiPaymentsRequest {
-    type Error = error_stack::Report<errors::ConnectorError>;
-    fn try_from(apple_pay_data: ApplePayWalletData) -> Result<Self, Self::Error> {
-        match apple_pay_data.payment_data {
-            ApplePayPaymentData::Decrypted(apple_pay_predecrypt_data) => Ok(Self {
-                payment_option: PaymentOption {
-                    card: Some(Card {
-                        brand:Some(apple_pay_data.payment_method.network.clone()),
-                        card_number: Some(
-                            apple_pay_predecrypt_data
-                                .application_primary_account_number
-                                .clone(),
-                        ),
-                        last4_digits: Some(Secret::new(
-                            apple_pay_predecrypt_data
-                                .application_primary_account_number
-                                .get_last4(),
-                        )),
-                        expiration_month: Some(
-                            apple_pay_predecrypt_data
-                                .application_expiration_month
-                                .clone(),
-                        ),
-                        expiration_year: Some(
-                            apple_pay_predecrypt_data
-                                .application_expiration_year
-                                .clone(),
-                        ),
-                        external_token: Some(ExternalToken {
-                            external_token_provider: ExternalTokenProvider::ApplePay,
-                            mobile_token: None,
-                            cryptogram: Some(
-                                apple_pay_predecrypt_data
-                                    .payment_data
-                                    .online_payment_cryptogram,
-                            ),
-                            eci_provider: Some(
-                                apple_pay_predecrypt_data
-                                    .payment_data
-                                    .eci_indicator
-                                    .ok_or_else(missing_field_err("payment_method_data.wallet.apple_pay.payment_data.eci_indicator"))?,
-                            ),
-                        }),
-                        ..Default::default()
-=======
             },
             ..Default::default()
         }),
@@ -1327,46 +1085,10 @@
                                 "payment_method_data.wallet.apple_pay.payment_data.eci_indicator",
                             ))?,
                         ),
->>>>>>> 938028e3
                     }),
                     ..Default::default()
-                },
+                }),
                 ..Default::default()
-<<<<<<< HEAD
-            }),
-            ApplePayPaymentData::Encrypted(encrypted_data) => Ok(Self {
-                payment_option: PaymentOption {
-                    card: Some(Card {
-                        external_token: Some(ExternalToken {
-                            external_token_provider: ExternalTokenProvider::ApplePay,
-                            mobile_token: {
-                                let apple_pay: ApplePayCamelCase = ApplePayCamelCase {
-                                     payment_data:encrypted_data.into(),
-                                     payment_method: ApplePayPaymentMethodCamelCase {
-                                         display_name: Secret::new(apple_pay_data.payment_method.display_name.clone()),
-                                         network: Secret::new(apple_pay_data.payment_method.network.clone()),
-                                         pm_type: Secret::new(apple_pay_data.payment_method.pm_type.clone()),
-                                     },
-                                     transaction_identifier: Secret::new(apple_pay_data.transaction_identifier.clone()),
-                                    };
-
-                                Some(Secret::new(
-                                    apple_pay.encode_to_string_of_json().change_context(
-                                        errors::ConnectorError::RequestEncodingFailed,
-                                    )?,
-                                ))
-                            },
-                            cryptogram: None,
-                            eci_provider: None,
-                        }),
-                        ..Default::default()
-                    }),
-                    ..Default::default()
-                },
-                ..Default::default()
-            }),
-        }
-=======
             },
             ..Default::default()
         }),
@@ -1410,7 +1132,6 @@
             },
             ..Default::default()
         }),
->>>>>>> 938028e3
     }
 }
 
