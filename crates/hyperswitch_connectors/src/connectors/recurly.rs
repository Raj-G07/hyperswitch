pub mod transformers;

use base64::Engine;
#[cfg(all(feature = "v2", feature = "revenue_recovery"))]
use common_utils::request::{Method, Request, RequestBuilder};
use common_utils::{consts, errors::CustomResult, ext_traits::BytesExt};
#[cfg(feature = "v1")]
use error_stack::report;
use error_stack::ResultExt;
use hyperswitch_domain_models::{
    router_data::{ConnectorAuthType, ErrorResponse},
<<<<<<< HEAD
    router_data_v2::{flow_common_types as customer_flow_common_types, UasFlowData},
    router_flow_types::{
        subscriptions::CreateCustomer as CreateCustomerFlow,
=======
    router_data_v2::UasFlowData,
    router_flow_types::{
        subscriptions::{SubscriptionCreate, SubscriptionRecordBack},
>>>>>>> 26ac214f
        unified_authentication_service::{
            Authenticate, AuthenticationConfirmation, PostAuthenticate, PreAuthenticate,
        },
    },
    router_request_types::{
<<<<<<< HEAD
        subscriptions as customer_request_types,
=======
        subscriptions as subscriptions_request_types,
>>>>>>> 26ac214f
        unified_authentication_service::{
            UasAuthenticationRequestData, UasAuthenticationResponseData,
            UasConfirmationRequestData, UasPostAuthenticationRequestData,
            UasPreAuthenticationRequestData,
        },
    },
<<<<<<< HEAD
    router_response_types::subscriptions as customer_response_types,
=======
    router_response_types::subscriptions as subscriptions_response_types,
>>>>>>> 26ac214f
};
#[cfg(all(feature = "v2", feature = "revenue_recovery"))]
use hyperswitch_domain_models::{
    router_data_v2::flow_common_types as recovery_flow_common_types,
    router_flow_types::revenue_recovery as recovery_router_flows,
    router_request_types::revenue_recovery as recovery_request_types,
    router_response_types::revenue_recovery as recovery_response_types,
    types as recovery_router_data_types,
};
#[cfg(feature = "v1")]
use hyperswitch_domain_models::{
    router_data_v2::flow_common_types as recovery_flow_common_types,
    router_response_types::revenue_recovery as recovery_response_types,
};
#[cfg(all(feature = "v2", feature = "revenue_recovery"))]
use hyperswitch_interfaces::types;
use hyperswitch_interfaces::{
    api::{self, ConnectorCommon, ConnectorSpecifications, ConnectorValidation},
    configs::Connectors,
    connector_integration_v2::ConnectorIntegrationV2,
    errors,
    events::connector_api_logs::ConnectorEvent,
    types::Response,
    webhooks,
};
use masking::{Mask, PeekInterface};
use transformers as recurly;

use crate::{connectors::recurly::transformers::RecurlyWebhookBody, constants::headers};
#[cfg(all(feature = "v2", feature = "revenue_recovery"))]
use crate::{
    connectors::recurly::transformers::{RecurlyRecordStatus, RecurlyRecoveryDetailsData},
    types::ResponseRouterDataV2,
};
#[cfg(all(feature = "v2", feature = "revenue_recovery"))]
const STATUS_SUCCESSFUL_ENDPOINT: &str = "mark_successful";
#[cfg(all(feature = "v2", feature = "revenue_recovery"))]
const STATUS_FAILED_ENDPOINT: &str = "mark_failed";

const RECURLY_API_VERSION: &str = "application/vnd.recurly.v2021-02-25";

// We don't need an amount converter because we are not using it anywhere in code, but it's important to note that Float Major Unit is the standard format used by Recurly.
#[derive(Clone)]
pub struct Recurly {
    // amount_converter: &'static (dyn AmountConvertor<Output = FloatMajorUnit> + Sync),
}

impl Recurly {
    pub fn new() -> &'static Self {
        &Self {}
    }

    fn get_signature_elements_from_header(
        headers: &actix_web::http::header::HeaderMap,
    ) -> CustomResult<Vec<Vec<u8>>, errors::ConnectorError> {
        let security_header = headers
            .get("recurly-signature")
            .ok_or(errors::ConnectorError::WebhookSignatureNotFound)?;
        let security_header_str = security_header
            .to_str()
            .change_context(errors::ConnectorError::WebhookSignatureNotFound)?;
        let header_parts: Vec<Vec<u8>> = security_header_str
            .split(',')
            .map(|part| part.trim().as_bytes().to_vec())
            .collect();

        Ok(header_parts)
    }
}

impl api::PayoutsV2 for Recurly {}
impl api::UnifiedAuthenticationServiceV2 for Recurly {}
impl api::UasPreAuthenticationV2 for Recurly {}
impl api::UasPostAuthenticationV2 for Recurly {}
impl api::UasAuthenticationV2 for Recurly {}
impl api::UasAuthenticationConfirmationV2 for Recurly {}
impl
    ConnectorIntegrationV2<
        PreAuthenticate,
        UasFlowData,
        UasPreAuthenticationRequestData,
        UasAuthenticationResponseData,
    > for Recurly
{
    //TODO: implement sessions flow
}

impl
    ConnectorIntegrationV2<
        PostAuthenticate,
        UasFlowData,
        UasPostAuthenticationRequestData,
        UasAuthenticationResponseData,
    > for Recurly
{
    //TODO: implement sessions flow
}
impl
    ConnectorIntegrationV2<
        AuthenticationConfirmation,
        UasFlowData,
        UasConfirmationRequestData,
        UasAuthenticationResponseData,
    > for Recurly
{
    //TODO: implement sessions flow
}
impl
    ConnectorIntegrationV2<
        Authenticate,
        UasFlowData,
        UasAuthenticationRequestData,
        UasAuthenticationResponseData,
    > for Recurly
{
    //TODO: implement sessions flow
}

impl api::revenue_recovery_v2::RevenueRecoveryV2 for Recurly {}
impl api::subscriptions_v2::SubscriptionsV2 for Recurly {}
impl api::subscriptions_v2::SubscriptionsRecordBackV2 for Recurly {}
impl api::subscriptions_v2::SubscriptionsCreateV2 for Recurly {}
impl
    ConnectorIntegrationV2<
        SubscriptionRecordBack,
        recovery_flow_common_types::RevenueRecoveryRecordBackData,
        subscriptions_request_types::SubscriptionsRecordBackRequest,
        recovery_response_types::RevenueRecoveryRecordBackResponse,
    > for Recurly
{
}
impl
    ConnectorIntegrationV2<
        SubscriptionCreate,
        recovery_flow_common_types::SubscriptionCreateData,
        subscriptions_request_types::SubscriptionCreateRequest,
        subscriptions_response_types::SubscriptionCreateResponse,
    > for Recurly
{
}
#[cfg(all(feature = "v2", feature = "revenue_recovery"))]
impl api::revenue_recovery_v2::RevenueRecoveryRecordBackV2 for Recurly {}
#[cfg(all(feature = "v2", feature = "revenue_recovery"))]
impl api::revenue_recovery_v2::BillingConnectorPaymentsSyncIntegrationV2 for Recurly {}
#[cfg(all(feature = "v2", feature = "revenue_recovery"))]
impl api::revenue_recovery_v2::BillingConnectorInvoiceSyncIntegrationV2 for Recurly {}

impl api::subscriptions_v2::SubscriptionsV2 for Recurly {}
impl api::subscriptions_v2::CustomerCreateV2 for Recurly {}

impl
    ConnectorIntegrationV2<
        CreateCustomerFlow,
        customer_flow_common_types::CreateCustomerData,
        customer_request_types::CreateCustomerRequest,
        customer_response_types::CreateCustomerResponse,
    > for Recurly
{
}

impl ConnectorCommon for Recurly {
    fn id(&self) -> &'static str {
        "recurly"
    }

    fn get_currency_unit(&self) -> api::CurrencyUnit {
        api::CurrencyUnit::Minor
        //    TODO! Check connector documentation, on which unit they are processing the currency.
        //    If the connector accepts amount in lower unit ( i.e cents for USD) then return api::CurrencyUnit::Minor,
        //    if connector accepts amount in base unit (i.e dollars for USD) then return api::CurrencyUnit::Base
    }

    fn common_get_content_type(&self) -> &'static str {
        "application/json"
    }

    fn base_url<'a>(&self, connectors: &'a Connectors) -> &'a str {
        connectors.recurly.base_url.as_ref()
    }

    fn get_auth_header(
        &self,
        auth_type: &ConnectorAuthType,
    ) -> CustomResult<Vec<(String, masking::Maskable<String>)>, errors::ConnectorError> {
        let auth = recurly::RecurlyAuthType::try_from(auth_type)
            .change_context(errors::ConnectorError::FailedToObtainAuthType)?;
        Ok(vec![
            (
                headers::AUTHORIZATION.to_string(),
                format!(
                    "Basic {}",
                    consts::BASE64_ENGINE.encode(auth.api_key.peek())
                )
                .into_masked(),
            ),
            (
                headers::ACCEPT.to_string(),
                RECURLY_API_VERSION.to_string().into_masked(),
            ),
        ])
    }

    fn build_error_response(
        &self,
        res: Response,
        event_builder: Option<&mut ConnectorEvent>,
    ) -> CustomResult<ErrorResponse, errors::ConnectorError> {
        let response: recurly::RecurlyErrorResponse = res
            .response
            .parse_struct("RecurlyErrorResponse")
            .change_context(errors::ConnectorError::ResponseDeserializationFailed)?;

        event_builder.map(|i| i.set_response_body(&response));
        router_env::logger::info!(connector_response=?response);

        Ok(ErrorResponse {
            status_code: res.status_code,
            code: response.code,
            message: response.message,
            reason: response.reason,
            attempt_status: None,
            connector_transaction_id: None,
            network_advice_code: None,
            network_decline_code: None,
            network_error_message: None,
            connector_metadata: None,
        })
    }
}

impl ConnectorValidation for Recurly {
    //TODO: implement functions when support enabled
}

#[cfg(all(feature = "v2", feature = "revenue_recovery"))]
impl
    ConnectorIntegrationV2<
        recovery_router_flows::BillingConnectorPaymentsSync,
        recovery_flow_common_types::BillingConnectorPaymentsSyncFlowData,
        recovery_request_types::BillingConnectorPaymentsSyncRequest,
        recovery_response_types::BillingConnectorPaymentsSyncResponse,
    > for Recurly
{
    fn get_headers(
        &self,
        req: &recovery_router_data_types::BillingConnectorPaymentsSyncRouterDataV2,
    ) -> CustomResult<Vec<(String, masking::Maskable<String>)>, errors::ConnectorError> {
        let mut header = vec![(
            headers::CONTENT_TYPE.to_string(),
            self.common_get_content_type().to_string().into(),
        )];
        let mut api_key = self.get_auth_header(&req.connector_auth_type)?;
        header.append(&mut api_key);
        Ok(header)
    }

    fn get_url(
        &self,
        req: &recovery_router_data_types::BillingConnectorPaymentsSyncRouterDataV2,
    ) -> CustomResult<String, errors::ConnectorError> {
        let transaction_uuid = &req.request.billing_connector_psync_id;
        Ok(format!(
            "{}/transactions/uuid-{transaction_uuid}",
            req.request.connector_params.base_url,
        ))
    }

    fn build_request_v2(
        &self,
        req: &recovery_router_data_types::BillingConnectorPaymentsSyncRouterDataV2,
    ) -> CustomResult<Option<Request>, errors::ConnectorError> {
        let request = RequestBuilder::new()
            .method(Method::Get)
            .url(&types::BillingConnectorPaymentsSyncTypeV2::get_url(
                self, req,
            )?)
            .attach_default_headers()
            .headers(types::BillingConnectorPaymentsSyncTypeV2::get_headers(
                self, req,
            )?)
            .build();
        Ok(Some(request))
    }

    fn handle_response_v2(
        &self,
        data: &recovery_router_data_types::BillingConnectorPaymentsSyncRouterDataV2,
        event_builder: Option<&mut ConnectorEvent>,
        res: Response,
    ) -> CustomResult<
        recovery_router_data_types::BillingConnectorPaymentsSyncRouterDataV2,
        errors::ConnectorError,
    > {
        let response: RecurlyRecoveryDetailsData = res
            .response
            .parse_struct::<RecurlyRecoveryDetailsData>("RecurlyRecoveryDetailsData")
            .change_context(errors::ConnectorError::ResponseDeserializationFailed)?;

        event_builder.map(|i| i.set_response_body(&response));
        router_env::logger::info!(connector_response=?response);

        recovery_router_data_types::BillingConnectorPaymentsSyncRouterDataV2::try_from(
            ResponseRouterDataV2 {
                response,
                data: data.clone(),
                http_code: res.status_code,
            },
        )
    }

    fn get_error_response_v2(
        &self,
        res: Response,
        event_builder: Option<&mut ConnectorEvent>,
    ) -> CustomResult<ErrorResponse, errors::ConnectorError> {
        self.build_error_response(res, event_builder)
    }
}

#[cfg(all(feature = "v2", feature = "revenue_recovery"))]
impl
    ConnectorIntegrationV2<
        recovery_router_flows::RecoveryRecordBack,
        recovery_flow_common_types::RevenueRecoveryRecordBackData,
        recovery_request_types::RevenueRecoveryRecordBackRequest,
        recovery_response_types::RevenueRecoveryRecordBackResponse,
    > for Recurly
{
    fn get_headers(
        &self,
        req: &recovery_router_data_types::RevenueRecoveryRecordBackRouterDataV2,
    ) -> CustomResult<Vec<(String, masking::Maskable<String>)>, errors::ConnectorError> {
        let mut header = vec![(
            headers::CONTENT_TYPE.to_string(),
            self.common_get_content_type().to_string().into(),
        )];
        let mut api_key = self.get_auth_header(&req.connector_auth_type)?;
        header.append(&mut api_key);
        Ok(header)
    }

    fn get_url(
        &self,
        req: &recovery_router_data_types::RevenueRecoveryRecordBackRouterDataV2,
    ) -> CustomResult<String, errors::ConnectorError> {
        let invoice_id = req
            .request
            .merchant_reference_id
            .get_string_repr()
            .to_string();

        let status = RecurlyRecordStatus::try_from(req.request.attempt_status)?;

        let status_endpoint = match status {
            RecurlyRecordStatus::Success => STATUS_SUCCESSFUL_ENDPOINT,
            RecurlyRecordStatus::Failure => STATUS_FAILED_ENDPOINT,
        };

        Ok(format!(
            "{}/invoices/{invoice_id}/{status_endpoint}",
            req.request.connector_params.base_url,
        ))
    }

    fn build_request_v2(
        &self,
        req: &recovery_router_data_types::RevenueRecoveryRecordBackRouterDataV2,
    ) -> CustomResult<Option<Request>, errors::ConnectorError> {
        Ok(Some(
            RequestBuilder::new()
                .method(Method::Put)
                .url(&types::RevenueRecoveryRecordBackTypeV2::get_url(self, req)?)
                .attach_default_headers()
                .headers(types::RevenueRecoveryRecordBackTypeV2::get_headers(
                    self, req,
                )?)
                .header("Content-Length", "0")
                .build(),
        ))
    }

    fn handle_response_v2(
        &self,
        data: &recovery_router_data_types::RevenueRecoveryRecordBackRouterDataV2,
        event_builder: Option<&mut ConnectorEvent>,
        res: Response,
    ) -> CustomResult<
        recovery_router_data_types::RevenueRecoveryRecordBackRouterDataV2,
        errors::ConnectorError,
    > {
        let response: recurly::RecurlyRecordBackResponse = res
            .response
            .parse_struct("recurly RecurlyRecordBackResponse")
            .change_context(errors::ConnectorError::ResponseDeserializationFailed)?;
        event_builder.map(|i| i.set_response_body(&response));
        router_env::logger::info!(connector_response=?response);
        recovery_router_data_types::RevenueRecoveryRecordBackRouterDataV2::try_from(
            ResponseRouterDataV2 {
                response,
                data: data.clone(),
                http_code: res.status_code,
            },
        )
    }

    fn get_error_response_v2(
        &self,
        res: Response,
        event_builder: Option<&mut ConnectorEvent>,
    ) -> CustomResult<ErrorResponse, errors::ConnectorError> {
        self.build_error_response(res, event_builder)
    }
}

#[cfg(all(feature = "v2", feature = "revenue_recovery"))]
impl
    ConnectorIntegrationV2<
        recovery_router_flows::BillingConnectorInvoiceSync,
        recovery_flow_common_types::BillingConnectorInvoiceSyncFlowData,
        recovery_request_types::BillingConnectorInvoiceSyncRequest,
        recovery_response_types::BillingConnectorInvoiceSyncResponse,
    > for Recurly
{
    fn get_headers(
        &self,
        req: &recovery_router_data_types::BillingConnectorInvoiceSyncRouterDataV2,
    ) -> CustomResult<Vec<(String, masking::Maskable<String>)>, errors::ConnectorError> {
        let mut header = vec![(
            headers::CONTENT_TYPE.to_string(),
            self.common_get_content_type().to_string().into(),
        )];
        let mut api_key = self.get_auth_header(&req.connector_auth_type)?;
        header.append(&mut api_key);
        Ok(header)
    }

    fn get_url(
        &self,
        req: &recovery_router_data_types::BillingConnectorInvoiceSyncRouterDataV2,
    ) -> CustomResult<String, errors::ConnectorError> {
        let invoice_id = &req.request.billing_connector_invoice_id;
        Ok(format!(
            "{}/invoices/{invoice_id}",
            req.request.connector_params.base_url,
        ))
    }

    fn build_request_v2(
        &self,
        req: &recovery_router_data_types::BillingConnectorInvoiceSyncRouterDataV2,
    ) -> CustomResult<Option<Request>, errors::ConnectorError> {
        let request = RequestBuilder::new()
            .method(Method::Get)
            .url(&types::BillingConnectorInvoiceSyncTypeV2::get_url(
                self, req,
            )?)
            .attach_default_headers()
            .headers(types::BillingConnectorInvoiceSyncTypeV2::get_headers(
                self, req,
            )?)
            .build();
        Ok(Some(request))
    }

    fn handle_response_v2(
        &self,
        data: &recovery_router_data_types::BillingConnectorInvoiceSyncRouterDataV2,
        event_builder: Option<&mut ConnectorEvent>,
        res: Response,
    ) -> CustomResult<
        recovery_router_data_types::BillingConnectorInvoiceSyncRouterDataV2,
        errors::ConnectorError,
    > {
        let response: recurly::RecurlyInvoiceSyncResponse = res
            .response
            .parse_struct::<recurly::RecurlyInvoiceSyncResponse>("RecurlyInvoiceSyncResponse")
            .change_context(errors::ConnectorError::ResponseDeserializationFailed)?;

        event_builder.map(|i| i.set_response_body(&response));
        router_env::logger::info!(connector_response=?response);

        recovery_router_data_types::BillingConnectorInvoiceSyncRouterDataV2::try_from(
            ResponseRouterDataV2 {
                response,
                data: data.clone(),
                http_code: res.status_code,
            },
        )
    }

    fn get_error_response_v2(
        &self,
        res: Response,
        event_builder: Option<&mut ConnectorEvent>,
    ) -> CustomResult<ErrorResponse, errors::ConnectorError> {
        self.build_error_response(res, event_builder)
    }
}

#[async_trait::async_trait]
impl webhooks::IncomingWebhook for Recurly {
    fn get_webhook_source_verification_algorithm(
        &self,
        _request: &webhooks::IncomingWebhookRequestDetails<'_>,
    ) -> CustomResult<Box<dyn common_utils::crypto::VerifySignature + Send>, errors::ConnectorError>
    {
        Ok(Box::new(common_utils::crypto::HmacSha256))
    }

    fn get_webhook_source_verification_signature(
        &self,
        request: &webhooks::IncomingWebhookRequestDetails<'_>,
        _connector_webhook_secrets: &api_models::webhooks::ConnectorWebhookSecrets,
    ) -> CustomResult<Vec<u8>, errors::ConnectorError> {
        // The `recurly-signature` header consists of a Unix timestamp (in milliseconds) followed by one or more HMAC-SHA256 signatures, separated by commas.
        // Multiple signatures exist when a secret key is regenerated, with the old key remaining active for 24 hours.
        let header_values = Self::get_signature_elements_from_header(request.headers)?;
        let signature = header_values
            .get(1)
            .ok_or(errors::ConnectorError::WebhookSignatureNotFound)?;
        hex::decode(signature).change_context(errors::ConnectorError::WebhookSignatureNotFound)
    }

    fn get_webhook_source_verification_message(
        &self,
        request: &webhooks::IncomingWebhookRequestDetails<'_>,
        _merchant_id: &common_utils::id_type::MerchantId,
        _connector_webhook_secrets: &api_models::webhooks::ConnectorWebhookSecrets,
    ) -> CustomResult<Vec<u8>, errors::ConnectorError> {
        let header_values = Self::get_signature_elements_from_header(request.headers)?;
        let timestamp = header_values
            .first()
            .ok_or(errors::ConnectorError::WebhookSignatureNotFound)?;
        Ok(format!(
            "{}.{}",
            String::from_utf8_lossy(timestamp),
            String::from_utf8_lossy(request.body)
        )
        .into_bytes())
    }
    #[cfg(all(feature = "revenue_recovery", feature = "v2"))]
    fn get_webhook_object_reference_id(
        &self,
        request: &webhooks::IncomingWebhookRequestDetails<'_>,
    ) -> CustomResult<api_models::webhooks::ObjectReferenceId, errors::ConnectorError> {
        let webhook = RecurlyWebhookBody::get_webhook_object_from_body(request.body)
            .change_context(errors::ConnectorError::WebhookReferenceIdNotFound)?;
        Ok(api_models::webhooks::ObjectReferenceId::PaymentId(
            api_models::payments::PaymentIdType::ConnectorTransactionId(webhook.uuid),
        ))
    }

    #[cfg(any(feature = "v1", not(all(feature = "revenue_recovery", feature = "v2"))))]
    fn get_webhook_object_reference_id(
        &self,
        _request: &webhooks::IncomingWebhookRequestDetails<'_>,
    ) -> CustomResult<api_models::webhooks::ObjectReferenceId, errors::ConnectorError> {
        Err(report!(errors::ConnectorError::WebhooksNotImplemented))
    }

    #[cfg(all(feature = "revenue_recovery", feature = "v2"))]
    fn get_webhook_event_type(
        &self,
        request: &webhooks::IncomingWebhookRequestDetails<'_>,
    ) -> CustomResult<api_models::webhooks::IncomingWebhookEvent, errors::ConnectorError> {
        let webhook = RecurlyWebhookBody::get_webhook_object_from_body(request.body)
            .change_context(errors::ConnectorError::WebhookBodyDecodingFailed)?;
        let event = match webhook.event_type {
            transformers::RecurlyPaymentEventType::PaymentSucceeded => {
                api_models::webhooks::IncomingWebhookEvent::RecoveryPaymentSuccess
            }
            transformers::RecurlyPaymentEventType::PaymentFailed => {
                api_models::webhooks::IncomingWebhookEvent::RecoveryPaymentFailure
            }
        };
        Ok(event)
    }

    #[cfg(any(feature = "v1", not(all(feature = "revenue_recovery", feature = "v2"))))]
    fn get_webhook_event_type(
        &self,
        _request: &webhooks::IncomingWebhookRequestDetails<'_>,
    ) -> CustomResult<api_models::webhooks::IncomingWebhookEvent, errors::ConnectorError> {
        Err(report!(errors::ConnectorError::WebhooksNotImplemented))
    }

    fn get_webhook_resource_object(
        &self,
        request: &webhooks::IncomingWebhookRequestDetails<'_>,
    ) -> CustomResult<Box<dyn masking::ErasedMaskSerialize>, errors::ConnectorError> {
        let webhook = RecurlyWebhookBody::get_webhook_object_from_body(request.body)
            .change_context(errors::ConnectorError::WebhookResourceObjectNotFound)?;
        Ok(Box::new(webhook))
    }
}

impl ConnectorSpecifications for Recurly {}<|MERGE_RESOLUTION|>--- conflicted
+++ resolved
@@ -9,36 +9,24 @@
 use error_stack::ResultExt;
 use hyperswitch_domain_models::{
     router_data::{ConnectorAuthType, ErrorResponse},
-<<<<<<< HEAD
     router_data_v2::{flow_common_types as customer_flow_common_types, UasFlowData},
     router_flow_types::{
-        subscriptions::CreateCustomer as CreateCustomerFlow,
-=======
-    router_data_v2::UasFlowData,
-    router_flow_types::{
-        subscriptions::{SubscriptionCreate, SubscriptionRecordBack},
->>>>>>> 26ac214f
+        subscriptions::{
+            CreateCustomer as CreateCustomerFlow, SubscriptionCreate, SubscriptionRecordBack,
+        },
         unified_authentication_service::{
             Authenticate, AuthenticationConfirmation, PostAuthenticate, PreAuthenticate,
         },
     },
     router_request_types::{
-<<<<<<< HEAD
-        subscriptions as customer_request_types,
-=======
         subscriptions as subscriptions_request_types,
->>>>>>> 26ac214f
         unified_authentication_service::{
             UasAuthenticationRequestData, UasAuthenticationResponseData,
             UasConfirmationRequestData, UasPostAuthenticationRequestData,
             UasPreAuthenticationRequestData,
         },
     },
-<<<<<<< HEAD
-    router_response_types::subscriptions as customer_response_types,
-=======
     router_response_types::subscriptions as subscriptions_response_types,
->>>>>>> 26ac214f
 };
 #[cfg(all(feature = "v2", feature = "revenue_recovery"))]
 use hyperswitch_domain_models::{
@@ -186,15 +174,14 @@
 #[cfg(all(feature = "v2", feature = "revenue_recovery"))]
 impl api::revenue_recovery_v2::BillingConnectorInvoiceSyncIntegrationV2 for Recurly {}
 
-impl api::subscriptions_v2::SubscriptionsV2 for Recurly {}
 impl api::subscriptions_v2::CustomerCreateV2 for Recurly {}
 
 impl
     ConnectorIntegrationV2<
         CreateCustomerFlow,
         customer_flow_common_types::CreateCustomerData,
-        customer_request_types::CreateCustomerRequest,
-        customer_response_types::CreateCustomerResponse,
+        subscriptions_request_types::CreateCustomerRequest,
+        subscriptions_response_types::CreateCustomerResponse,
     > for Recurly
 {
 }
