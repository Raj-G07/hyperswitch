pub mod client;
pub mod generic_link_response;
pub mod request;
use std::{
    collections::{HashMap, HashSet},
    fmt::Debug,
    future::Future,
    str,
    sync::Arc,
    time::{Duration, Instant},
};

use actix_http::header::HeaderMap;
use actix_web::{
    body,
    http::header::{HeaderName, HeaderValue},
    web, FromRequest, HttpRequest, HttpResponse, Responder, ResponseError,
};
pub use client::{ApiClient, MockApiClient, ProxyClient};
pub use common_enums::enums::PaymentAction;
pub use common_utils::request::{ContentType, Method, Request, RequestBuilder};
use common_utils::{
    consts::{DEFAULT_TENANT, TENANT_HEADER, X_HS_LATENCY},
    errors::{ErrorSwitch, ReportSwitchExt},
    request::RequestContent,
};
use error_stack::{report, Report, ResultExt};
use hyperswitch_domain_models::router_data_v2::flow_common_types as common_types;
pub use hyperswitch_domain_models::{
    api::{
        ApplicationResponse, GenericExpiredLinkData, GenericLinkFormData, GenericLinkStatusData,
        GenericLinks, PaymentLinkAction, PaymentLinkFormData, PaymentLinkStatusData,
        RedirectionFormData,
    },
    payment_method_data::PaymentMethodData,
    router_response_types::RedirectForm,
};
pub use hyperswitch_interfaces::{
    api::{
        BoxedConnectorIntegration, CaptureSyncMethod, ConnectorIntegration,
        ConnectorIntegrationAny, ConnectorRedirectResponse, ConnectorSpecifications,
        ConnectorValidation,
    },
    connector_integration_v2::{
        BoxedConnectorIntegrationV2, ConnectorIntegrationAnyV2, ConnectorIntegrationV2,
    },
};
use masking::{Maskable, PeekInterface, Secret};
use router_env::{instrument, tracing, tracing_actix_web::RequestId, Tag};
use serde::Serialize;
use serde_json::json;
use tera::{Context, Error as TeraError, Tera};

use super::{
    authentication::AuthenticateAndFetch,
    connector_integration_interface::BoxedConnectorIntegrationInterface,
};
use crate::{
    configs::Settings,
    consts,
    core::{
        api_locking,
        errors::{self, CustomResult},
        payments,
    },
    events::{
        api_logs::{ApiEvent, ApiEventMetric, ApiEventsType},
        connector_api_logs::ConnectorEvent,
    },
    headers, logger,
    routes::{
        app::{AppStateInfo, ReqState, SessionStateInfo},
        metrics, AppState, SessionState,
    },
    services::{
        connector_integration_interface::RouterDataConversion,
        generic_link_response::build_generic_link_html,
    },
    types::{self, api, ErrorResponse},
    utils,
};

pub type BoxedPaymentConnectorIntegrationInterface<T, Req, Resp> =
    BoxedConnectorIntegrationInterface<T, common_types::PaymentFlowData, Req, Resp>;
pub type BoxedRefundConnectorIntegrationInterface<T, Req, Resp> =
    BoxedConnectorIntegrationInterface<T, common_types::RefundFlowData, Req, Resp>;
#[cfg(feature = "frm")]
pub type BoxedFrmConnectorIntegrationInterface<T, Req, Resp> =
    BoxedConnectorIntegrationInterface<T, common_types::FrmFlowData, Req, Resp>;
pub type BoxedDisputeConnectorIntegrationInterface<T, Req, Resp> =
    BoxedConnectorIntegrationInterface<T, common_types::DisputesFlowData, Req, Resp>;
pub type BoxedMandateRevokeConnectorIntegrationInterface<T, Req, Resp> =
    BoxedConnectorIntegrationInterface<T, common_types::MandateRevokeFlowData, Req, Resp>;
#[cfg(feature = "payouts")]
pub type BoxedPayoutConnectorIntegrationInterface<T, Req, Resp> =
    BoxedConnectorIntegrationInterface<T, common_types::PayoutFlowData, Req, Resp>;
pub type BoxedWebhookSourceVerificationConnectorIntegrationInterface<T, Req, Resp> =
    BoxedConnectorIntegrationInterface<T, common_types::WebhookSourceVerifyData, Req, Resp>;
pub type BoxedExternalAuthenticationConnectorIntegrationInterface<T, Req, Resp> =
    BoxedConnectorIntegrationInterface<T, common_types::ExternalAuthenticationFlowData, Req, Resp>;
pub type BoxedAuthenticationTokenConnectorIntegrationInterface<T, Req, Resp> =
    BoxedConnectorIntegrationInterface<T, common_types::AuthenticationTokenFlowData, Req, Resp>;
pub type BoxedAccessTokenConnectorIntegrationInterface<T, Req, Resp> =
    BoxedConnectorIntegrationInterface<T, common_types::AccessTokenFlowData, Req, Resp>;
pub type BoxedFilesConnectorIntegrationInterface<T, Req, Resp> =
    BoxedConnectorIntegrationInterface<T, common_types::FilesFlowData, Req, Resp>;
pub type BoxedRevenueRecoveryRecordBackInterface<T, Req, Res> =
    BoxedConnectorIntegrationInterface<T, common_types::RevenueRecoveryRecordBackData, Req, Res>;
pub type BoxedBillingConnectorInvoiceSyncIntegrationInterface<T, Req, Res> =
    BoxedConnectorIntegrationInterface<
        T,
        common_types::BillingConnectorInvoiceSyncFlowData,
        Req,
        Res,
    >;

pub type BoxedUnifiedAuthenticationServiceInterface<T, Req, Resp> =
    BoxedConnectorIntegrationInterface<T, common_types::UasFlowData, Req, Resp>;

pub type BoxedBillingConnectorPaymentsSyncIntegrationInterface<T, Req, Res> =
    BoxedConnectorIntegrationInterface<
        T,
        common_types::BillingConnectorPaymentsSyncFlowData,
        Req,
        Res,
    >;
pub type BoxedVaultConnectorIntegrationInterface<T, Req, Res> =
    BoxedConnectorIntegrationInterface<T, common_types::VaultConnectorFlowData, Req, Res>;

<<<<<<< HEAD
pub type BoxedSubscriptionConnectorIntegrationInterface<T, Req, Res> =
    BoxedConnectorIntegrationInterface<T, common_types::SubscriptionCreateData, Req, Res>;

=======
>>>>>>> db3a9b2e
fn store_raw_connector_response_if_required<T, Req, Resp>(
    return_raw_connector_response: Option<bool>,
    router_data: &mut types::RouterData<T, Req, Resp>,
    body: &types::Response,
) -> CustomResult<(), errors::ConnectorError>
where
    T: Clone + Debug + 'static,
    Req: Debug + Clone + 'static,
    Resp: Debug + Clone + 'static,
{
    if return_raw_connector_response == Some(true) {
        let mut decoded = String::from_utf8(body.response.as_ref().to_vec())
            .change_context(errors::ConnectorError::ResponseDeserializationFailed)?;
        if decoded.starts_with('\u{feff}') {
            decoded = decoded.trim_start_matches('\u{feff}').to_string();
        }
        router_data.raw_connector_response = Some(Secret::new(decoded));
    }
    Ok(())
}

/// Handle the flow by interacting with connector module
/// `connector_request` is applicable only in case if the `CallConnectorAction` is `Trigger`
/// In other cases, It will be created if required, even if it is not passed
#[instrument(skip_all, fields(connector_name, payment_method))]
pub async fn execute_connector_processing_step<
    'b,
    'a,
    T,
    ResourceCommonData: Clone + RouterDataConversion<T, Req, Resp> + 'static,
    Req: Debug + Clone + 'static,
    Resp: Debug + Clone + 'static,
>(
    state: &'b SessionState,
    connector_integration: BoxedConnectorIntegrationInterface<T, ResourceCommonData, Req, Resp>,
    req: &'b types::RouterData<T, Req, Resp>,
    call_connector_action: payments::CallConnectorAction,
    connector_request: Option<Request>,
    return_raw_connector_response: Option<bool>,
) -> CustomResult<types::RouterData<T, Req, Resp>, errors::ConnectorError>
where
    T: Clone + Debug + 'static,
    // BoxedConnectorIntegration<T, Req, Resp>: 'b,
{
    // If needed add an error stack as follows
    // connector_integration.build_request(req).attach_printable("Failed to build request");
    tracing::Span::current().record("connector_name", &req.connector);
    tracing::Span::current().record("payment_method", req.payment_method.to_string());
    logger::debug!(connector_request=?connector_request);
    let mut router_data = req.clone();
    match call_connector_action {
        payments::CallConnectorAction::HandleResponse(res) => {
            let response = types::Response {
                headers: None,
                response: res.into(),
                status_code: 200,
            };
            connector_integration.handle_response(req, None, response)
        }
        payments::CallConnectorAction::Avoid => Ok(router_data),
        payments::CallConnectorAction::StatusUpdate {
            status,
            error_code,
            error_message,
        } => {
            router_data.status = status;
            let error_response = if error_code.is_some() | error_message.is_some() {
                Some(ErrorResponse {
                    code: error_code.unwrap_or(consts::NO_ERROR_CODE.to_string()),
                    message: error_message.unwrap_or(consts::NO_ERROR_MESSAGE.to_string()),
                    status_code: 200, // This status code is ignored in redirection response it will override with 302 status code.
                    reason: None,
                    attempt_status: None,
                    connector_transaction_id: None,
                    network_advice_code: None,
                    network_decline_code: None,
                    network_error_message: None,
                    connector_metadata: None,
                })
            } else {
                None
            };
            router_data.response = error_response.map(Err).unwrap_or(router_data.response);
            Ok(router_data)
        }
        payments::CallConnectorAction::Trigger => {
            metrics::CONNECTOR_CALL_COUNT.add(
                1,
                router_env::metric_attributes!(
                    ("connector", req.connector.to_string()),
                    (
                        "flow",
                        std::any::type_name::<T>()
                            .split("::")
                            .last()
                            .unwrap_or_default()
                    ),
                ),
            );

            let connector_request = match connector_request {
                Some(connector_request) => Some(connector_request),
                None => connector_integration
                    .build_request(req, &state.conf.connectors)
                    .inspect_err(|error| {
                        if matches!(
                            error.current_context(),
                            &errors::ConnectorError::RequestEncodingFailed
                                | &errors::ConnectorError::RequestEncodingFailedWithReason(_)
                        ) {
                            metrics::REQUEST_BUILD_FAILURE.add(
                                1,
                                router_env::metric_attributes!((
                                    "connector",
                                    req.connector.clone()
                                )),
                            )
                        }
                    })?,
            };

            match connector_request {
                Some(request) => {
                    let masked_request_body = match &request.body {
                        Some(request) => match request {
                            RequestContent::Json(i)
                            | RequestContent::FormUrlEncoded(i)
                            | RequestContent::Xml(i) => i
                                .masked_serialize()
                                .unwrap_or(json!({ "error": "failed to mask serialize"})),
                            RequestContent::FormData(_) => json!({"request_type": "FORM_DATA"}),
                            RequestContent::RawBytes(_) => json!({"request_type": "RAW_BYTES"}),
                        },
                        None => serde_json::Value::Null,
                    };
                    let request_url = request.url.clone();
                    let request_method = request.method;
                    let current_time = Instant::now();
                    let response =
                        call_connector_api(state, request, "execute_connector_processing_step")
                            .await;
                    let external_latency = current_time.elapsed().as_millis();
                    logger::info!(raw_connector_request=?masked_request_body);
                    let status_code = response
                        .as_ref()
                        .map(|i| {
                            i.as_ref()
                                .map_or_else(|value| value.status_code, |value| value.status_code)
                        })
                        .unwrap_or_default();
                    let mut connector_event = ConnectorEvent::new(
                        state.tenant.tenant_id.clone(),
                        req.connector.clone(),
                        std::any::type_name::<T>(),
                        masked_request_body,
                        request_url,
                        request_method,
                        req.payment_id.clone(),
                        req.merchant_id.clone(),
                        state.request_id.as_ref(),
                        external_latency,
                        req.refund_id.clone(),
                        req.dispute_id.clone(),
                        status_code,
                    );

                    match response {
                        Ok(body) => {
                            let response = match body {
                                Ok(body) => {
                                    let connector_http_status_code = Some(body.status_code);
                                    let handle_response_result = connector_integration
                                        .handle_response(req, Some(&mut connector_event), body.clone())
                                        .inspect_err(|error| {
                                            if error.current_context()
                                            == &errors::ConnectorError::ResponseDeserializationFailed
                                        {
                                            metrics::RESPONSE_DESERIALIZATION_FAILURE.add(

                                                1,
                                                router_env::metric_attributes!((
                                                    "connector",
                                                    req.connector.clone(),
                                                )),
                                            )
                                        }
                                        });
                                    match handle_response_result {
                                        Ok(mut data) => {
                                            state.event_handler().log_event(&connector_event);
                                            data.connector_http_status_code =
                                                connector_http_status_code;
                                            // Add up multiple external latencies in case of multiple external calls within the same request.
                                            data.external_latency = Some(
                                                data.external_latency
                                                    .map_or(external_latency, |val| {
                                                        val + external_latency
                                                    }),
                                            );

                                            store_raw_connector_response_if_required(
                                                return_raw_connector_response,
                                                &mut data,
                                                &body,
                                            )?;

                                            Ok(data)
                                        }
                                        Err(err) => {
                                            connector_event
                                                .set_error(json!({"error": err.to_string()}));

                                            state.event_handler().log_event(&connector_event);
                                            Err(err)
                                        }
                                    }?
                                }
                                Err(body) => {
                                    router_data.connector_http_status_code = Some(body.status_code);
                                    router_data.external_latency = Some(
                                        router_data
                                            .external_latency
                                            .map_or(external_latency, |val| val + external_latency),
                                    );
                                    metrics::CONNECTOR_ERROR_RESPONSE_COUNT.add(
                                        1,
                                        router_env::metric_attributes!((
                                            "connector",
                                            req.connector.clone(),
                                        )),
                                    );

                                    store_raw_connector_response_if_required(
                                        return_raw_connector_response,
                                        &mut router_data,
                                        &body,
                                    )?;

                                    let error = match body.status_code {
                                        500..=511 => {
                                            let error_res = connector_integration
                                                .get_5xx_error_response(
                                                    body,
                                                    Some(&mut connector_event),
                                                )?;
                                            state.event_handler().log_event(&connector_event);
                                            error_res
                                        }
                                        _ => {
                                            let error_res = connector_integration
                                                .get_error_response(
                                                    body,
                                                    Some(&mut connector_event),
                                                )?;
                                            if let Some(status) = error_res.attempt_status {
                                                router_data.status = status;
                                            };
                                            state.event_handler().log_event(&connector_event);
                                            error_res
                                        }
                                    };

                                    router_data.response = Err(error);

                                    router_data
                                }
                            };
                            Ok(response)
                        }
                        Err(error) => {
                            connector_event.set_error(json!({"error": error.to_string()}));
                            state.event_handler().log_event(&connector_event);
                            if error.current_context().is_upstream_timeout() {
                                let error_response = ErrorResponse {
                                    code: consts::REQUEST_TIMEOUT_ERROR_CODE.to_string(),
                                    message: consts::REQUEST_TIMEOUT_ERROR_MESSAGE.to_string(),
                                    reason: Some(consts::REQUEST_TIMEOUT_ERROR_MESSAGE.to_string()),
                                    status_code: 504,
                                    attempt_status: None,
                                    connector_transaction_id: None,
                                    network_advice_code: None,
                                    network_decline_code: None,
                                    network_error_message: None,
                                    connector_metadata: None,
                                };
                                router_data.response = Err(error_response);
                                router_data.connector_http_status_code = Some(504);
                                router_data.external_latency = Some(
                                    router_data
                                        .external_latency
                                        .map_or(external_latency, |val| val + external_latency),
                                );
                                Ok(router_data)
                            } else {
                                Err(error.change_context(
                                    errors::ConnectorError::ProcessingStepFailed(None),
                                ))
                            }
                        }
                    }
                }
                None => Ok(router_data),
            }
        }
    }
}

#[instrument(skip_all)]
pub async fn call_connector_api(
    state: &SessionState,
    request: Request,
    flow_name: &str,
) -> CustomResult<Result<types::Response, types::Response>, errors::ApiClientError> {
    let current_time = Instant::now();
    let headers = request.headers.clone();
    let url = request.url.clone();
    let response = state
        .api_client
        .send_request(state, request, None, true)
        .await;

    match response.as_ref() {
        Ok(resp) => {
            let status_code = resp.status().as_u16();
            let elapsed_time = current_time.elapsed();
            logger::info!(
                ?headers,
                url,
                status_code,
                flow=?flow_name,
                ?elapsed_time
            );
        }
        Err(err) => {
            logger::info!(
                call_connector_api_error=?err
            );
        }
    }

    handle_response(response).await
}

#[instrument(skip_all)]
async fn handle_response(
    response: CustomResult<reqwest::Response, errors::ApiClientError>,
) -> CustomResult<Result<types::Response, types::Response>, errors::ApiClientError> {
    response
        .map(|response| async {
            logger::info!(?response);
            let status_code = response.status().as_u16();
            let headers = Some(response.headers().to_owned());
            match status_code {
                200..=202 | 302 | 204 => {
                    // If needed add log line
                    // logger:: error!( error_parsing_response=?err);
                    let response = response
                        .bytes()
                        .await
                        .change_context(errors::ApiClientError::ResponseDecodingFailed)
                        .attach_printable("Error while waiting for response")?;
                    Ok(Ok(types::Response {
                        headers,
                        response,
                        status_code,
                    }))
                }

                status_code @ 500..=599 => {
                    let bytes = response.bytes().await.map_err(|error| {
                        report!(error)
                            .change_context(errors::ApiClientError::ResponseDecodingFailed)
                            .attach_printable("Client error response received")
                    })?;
                    // let error = match status_code {
                    //     500 => errors::ApiClientError::InternalServerErrorReceived,
                    //     502 => errors::ApiClientError::BadGatewayReceived,
                    //     503 => errors::ApiClientError::ServiceUnavailableReceived,
                    //     504 => errors::ApiClientError::GatewayTimeoutReceived,
                    //     _ => errors::ApiClientError::UnexpectedServerResponse,
                    // };
                    Ok(Err(types::Response {
                        headers,
                        response: bytes,
                        status_code,
                    }))
                }

                status_code @ 400..=499 => {
                    let bytes = response.bytes().await.map_err(|error| {
                        report!(error)
                            .change_context(errors::ApiClientError::ResponseDecodingFailed)
                            .attach_printable("Client error response received")
                    })?;
                    /* let error = match status_code {
                        400 => errors::ApiClientError::BadRequestReceived(bytes),
                        401 => errors::ApiClientError::UnauthorizedReceived(bytes),
                        403 => errors::ApiClientError::ForbiddenReceived,
                        404 => errors::ApiClientError::NotFoundReceived(bytes),
                        405 => errors::ApiClientError::MethodNotAllowedReceived,
                        408 => errors::ApiClientError::RequestTimeoutReceived,
                        422 => errors::ApiClientError::UnprocessableEntityReceived(bytes),
                        429 => errors::ApiClientError::TooManyRequestsReceived,
                        _ => errors::ApiClientError::UnexpectedServerResponse,
                    };
                    Err(report!(error).attach_printable("Client error response received"))
                        */
                    Ok(Err(types::Response {
                        headers,
                        response: bytes,
                        status_code,
                    }))
                }

                _ => Err(report!(errors::ApiClientError::UnexpectedServerResponse)
                    .attach_printable("Unexpected response from server")),
            }
        })?
        .await
}

#[derive(Debug, Eq, PartialEq, Serialize)]
pub struct ApplicationRedirectResponse {
    pub url: String,
}

#[derive(Clone, Copy, PartialEq, Eq)]
pub enum AuthFlow {
    Client,
    Merchant,
}

#[allow(clippy::too_many_arguments)]
#[instrument(
    skip(request, payload, state, func, api_auth, incoming_request_header),
    fields(merchant_id)
)]
pub async fn server_wrap_util<'a, 'b, U, T, Q, F, Fut, E, OErr>(
    flow: &'a impl router_env::types::FlowMetric,
    state: web::Data<AppState>,
    incoming_request_header: &HeaderMap,
    request: &'a HttpRequest,
    payload: T,
    func: F,
    api_auth: &dyn AuthenticateAndFetch<U, SessionState>,
    lock_action: api_locking::LockAction,
) -> CustomResult<ApplicationResponse<Q>, OErr>
where
    F: Fn(SessionState, U, T, ReqState) -> Fut,
    'b: 'a,
    Fut: Future<Output = CustomResult<ApplicationResponse<Q>, E>>,
    Q: Serialize + Debug + 'a + ApiEventMetric,
    T: Debug + Serialize + ApiEventMetric,
    E: ErrorSwitch<OErr> + error_stack::Context,
    OErr: ResponseError + error_stack::Context + Serialize,
    errors::ApiErrorResponse: ErrorSwitch<OErr>,
{
    let request_id = RequestId::extract(request)
        .await
        .attach_printable("Unable to extract request id from request")
        .change_context(errors::ApiErrorResponse::InternalServerError.switch())?;

    let mut app_state = state.get_ref().clone();

    let start_instant = Instant::now();
    let serialized_request = masking::masked_serialize(&payload)
        .attach_printable("Failed to serialize json request")
        .change_context(errors::ApiErrorResponse::InternalServerError.switch())?;

    let mut event_type = payload.get_api_event_type();
    let tenant_id = if !state.conf.multitenancy.enabled {
        common_utils::id_type::TenantId::try_from_string(DEFAULT_TENANT.to_owned())
            .attach_printable("Unable to get default tenant id")
            .change_context(errors::ApiErrorResponse::InternalServerError.switch())?
    } else {
        let request_tenant_id = incoming_request_header
            .get(TENANT_HEADER)
            .and_then(|value| value.to_str().ok())
            .ok_or_else(|| errors::ApiErrorResponse::MissingTenantId.switch())
            .and_then(|header_value| {
                common_utils::id_type::TenantId::try_from_string(header_value.to_string()).map_err(
                    |_| {
                        errors::ApiErrorResponse::InvalidRequestData {
                            message: format!("`{}` header is invalid", headers::X_TENANT_ID),
                        }
                        .switch()
                    },
                )
            })?;

        state
            .conf
            .multitenancy
            .get_tenant(&request_tenant_id)
            .map(|tenant| tenant.tenant_id.clone())
            .ok_or(
                errors::ApiErrorResponse::InvalidTenant {
                    tenant_id: request_tenant_id.get_string_repr().to_string(),
                }
                .switch(),
            )?
    };
    let locale = utils::get_locale_from_header(&incoming_request_header.clone());
    let mut session_state =
        Arc::new(app_state.clone()).get_session_state(&tenant_id, Some(locale), || {
            errors::ApiErrorResponse::InvalidTenant {
                tenant_id: tenant_id.get_string_repr().to_string(),
            }
            .switch()
        })?;
    session_state.add_request_id(request_id);
    let mut request_state = session_state.get_req_state();

    request_state.event_context.record_info(request_id);
    request_state
        .event_context
        .record_info(("flow".to_string(), flow.to_string()));

    request_state.event_context.record_info((
        "tenant_id".to_string(),
        tenant_id.get_string_repr().to_string(),
    ));

    // Currently auth failures are not recorded as API events
    let (auth_out, auth_type) = api_auth
        .authenticate_and_fetch(request.headers(), &session_state)
        .await
        .switch()?;

    request_state.event_context.record_info(auth_type.clone());

    let merchant_id = auth_type
        .get_merchant_id()
        .cloned()
        .unwrap_or(common_utils::id_type::MerchantId::get_merchant_id_not_found());

    app_state.add_flow_name(flow.to_string());

    tracing::Span::current().record("merchant_id", merchant_id.get_string_repr().to_owned());

    let output = {
        lock_action
            .clone()
            .perform_locking_action(&session_state, merchant_id.to_owned())
            .await
            .switch()?;
        let res = func(session_state.clone(), auth_out, payload, request_state)
            .await
            .switch();
        lock_action
            .free_lock_action(&session_state, merchant_id.to_owned())
            .await
            .switch()?;
        res
    };
    let request_duration = Instant::now()
        .saturating_duration_since(start_instant)
        .as_millis();

    let mut serialized_response = None;
    let mut error = None;
    let mut overhead_latency = None;

    let status_code = match output.as_ref() {
        Ok(res) => {
            if let ApplicationResponse::Json(data) = res {
                serialized_response.replace(
                    masking::masked_serialize(&data)
                        .attach_printable("Failed to serialize json response")
                        .change_context(errors::ApiErrorResponse::InternalServerError.switch())?,
                );
            } else if let ApplicationResponse::JsonWithHeaders((data, headers)) = res {
                serialized_response.replace(
                    masking::masked_serialize(&data)
                        .attach_printable("Failed to serialize json response")
                        .change_context(errors::ApiErrorResponse::InternalServerError.switch())?,
                );

                if let Some((_, value)) = headers.iter().find(|(key, _)| key == X_HS_LATENCY) {
                    if let Ok(external_latency) = value.clone().into_inner().parse::<u128>() {
                        overhead_latency.replace(external_latency);
                    }
                }
            }
            event_type = res.get_api_event_type().or(event_type);

            metrics::request::track_response_status_code(res)
        }
        Err(err) => {
            error.replace(
                serde_json::to_value(err.current_context())
                    .attach_printable("Failed to serialize json response")
                    .change_context(errors::ApiErrorResponse::InternalServerError.switch())
                    .ok()
                    .into(),
            );
            err.current_context().status_code().as_u16().into()
        }
    };

    let infra = extract_mapped_fields(
        &serialized_request,
        state.enhancement.as_ref(),
        state.infra_components.as_ref(),
    );

    let api_event = ApiEvent::new(
        tenant_id,
        Some(merchant_id.clone()),
        flow,
        &request_id,
        request_duration,
        status_code,
        serialized_request,
        serialized_response,
        overhead_latency,
        auth_type,
        error,
        event_type.unwrap_or(ApiEventsType::Miscellaneous),
        request,
        request.method(),
        infra.clone(),
    );

    state.event_handler().log_event(&api_event);

    output
}

#[instrument(
    skip(request, state, func, api_auth, payload),
    fields(request_method, request_url_path, status_code)
)]
pub async fn server_wrap<'a, T, U, Q, F, Fut, E>(
    flow: impl router_env::types::FlowMetric,
    state: web::Data<AppState>,
    request: &'a HttpRequest,
    payload: T,
    func: F,
    api_auth: &dyn AuthenticateAndFetch<U, SessionState>,
    lock_action: api_locking::LockAction,
) -> HttpResponse
where
    F: Fn(SessionState, U, T, ReqState) -> Fut,
    Fut: Future<Output = CustomResult<ApplicationResponse<Q>, E>>,
    Q: Serialize + Debug + ApiEventMetric + 'a,
    T: Debug + Serialize + ApiEventMetric,
    ApplicationResponse<Q>: Debug,
    E: ErrorSwitch<api_models::errors::types::ApiErrorResponse> + error_stack::Context,
{
    let request_method = request.method().as_str();
    let url_path = request.path();

    let unmasked_incoming_header_keys = state.conf().unmasked_headers.keys;

    let incoming_request_header = request.headers();

    let incoming_header_to_log: HashMap<String, HeaderValue> =
        incoming_request_header
            .iter()
            .fold(HashMap::new(), |mut acc, (key, value)| {
                let key = key.to_string();
                if unmasked_incoming_header_keys.contains(&key.as_str().to_lowercase()) {
                    acc.insert(key.clone(), value.clone());
                } else {
                    acc.insert(key.clone(), HeaderValue::from_static("**MASKED**"));
                }
                acc
            });

    tracing::Span::current().record("request_method", request_method);
    tracing::Span::current().record("request_url_path", url_path);

    let start_instant = Instant::now();

    logger::info!(
        tag = ?Tag::BeginRequest, payload = ?payload,
    headers = ?incoming_header_to_log);

    let server_wrap_util_res = server_wrap_util(
        &flow,
        state.clone(),
        incoming_request_header,
        request,
        payload,
        func,
        api_auth,
        lock_action,
    )
    .await
    .map(|response| {
        logger::info!(api_response =? response);
        response
    });

    let res = match server_wrap_util_res {
        Ok(ApplicationResponse::Json(response)) => match serde_json::to_string(&response) {
            Ok(res) => http_response_json(res),
            Err(_) => http_response_err(
                r#"{
                    "error": {
                        "message": "Error serializing response from connector"
                    }
                }"#,
            ),
        },
        Ok(ApplicationResponse::StatusOk) => http_response_ok(),
        Ok(ApplicationResponse::TextPlain(text)) => http_response_plaintext(text),
        Ok(ApplicationResponse::FileData((file_data, content_type))) => {
            http_response_file_data(file_data, content_type)
        }
        Ok(ApplicationResponse::JsonForRedirection(response)) => {
            match serde_json::to_string(&response) {
                Ok(res) => http_redirect_response(res, response),
                Err(_) => http_response_err(
                    r#"{
                    "error": {
                        "message": "Error serializing response from connector"
                    }
                }"#,
                ),
            }
        }
        Ok(ApplicationResponse::Form(redirection_data)) => {
            let config = state.conf();
            build_redirection_form(
                &redirection_data.redirect_form,
                redirection_data.payment_method_data,
                redirection_data.amount,
                redirection_data.currency,
                config,
            )
            .respond_to(request)
            .map_into_boxed_body()
        }

        Ok(ApplicationResponse::GenericLinkForm(boxed_generic_link_data)) => {
            let link_type = boxed_generic_link_data.data.to_string();
            match build_generic_link_html(
                boxed_generic_link_data.data,
                boxed_generic_link_data.locale,
            ) {
                Ok(rendered_html) => {
                    let headers = if !boxed_generic_link_data.allowed_domains.is_empty() {
                        let domains_str = boxed_generic_link_data
                            .allowed_domains
                            .into_iter()
                            .collect::<Vec<String>>()
                            .join(" ");
                        let csp_header = format!("frame-ancestors 'self' {domains_str};");
                        Some(HashSet::from([("content-security-policy", csp_header)]))
                    } else {
                        None
                    };
                    http_response_html_data(rendered_html, headers)
                }
                Err(_) => http_response_err(format!("Error while rendering {link_type} HTML page")),
            }
        }

        Ok(ApplicationResponse::PaymentLinkForm(boxed_payment_link_data)) => {
            match *boxed_payment_link_data {
                PaymentLinkAction::PaymentLinkFormData(payment_link_data) => {
                    match build_payment_link_html(payment_link_data) {
                        Ok(rendered_html) => http_response_html_data(rendered_html, None),
                        Err(_) => http_response_err(
                            r#"{
                                "error": {
                                    "message": "Error while rendering payment link html page"
                                }
                            }"#,
                        ),
                    }
                }
                PaymentLinkAction::PaymentLinkStatus(payment_link_data) => {
                    match get_payment_link_status(payment_link_data) {
                        Ok(rendered_html) => http_response_html_data(rendered_html, None),
                        Err(_) => http_response_err(
                            r#"{
                                "error": {
                                    "message": "Error while rendering payment link status page"
                                }
                            }"#,
                        ),
                    }
                }
            }
        }

        Ok(ApplicationResponse::JsonWithHeaders((response, headers))) => {
            let request_elapsed_time = request.headers().get(X_HS_LATENCY).and_then(|value| {
                if value == "true" {
                    Some(start_instant.elapsed())
                } else {
                    None
                }
            });
            let proxy_connector_http_status_code = if state
                .conf
                .proxy_status_mapping
                .proxy_connector_http_status_code
            {
                headers
                    .iter()
                    .find(|(key, _)| key == headers::X_CONNECTOR_HTTP_STATUS_CODE)
                    .and_then(|(_, value)| {
                        match value.clone().into_inner().parse::<u16>() {
                            Ok(code) => match http::StatusCode::from_u16(code) {
                                Ok(status_code) => Some(status_code),
                                Err(err) => {
                                    logger::error!(
                                        "Invalid HTTP status code parsed from connector_http_status_code: {:?}",
                                        err
                                    );
                                    None
                                }
                            },
                            Err(err) => {
                                logger::error!(
                                    "Failed to parse connector_http_status_code from header: {:?}",
                                    err
                                );
                                None
                            }
                        }
                    })
            } else {
                None
            };
            match serde_json::to_string(&response) {
                Ok(res) => http_response_json_with_headers(
                    res,
                    headers,
                    request_elapsed_time,
                    proxy_connector_http_status_code,
                ),
                Err(_) => http_response_err(
                    r#"{
                        "error": {
                            "message": "Error serializing response from connector"
                        }
                    }"#,
                ),
            }
        }
        Err(error) => log_and_return_error_response(error),
    };

    let response_code = res.status().as_u16();
    tracing::Span::current().record("status_code", response_code);

    let end_instant = Instant::now();
    let request_duration = end_instant.saturating_duration_since(start_instant);
    logger::info!(
        tag = ?Tag::EndRequest,
        time_taken_ms = request_duration.as_millis(),
    );
    res
}

pub fn log_and_return_error_response<T>(error: Report<T>) -> HttpResponse
where
    T: error_stack::Context + Clone + ResponseError,
    Report<T>: EmbedError,
{
    logger::error!(?error);
    HttpResponse::from_error(error.embed().current_context().clone())
}

pub trait EmbedError: Sized {
    fn embed(self) -> Self {
        self
    }
}

impl EmbedError for Report<api_models::errors::types::ApiErrorResponse> {
    fn embed(self) -> Self {
        #[cfg(feature = "detailed_errors")]
        {
            let mut report = self;
            let error_trace = serde_json::to_value(&report).ok().and_then(|inner| {
                serde_json::from_value::<Vec<errors::NestedErrorStack<'_>>>(inner)
                    .ok()
                    .map(Into::<errors::VecLinearErrorStack<'_>>::into)
                    .map(serde_json::to_value)
                    .transpose()
                    .ok()
                    .flatten()
            });

            match report.downcast_mut::<api_models::errors::types::ApiErrorResponse>() {
                None => {}
                Some(inner) => {
                    inner.get_internal_error_mut().stacktrace = error_trace;
                }
            }
            report
        }

        #[cfg(not(feature = "detailed_errors"))]
        self
    }
}

impl EmbedError
    for Report<hyperswitch_domain_models::errors::api_error_response::ApiErrorResponse>
{
}

pub fn http_response_json<T: body::MessageBody + 'static>(response: T) -> HttpResponse {
    HttpResponse::Ok()
        .content_type(mime::APPLICATION_JSON)
        .body(response)
}

pub fn http_server_error_json_response<T: body::MessageBody + 'static>(
    response: T,
) -> HttpResponse {
    HttpResponse::InternalServerError()
        .content_type(mime::APPLICATION_JSON)
        .body(response)
}

pub fn http_response_json_with_headers<T: body::MessageBody + 'static>(
    response: T,
    headers: Vec<(String, Maskable<String>)>,
    request_duration: Option<Duration>,
    status_code: Option<http::StatusCode>,
) -> HttpResponse {
    let mut response_builder = HttpResponse::build(status_code.unwrap_or(http::StatusCode::OK));
    for (header_name, header_value) in headers {
        let is_sensitive_header = header_value.is_masked();
        let mut header_value = header_value.into_inner();
        if header_name == X_HS_LATENCY {
            if let Some(request_duration) = request_duration {
                if let Ok(external_latency) = header_value.parse::<u128>() {
                    let updated_duration = request_duration.as_millis() - external_latency;
                    header_value = updated_duration.to_string();
                }
            }
        }
        let mut header_value = match HeaderValue::from_str(header_value.as_str()) {
            Ok(header_value) => header_value,
            Err(error) => {
                logger::error!(?error);
                return http_server_error_json_response("Something Went Wrong");
            }
        };

        if is_sensitive_header {
            header_value.set_sensitive(true);
        }
        response_builder.append_header((header_name, header_value));
    }

    response_builder
        .content_type(mime::APPLICATION_JSON)
        .body(response)
}

pub fn http_response_plaintext<T: body::MessageBody + 'static>(res: T) -> HttpResponse {
    HttpResponse::Ok().content_type(mime::TEXT_PLAIN).body(res)
}

pub fn http_response_file_data<T: body::MessageBody + 'static>(
    res: T,
    content_type: mime::Mime,
) -> HttpResponse {
    HttpResponse::Ok().content_type(content_type).body(res)
}

pub fn http_response_html_data<T: body::MessageBody + 'static>(
    res: T,
    optional_headers: Option<HashSet<(&'static str, String)>>,
) -> HttpResponse {
    let mut res_builder = HttpResponse::Ok();
    res_builder.content_type(mime::TEXT_HTML);

    if let Some(headers) = optional_headers {
        for (key, value) in headers {
            if let Ok(header_val) = HeaderValue::try_from(value) {
                res_builder.insert_header((HeaderName::from_static(key), header_val));
            }
        }
    }

    res_builder.body(res)
}

pub fn http_response_ok() -> HttpResponse {
    HttpResponse::Ok().finish()
}

pub fn http_redirect_response<T: body::MessageBody + 'static>(
    response: T,
    redirection_response: api::RedirectionResponse,
) -> HttpResponse {
    HttpResponse::Ok()
        .content_type(mime::APPLICATION_JSON)
        .append_header((
            "Location",
            redirection_response.return_url_with_query_params,
        ))
        .status(http::StatusCode::FOUND)
        .body(response)
}

pub fn http_response_err<T: body::MessageBody + 'static>(response: T) -> HttpResponse {
    HttpResponse::BadRequest()
        .content_type(mime::APPLICATION_JSON)
        .body(response)
}

pub trait Authenticate {
    fn get_client_secret(&self) -> Option<&String> {
        None
    }

    fn should_return_raw_response(&self) -> Option<bool> {
        None
    }
}

#[cfg(feature = "v2")]
impl Authenticate for api_models::payments::PaymentsConfirmIntentRequest {
    fn should_return_raw_response(&self) -> Option<bool> {
        self.return_raw_connector_response
    }
}
#[cfg(feature = "v2")]
impl Authenticate for api_models::payments::ProxyPaymentsRequest {}

#[cfg(feature = "v2")]
impl Authenticate for api_models::payments::ExternalVaultProxyPaymentsRequest {}

#[cfg(feature = "v1")]
impl Authenticate for api_models::payments::PaymentsRequest {
    fn get_client_secret(&self) -> Option<&String> {
        self.client_secret.as_ref()
    }

    fn should_return_raw_response(&self) -> Option<bool> {
        // In v1, this maps to `all_keys_required` to retain backward compatibility.
        // The equivalent field in v2 is `return_raw_connector_response`.
        self.all_keys_required
    }
}

#[cfg(feature = "v1")]
impl Authenticate for api_models::payment_methods::PaymentMethodListRequest {
    fn get_client_secret(&self) -> Option<&String> {
        self.client_secret.as_ref()
    }
}

#[cfg(feature = "v1")]
impl Authenticate for api_models::payments::PaymentsSessionRequest {
    fn get_client_secret(&self) -> Option<&String> {
        Some(&self.client_secret)
    }
}
impl Authenticate for api_models::payments::PaymentsDynamicTaxCalculationRequest {
    fn get_client_secret(&self) -> Option<&String> {
        Some(self.client_secret.peek())
    }
}

impl Authenticate for api_models::payments::PaymentsPostSessionTokensRequest {
    fn get_client_secret(&self) -> Option<&String> {
        Some(self.client_secret.peek())
    }
}

impl Authenticate for api_models::payments::PaymentsUpdateMetadataRequest {}
impl Authenticate for api_models::payments::PaymentsRetrieveRequest {
    #[cfg(feature = "v2")]
    fn should_return_raw_response(&self) -> Option<bool> {
        self.return_raw_connector_response
    }

    #[cfg(feature = "v1")]
    fn should_return_raw_response(&self) -> Option<bool> {
        // In v1, this maps to `all_keys_required` to retain backward compatibility.
        // The equivalent field in v2 is `return_raw_connector_response`.
        self.all_keys_required
    }
}
impl Authenticate for api_models::payments::PaymentsCancelRequest {}
impl Authenticate for api_models::payments::PaymentsCancelPostCaptureRequest {}
impl Authenticate for api_models::payments::PaymentsCaptureRequest {}
impl Authenticate for api_models::payments::PaymentsIncrementalAuthorizationRequest {}
impl Authenticate for api_models::payments::PaymentsStartRequest {}
// impl Authenticate for api_models::payments::PaymentsApproveRequest {}
impl Authenticate for api_models::payments::PaymentsRejectRequest {}
// #[cfg(feature = "v2")]
// impl Authenticate for api_models::payments::PaymentsIntentResponse {}

pub fn build_redirection_form(
    form: &RedirectForm,
    payment_method_data: Option<PaymentMethodData>,
    amount: String,
    currency: String,
    config: Settings,
) -> maud::Markup {
    use maud::PreEscaped;
    let logging_template =
        include_str!("redirection/assets/redirect_error_logs_push.js").to_string();
    match form {
        RedirectForm::Form {
            endpoint,
            method,
            form_fields,
        } => maud::html! {
        (maud::DOCTYPE)
        html {
            meta name="viewport" content="width=device-width, initial-scale=1";
            head {
                style {
                    r##"

                    "##
                }
                (PreEscaped(r##"
                <style>
                    #loader1 {
                        width: 500px,
                    }
                    @media (max-width: 600px) {
                        #loader1 {
                            width: 200px
                        }
                    }
                </style>
                "##))
            }

            body style="background-color: #ffffff; padding: 20px; font-family: Arial, Helvetica, Sans-Serif;" {

                div id="loader1" class="lottie" style="height: 150px; display: block; position: relative; margin-left: auto; margin-right: auto;" { "" }

                (PreEscaped(r#"<script src="https://cdnjs.cloudflare.com/ajax/libs/bodymovin/5.7.4/lottie.min.js"></script>"#))

                (PreEscaped(r#"
                <script>
                var anime = bodymovin.loadAnimation({
                    container: document.getElementById('loader1'),
                    renderer: 'svg',
                    loop: true,
                    autoplay: true,
                    name: 'hyperswitch loader',
                    animationData: {"v":"4.8.0","meta":{"g":"LottieFiles AE 3.1.1","a":"","k":"","d":"","tc":""},"fr":29.9700012207031,"ip":0,"op":31.0000012626559,"w":400,"h":250,"nm":"loader_shape","ddd":0,"assets":[],"layers":[{"ddd":0,"ind":1,"ty":4,"nm":"circle 2","sr":1,"ks":{"o":{"a":0,"k":100,"ix":11},"r":{"a":0,"k":0,"ix":10},"p":{"a":0,"k":[278.25,202.671,0],"ix":2},"a":{"a":0,"k":[23.72,23.72,0],"ix":1},"s":{"a":0,"k":[100,100,100],"ix":6}},"ao":0,"shapes":[{"ty":"gr","it":[{"ind":0,"ty":"sh","ix":1,"ks":{"a":0,"k":{"i":[[12.935,0],[0,-12.936],[-12.935,0],[0,12.935]],"o":[[-12.952,0],[0,12.935],[12.935,0],[0,-12.936]],"v":[[0,-23.471],[-23.47,0.001],[0,23.471],[23.47,0.001]],"c":true},"ix":2},"nm":"Path 1","mn":"ADBE Vector Shape - Group","hd":false},{"ty":"fl","c":{"a":0,"k":[0,0.427451010311,0.976470648074,1],"ix":4},"o":{"a":1,"k":[{"i":{"x":[0.667],"y":[1]},"o":{"x":[0.333],"y":[0]},"t":10,"s":[10]},{"i":{"x":[0.667],"y":[1]},"o":{"x":[0.333],"y":[0]},"t":19.99,"s":[100]},{"t":29.9800012211104,"s":[10]}],"ix":5},"r":1,"bm":0,"nm":"Fill 1","mn":"ADBE Vector Graphic - Fill","hd":false},{"ty":"tr","p":{"a":0,"k":[23.72,23.721],"ix":2},"a":{"a":0,"k":[0,0],"ix":1},"s":{"a":0,"k":[100,100],"ix":3},"r":{"a":0,"k":0,"ix":6},"o":{"a":0,"k":100,"ix":7},"sk":{"a":0,"k":0,"ix":4},"sa":{"a":0,"k":0,"ix":5},"nm":"Transform"}],"nm":"Group 1","np":2,"cix":2,"bm":0,"ix":1,"mn":"ADBE Vector Group","hd":false}],"ip":0,"op":48.0000019550801,"st":0,"bm":0},{"ddd":0,"ind":2,"ty":4,"nm":"square 2","sr":1,"ks":{"o":{"a":0,"k":100,"ix":11},"r":{"a":0,"k":0,"ix":10},"p":{"a":0,"k":[196.25,201.271,0],"ix":2},"a":{"a":0,"k":[22.028,22.03,0],"ix":1},"s":{"a":0,"k":[100,100,100],"ix":6}},"ao":0,"shapes":[{"ty":"gr","it":[{"ind":0,"ty":"sh","ix":1,"ks":{"a":0,"k":{"i":[[1.914,0],[0,0],[0,-1.914],[0,0],[-1.914,0],[0,0],[0,1.914],[0,0]],"o":[[0,0],[-1.914,0],[0,0],[0,1.914],[0,0],[1.914,0],[0,0],[0,-1.914]],"v":[[18.313,-21.779],[-18.312,-21.779],[-21.779,-18.313],[-21.779,18.314],[-18.312,21.779],[18.313,21.779],[21.779,18.314],[21.779,-18.313]],"c":true},"ix":2},"nm":"Path 1","mn":"ADBE Vector Shape - Group","hd":false},{"ty":"fl","c":{"a":0,"k":[0,0.427451010311,0.976470648074,1],"ix":4},"o":{"a":1,"k":[{"i":{"x":[0.667],"y":[1]},"o":{"x":[0.333],"y":[0]},"t":5,"s":[10]},{"i":{"x":[0.667],"y":[1]},"o":{"x":[0.333],"y":[0]},"t":14.99,"s":[100]},{"t":24.9800010174563,"s":[10]}],"ix":5},"r":1,"bm":0,"nm":"Fill 1","mn":"ADBE Vector Graphic - Fill","hd":false},{"ty":"tr","p":{"a":0,"k":[22.028,22.029],"ix":2},"a":{"a":0,"k":[0,0],"ix":1},"s":{"a":0,"k":[100,100],"ix":3},"r":{"a":0,"k":0,"ix":6},"o":{"a":0,"k":100,"ix":7},"sk":{"a":0,"k":0,"ix":4},"sa":{"a":0,"k":0,"ix":5},"nm":"Transform"}],"nm":"Group 1","np":2,"cix":2,"bm":0,"ix":1,"mn":"ADBE Vector Group","hd":false}],"ip":0,"op":47.0000019143492,"st":0,"bm":0},{"ddd":0,"ind":3,"ty":4,"nm":"Triangle 2","sr":1,"ks":{"o":{"a":0,"k":100,"ix":11},"r":{"a":0,"k":0,"ix":10},"p":{"a":0,"k":[116.25,200.703,0],"ix":2},"a":{"a":0,"k":[27.11,21.243,0],"ix":1},"s":{"a":0,"k":[100,100,100],"ix":6}},"ao":0,"shapes":[{"ty":"gr","it":[{"ind":0,"ty":"sh","ix":1,"ks":{"a":0,"k":{"i":[[0,0],[0.558,-0.879],[0,0],[-1.133,0],[0,0],[0.609,0.947],[0,0]],"o":[[-0.558,-0.879],[0,0],[-0.609,0.947],[0,0],[1.133,0],[0,0],[0,0]],"v":[[1.209,-20.114],[-1.192,-20.114],[-26.251,18.795],[-25.051,20.993],[25.051,20.993],[26.251,18.795],[1.192,-20.114]],"c":true},"ix":2},"nm":"Path 1","mn":"ADBE Vector Shape - Group","hd":false},{"ty":"fl","c":{"a":0,"k":[0,0.427451010311,0.976470648074,1],"ix":4},"o":{"a":1,"k":[{"i":{"x":[0.667],"y":[1]},"o":{"x":[0.333],"y":[0]},"t":0,"s":[10]},{"i":{"x":[0.667],"y":[1]},"o":{"x":[0.333],"y":[0]},"t":9.99,"s":[100]},{"t":19.9800008138021,"s":[10]}],"ix":5},"r":1,"bm":0,"nm":"Fill 1","mn":"ADBE Vector Graphic - Fill","hd":false},{"ty":"tr","p":{"a":0,"k":[27.11,21.243],"ix":2},"a":{"a":0,"k":[0,0],"ix":1},"s":{"a":0,"k":[100,100],"ix":3},"r":{"a":0,"k":0,"ix":6},"o":{"a":0,"k":100,"ix":7},"sk":{"a":0,"k":0,"ix":4},"sa":{"a":0,"k":0,"ix":5},"nm":"Transform"}],"nm":"Group 1","np":2,"cix":2,"bm":0,"ix":1,"mn":"ADBE Vector Group","hd":false}],"ip":0,"op":48.0000019550801,"st":0,"bm":0}],"markers":[]}
                })
                </script>
                "#))

                h3 style="text-align: center;" { "Please wait while we process your payment..." }
                    form action=(PreEscaped(endpoint)) method=(method.to_string()) #payment_form {
                        @for (field, value) in form_fields {
                        input type="hidden" name=(field) value=(value);
                    }
                }
                (PreEscaped(format!(r#"
                    <script type="text/javascript"> {logging_template}
                    var frm = document.getElementById("payment_form");
                    var formFields = frm.querySelectorAll("input");

                    if (frm.method.toUpperCase() === "GET" && formFields.length === 0) {{
                        window.setTimeout(function () {{
                            window.location.href = frm.action;
                        }}, 300);
                    }} else {{
                        window.setTimeout(function () {{
                            frm.submit();
                        }}, 300);
                    }}
                    </script>
                    "#)))

            }
        }
        },
        RedirectForm::Html { html_data } => {
            PreEscaped(format!("{html_data} <script>{logging_template}</script>"))
        }
        RedirectForm::BarclaycardAuthSetup {
            access_token,
            ddc_url,
            reference_id,
        } => {
            maud::html! {
            (maud::DOCTYPE)
            html {
                head {
                    meta name="viewport" content="width=device-width, initial-scale=1";
                }
                    body style="background-color: #ffffff; padding: 20px; font-family: Arial, Helvetica, Sans-Serif;" {

                        div id="loader1" class="lottie" style="height: 150px; display: block; position: relative; margin-top: 150px; margin-left: auto; margin-right: auto;" { "" }

                        (PreEscaped(r#"<script src="https://cdnjs.cloudflare.com/ajax/libs/bodymovin/5.7.4/lottie.min.js"></script>"#))

                        (PreEscaped(r#"
                            <script>
                            var anime = bodymovin.loadAnimation({
                                container: document.getElementById('loader1'),
                                renderer: 'svg',
                                loop: true,
                                autoplay: true,
                                name: 'hyperswitch loader',
                                animationData: {"v":"4.8.0","meta":{"g":"LottieFiles AE 3.1.1","a":"","k":"","d":"","tc":""},"fr":29.9700012207031,"ip":0,"op":31.0000012626559,"w":400,"h":250,"nm":"loader_shape","ddd":0,"assets":[],"layers":[{"ddd":0,"ind":1,"ty":4,"nm":"circle 2","sr":1,"ks":{"o":{"a":0,"k":100,"ix":11},"r":{"a":0,"k":0,"ix":10},"p":{"a":0,"k":[278.25,202.671,0],"ix":2},"a":{"a":0,"k":[23.72,23.72,0],"ix":1},"s":{"a":0,"k":[100,100,100],"ix":6}},"ao":0,"shapes":[{"ty":"gr","it":[{"ind":0,"ty":"sh","ix":1,"ks":{"a":0,"k":{"i":[[12.935,0],[0,-12.936],[-12.935,0],[0,12.935]],"o":[[-12.952,0],[0,12.935],[12.935,0],[0,-12.936]],"v":[[0,-23.471],[-23.47,0.001],[0,23.471],[23.47,0.001]],"c":true},"ix":2},"nm":"Path 1","mn":"ADBE Vector Shape - Group","hd":false},{"ty":"fl","c":{"a":0,"k":[0,0.427451010311,0.976470648074,1],"ix":4},"o":{"a":1,"k":[{"i":{"x":[0.667],"y":[1]},"o":{"x":[0.333],"y":[0]},"t":10,"s":[10]},{"i":{"x":[0.667],"y":[1]},"o":{"x":[0.333],"y":[0]},"t":19.99,"s":[100]},{"t":29.9800012211104,"s":[10]}],"ix":5},"r":1,"bm":0,"nm":"Fill 1","mn":"ADBE Vector Graphic - Fill","hd":false},{"ty":"tr","p":{"a":0,"k":[23.72,23.721],"ix":2},"a":{"a":0,"k":[0,0],"ix":1},"s":{"a":0,"k":[100,100],"ix":3},"r":{"a":0,"k":0,"ix":6},"o":{"a":0,"k":100,"ix":7},"sk":{"a":0,"k":0,"ix":4},"sa":{"a":0,"k":0,"ix":5},"nm":"Transform"}],"nm":"Group 1","np":2,"cix":2,"bm":0,"ix":1,"mn":"ADBE Vector Group","hd":false}],"ip":0,"op":48.0000019550801,"st":0,"bm":0},{"ddd":0,"ind":2,"ty":4,"nm":"square 2","sr":1,"ks":{"o":{"a":0,"k":100,"ix":11},"r":{"a":0,"k":0,"ix":10},"p":{"a":0,"k":[196.25,201.271,0],"ix":2},"a":{"a":0,"k":[22.028,22.03,0],"ix":1},"s":{"a":0,"k":[100,100,100],"ix":6}},"ao":0,"shapes":[{"ty":"gr","it":[{"ind":0,"ty":"sh","ix":1,"ks":{"a":0,"k":{"i":[[1.914,0],[0,0],[0,-1.914],[0,0],[-1.914,0],[0,0],[0,1.914],[0,0]],"o":[[0,0],[-1.914,0],[0,0],[0,1.914],[0,0],[1.914,0],[0,0],[0,-1.914]],"v":[[18.313,-21.779],[-18.312,-21.779],[-21.779,-18.313],[-21.779,18.314],[-18.312,21.779],[18.313,21.779],[21.779,18.314],[21.779,-18.313]],"c":true},"ix":2},"nm":"Path 1","mn":"ADBE Vector Shape - Group","hd":false},{"ty":"fl","c":{"a":0,"k":[0,0.427451010311,0.976470648074,1],"ix":4},"o":{"a":1,"k":[{"i":{"x":[0.667],"y":[1]},"o":{"x":[0.333],"y":[0]},"t":5,"s":[10]},{"i":{"x":[0.667],"y":[1]},"o":{"x":[0.333],"y":[0]},"t":14.99,"s":[100]},{"t":24.9800010174563,"s":[10]}],"ix":5},"r":1,"bm":0,"nm":"Fill 1","mn":"ADBE Vector Graphic - Fill","hd":false},{"ty":"tr","p":{"a":0,"k":[22.028,22.029],"ix":2},"a":{"a":0,"k":[0,0],"ix":1},"s":{"a":0,"k":[100,100],"ix":3},"r":{"a":0,"k":0,"ix":6},"o":{"a":0,"k":100,"ix":7},"sk":{"a":0,"k":0,"ix":4},"sa":{"a":0,"k":0,"ix":5},"nm":"Transform"}],"nm":"Group 1","np":2,"cix":2,"bm":0,"ix":1,"mn":"ADBE Vector Group","hd":false}],"ip":0,"op":47.0000019143492,"st":0,"bm":0},{"ddd":0,"ind":3,"ty":4,"nm":"Triangle 2","sr":1,"ks":{"o":{"a":0,"k":100,"ix":11},"r":{"a":0,"k":0,"ix":10},"p":{"a":0,"k":[116.25,200.703,0],"ix":2},"a":{"a":0,"k":[27.11,21.243,0],"ix":1},"s":{"a":0,"k":[100,100,100],"ix":6}},"ao":0,"shapes":[{"ty":"gr","it":[{"ind":0,"ty":"sh","ix":1,"ks":{"a":0,"k":{"i":[[0,0],[0.558,-0.879],[0,0],[-1.133,0],[0,0],[0.609,0.947],[0,0]],"o":[[-0.558,-0.879],[0,0],[-0.609,0.947],[0,0],[1.133,0],[0,0],[0,0]],"v":[[1.209,-20.114],[-1.192,-20.114],[-26.251,18.795],[-25.051,20.993],[25.051,20.993],[26.251,18.795],[1.192,-20.114]],"c":true},"ix":2},"nm":"Path 1","mn":"ADBE Vector Shape - Group","hd":false},{"ty":"fl","c":{"a":0,"k":[0,0.427451010311,0.976470648074,1],"ix":4},"o":{"a":1,"k":[{"i":{"x":[0.667],"y":[1]},"o":{"x":[0.333],"y":[0]},"t":0,"s":[10]},{"i":{"x":[0.667],"y":[1]},"o":{"x":[0.333],"y":[0]},"t":9.99,"s":[100]},{"t":19.9800008138021,"s":[10]}],"ix":5},"r":1,"bm":0,"nm":"Fill 1","mn":"ADBE Vector Graphic - Fill","hd":false},{"ty":"tr","p":{"a":0,"k":[27.11,21.243],"ix":2},"a":{"a":0,"k":[0,0],"ix":1},"s":{"a":0,"k":[100,100],"ix":3},"r":{"a":0,"k":0,"ix":6},"o":{"a":0,"k":100,"ix":7},"sk":{"a":0,"k":0,"ix":4},"sa":{"a":0,"k":0,"ix":5},"nm":"Transform"}],"nm":"Group 1","np":2,"cix":2,"bm":0,"ix":1,"mn":"ADBE Vector Group","hd":false}],"ip":0,"op":48.0000019550801,"st":0,"bm":0}],"markers":[]}
                            })
                            </script>
                            "#))

                        h3 style="text-align: center;" { "Please wait while we process your payment..." }
                    }

                (PreEscaped(r#"<iframe id="cardinal_collection_iframe" name="collectionIframe" height="10" width="10" style="display: none;"></iframe>"#))
                (PreEscaped(format!("<form id=\"cardinal_collection_form\" method=\"POST\" target=\"collectionIframe\" action=\"{ddc_url}\">
                <input id=\"cardinal_collection_form_input\" type=\"hidden\" name=\"JWT\" value=\"{access_token}\">
              </form>")))
              (PreEscaped(r#"<script>
              window.onload = function() {
              var cardinalCollectionForm = document.querySelector('#cardinal_collection_form'); if(cardinalCollectionForm) cardinalCollectionForm.submit();
              }
              </script>"#))
              (PreEscaped(format!("<script>
                {logging_template}
                window.addEventListener(\"message\", function(event) {{
                    if (event.origin === \"https://centinelapistag.cardinalcommerce.com\" || event.origin === \"https://centinelapi.cardinalcommerce.com\") {{
                      window.location.href = window.location.pathname.replace(/payments\\/redirect\\/(\\w+)\\/(\\w+)\\/\\w+/, \"payments/$1/$2/redirect/complete/cybersource?referenceId={reference_id}\");
                    }}
                  }}, false);
                </script>
                ")))
            }}
        }
        RedirectForm::BarclaycardConsumerAuth {
            access_token,
            step_up_url,
        } => {
            maud::html! {
            (maud::DOCTYPE)
            html {
                head {
                    meta name="viewport" content="width=device-width, initial-scale=1";
                }
                    body style="background-color: #ffffff; padding: 20px; font-family: Arial, Helvetica, Sans-Serif;" {

                        div id="loader1" class="lottie" style="height: 150px; display: block; position: relative; margin-top: 150px; margin-left: auto; margin-right: auto;" { "" }

                        (PreEscaped(r#"<script src="https://cdnjs.cloudflare.com/ajax/libs/bodymovin/5.7.4/lottie.min.js"></script>"#))

                        (PreEscaped(r#"
                            <script>
                            var anime = bodymovin.loadAnimation({
                                container: document.getElementById('loader1'),
                                renderer: 'svg',
                                loop: true,
                                autoplay: true,
                                name: 'hyperswitch loader',
                                animationData: {"v":"4.8.0","meta":{"g":"LottieFiles AE 3.1.1","a":"","k":"","d":"","tc":""},"fr":29.9700012207031,"ip":0,"op":31.0000012626559,"w":400,"h":250,"nm":"loader_shape","ddd":0,"assets":[],"layers":[{"ddd":0,"ind":1,"ty":4,"nm":"circle 2","sr":1,"ks":{"o":{"a":0,"k":100,"ix":11},"r":{"a":0,"k":0,"ix":10},"p":{"a":0,"k":[278.25,202.671,0],"ix":2},"a":{"a":0,"k":[23.72,23.72,0],"ix":1},"s":{"a":0,"k":[100,100,100],"ix":6}},"ao":0,"shapes":[{"ty":"gr","it":[{"ind":0,"ty":"sh","ix":1,"ks":{"a":0,"k":{"i":[[12.935,0],[0,-12.936],[-12.935,0],[0,12.935]],"o":[[-12.952,0],[0,12.935],[12.935,0],[0,-12.936]],"v":[[0,-23.471],[-23.47,0.001],[0,23.471],[23.47,0.001]],"c":true},"ix":2},"nm":"Path 1","mn":"ADBE Vector Shape - Group","hd":false},{"ty":"fl","c":{"a":0,"k":[0,0.427451010311,0.976470648074,1],"ix":4},"o":{"a":1,"k":[{"i":{"x":[0.667],"y":[1]},"o":{"x":[0.333],"y":[0]},"t":10,"s":[10]},{"i":{"x":[0.667],"y":[1]},"o":{"x":[0.333],"y":[0]},"t":19.99,"s":[100]},{"t":29.9800012211104,"s":[10]}],"ix":5},"r":1,"bm":0,"nm":"Fill 1","mn":"ADBE Vector Graphic - Fill","hd":false},{"ty":"tr","p":{"a":0,"k":[23.72,23.721],"ix":2},"a":{"a":0,"k":[0,0],"ix":1},"s":{"a":0,"k":[100,100],"ix":3},"r":{"a":0,"k":0,"ix":6},"o":{"a":0,"k":100,"ix":7},"sk":{"a":0,"k":0,"ix":4},"sa":{"a":0,"k":0,"ix":5},"nm":"Transform"}],"nm":"Group 1","np":2,"cix":2,"bm":0,"ix":1,"mn":"ADBE Vector Group","hd":false}],"ip":0,"op":48.0000019550801,"st":0,"bm":0},{"ddd":0,"ind":2,"ty":4,"nm":"square 2","sr":1,"ks":{"o":{"a":0,"k":100,"ix":11},"r":{"a":0,"k":0,"ix":10},"p":{"a":0,"k":[196.25,201.271,0],"ix":2},"a":{"a":0,"k":[22.028,22.03,0],"ix":1},"s":{"a":0,"k":[100,100,100],"ix":6}},"ao":0,"shapes":[{"ty":"gr","it":[{"ind":0,"ty":"sh","ix":1,"ks":{"a":0,"k":{"i":[[1.914,0],[0,0],[0,-1.914],[0,0],[-1.914,0],[0,0],[0,1.914],[0,0]],"o":[[0,0],[-1.914,0],[0,0],[0,1.914],[0,0],[1.914,0],[0,0],[0,-1.914]],"v":[[18.313,-21.779],[-18.312,-21.779],[-21.779,-18.313],[-21.779,18.314],[-18.312,21.779],[18.313,21.779],[21.779,18.314],[21.779,-18.313]],"c":true},"ix":2},"nm":"Path 1","mn":"ADBE Vector Shape - Group","hd":false},{"ty":"fl","c":{"a":0,"k":[0,0.427451010311,0.976470648074,1],"ix":4},"o":{"a":1,"k":[{"i":{"x":[0.667],"y":[1]},"o":{"x":[0.333],"y":[0]},"t":5,"s":[10]},{"i":{"x":[0.667],"y":[1]},"o":{"x":[0.333],"y":[0]},"t":14.99,"s":[100]},{"t":24.9800010174563,"s":[10]}],"ix":5},"r":1,"bm":0,"nm":"Fill 1","mn":"ADBE Vector Graphic - Fill","hd":false},{"ty":"tr","p":{"a":0,"k":[22.028,22.029],"ix":2},"a":{"a":0,"k":[0,0],"ix":1},"s":{"a":0,"k":[100,100],"ix":3},"r":{"a":0,"k":0,"ix":6},"o":{"a":0,"k":100,"ix":7},"sk":{"a":0,"k":0,"ix":4},"sa":{"a":0,"k":0,"ix":5},"nm":"Transform"}],"nm":"Group 1","np":2,"cix":2,"bm":0,"ix":1,"mn":"ADBE Vector Group","hd":false}],"ip":0,"op":47.0000019143492,"st":0,"bm":0},{"ddd":0,"ind":3,"ty":4,"nm":"Triangle 2","sr":1,"ks":{"o":{"a":0,"k":100,"ix":11},"r":{"a":0,"k":0,"ix":10},"p":{"a":0,"k":[116.25,200.703,0],"ix":2},"a":{"a":0,"k":[27.11,21.243,0],"ix":1},"s":{"a":0,"k":[100,100,100],"ix":6}},"ao":0,"shapes":[{"ty":"gr","it":[{"ind":0,"ty":"sh","ix":1,"ks":{"a":0,"k":{"i":[[0,0],[0.558,-0.879],[0,0],[-1.133,0],[0,0],[0.609,0.947],[0,0]],"o":[[-0.558,-0.879],[0,0],[-0.609,0.947],[0,0],[1.133,0],[0,0],[0,0]],"v":[[1.209,-20.114],[-1.192,-20.114],[-26.251,18.795],[-25.051,20.993],[25.051,20.993],[26.251,18.795],[1.192,-20.114]],"c":true},"ix":2},"nm":"Path 1","mn":"ADBE Vector Shape - Group","hd":false},{"ty":"fl","c":{"a":0,"k":[0,0.427451010311,0.976470648074,1],"ix":4},"o":{"a":1,"k":[{"i":{"x":[0.667],"y":[1]},"o":{"x":[0.333],"y":[0]},"t":0,"s":[10]},{"i":{"x":[0.667],"y":[1]},"o":{"x":[0.333],"y":[0]},"t":9.99,"s":[100]},{"t":19.9800008138021,"s":[10]}],"ix":5},"r":1,"bm":0,"nm":"Fill 1","mn":"ADBE Vector Graphic - Fill","hd":false},{"ty":"tr","p":{"a":0,"k":[27.11,21.243],"ix":2},"a":{"a":0,"k":[0,0],"ix":1},"s":{"a":0,"k":[100,100],"ix":3},"r":{"a":0,"k":0,"ix":6},"o":{"a":0,"k":100,"ix":7},"sk":{"a":0,"k":0,"ix":4},"sa":{"a":0,"k":0,"ix":5},"nm":"Transform"}],"nm":"Group 1","np":2,"cix":2,"bm":0,"ix":1,"mn":"ADBE Vector Group","hd":false}],"ip":0,"op":48.0000019550801,"st":0,"bm":0}],"markers":[]}
                            })
                            </script>
                            "#))

                        h3 style="text-align: center;" { "Please wait while we process your payment..." }
                    }

                // This is the iframe recommended by cybersource but the redirection happens inside this iframe once otp
                // is received and we lose control of the redirection on user client browser, so to avoid that we have removed this iframe and directly consumed it.
                // (PreEscaped(r#"<iframe id="step_up_iframe" style="border: none; margin-left: auto; margin-right: auto; display: block" height="800px" width="400px" name="stepUpIframe"></iframe>"#))
                (PreEscaped(format!("<form id=\"step-up-form\" method=\"POST\" action=\"{step_up_url}\">
                <input type=\"hidden\" name=\"JWT\" value=\"{access_token}\">
              </form>")))
              (PreEscaped(format!("<script>
              {logging_template}
              window.onload = function() {{
              var stepUpForm = document.querySelector('#step-up-form'); if(stepUpForm) stepUpForm.submit();
              }}
              </script>")))
            }}
        }
        RedirectForm::BlueSnap {
            payment_fields_token,
        } => {
            let card_details = if let Some(PaymentMethodData::Card(ccard)) = payment_method_data {
                format!(
                    "var saveCardDirectly={{cvv: \"{}\",amount: {},currency: \"{}\"}};",
                    ccard.card_cvc.peek(),
                    amount,
                    currency
                )
            } else {
                "".to_string()
            };
            let bluesnap_sdk_url = config.connectors.bluesnap.secondary_base_url;
            maud::html! {
            (maud::DOCTYPE)
            html {
                head {
                    meta name="viewport" content="width=device-width, initial-scale=1";
                    (PreEscaped(format!("<script src=\"{bluesnap_sdk_url}web-sdk/5/bluesnap.js\"></script>")))
                }
                    body style="background-color: #ffffff; padding: 20px; font-family: Arial, Helvetica, Sans-Serif;" {

                        div id="loader1" class="lottie" style="height: 150px; display: block; position: relative; margin-top: 150px; margin-left: auto; margin-right: auto;" { "" }

                        (PreEscaped(r#"<script src="https://cdnjs.cloudflare.com/ajax/libs/bodymovin/5.7.4/lottie.min.js"></script>"#))

                        (PreEscaped(r#"
                        <script>
                        var anime = bodymovin.loadAnimation({
                            container: document.getElementById('loader1'),
                            renderer: 'svg',
                            loop: true,
                            autoplay: true,
                            name: 'hyperswitch loader',
                            animationData: {"v":"4.8.0","meta":{"g":"LottieFiles AE 3.1.1","a":"","k":"","d":"","tc":""},"fr":29.9700012207031,"ip":0,"op":31.0000012626559,"w":400,"h":250,"nm":"loader_shape","ddd":0,"assets":[],"layers":[{"ddd":0,"ind":1,"ty":4,"nm":"circle 2","sr":1,"ks":{"o":{"a":0,"k":100,"ix":11},"r":{"a":0,"k":0,"ix":10},"p":{"a":0,"k":[278.25,202.671,0],"ix":2},"a":{"a":0,"k":[23.72,23.72,0],"ix":1},"s":{"a":0,"k":[100,100,100],"ix":6}},"ao":0,"shapes":[{"ty":"gr","it":[{"ind":0,"ty":"sh","ix":1,"ks":{"a":0,"k":{"i":[[12.935,0],[0,-12.936],[-12.935,0],[0,12.935]],"o":[[-12.952,0],[0,12.935],[12.935,0],[0,-12.936]],"v":[[0,-23.471],[-23.47,0.001],[0,23.471],[23.47,0.001]],"c":true},"ix":2},"nm":"Path 1","mn":"ADBE Vector Shape - Group","hd":false},{"ty":"fl","c":{"a":0,"k":[0,0.427451010311,0.976470648074,1],"ix":4},"o":{"a":1,"k":[{"i":{"x":[0.667],"y":[1]},"o":{"x":[0.333],"y":[0]},"t":10,"s":[10]},{"i":{"x":[0.667],"y":[1]},"o":{"x":[0.333],"y":[0]},"t":19.99,"s":[100]},{"t":29.9800012211104,"s":[10]}],"ix":5},"r":1,"bm":0,"nm":"Fill 1","mn":"ADBE Vector Graphic - Fill","hd":false},{"ty":"tr","p":{"a":0,"k":[23.72,23.721],"ix":2},"a":{"a":0,"k":[0,0],"ix":1},"s":{"a":0,"k":[100,100],"ix":3},"r":{"a":0,"k":0,"ix":6},"o":{"a":0,"k":100,"ix":7},"sk":{"a":0,"k":0,"ix":4},"sa":{"a":0,"k":0,"ix":5},"nm":"Transform"}],"nm":"Group 1","np":2,"cix":2,"bm":0,"ix":1,"mn":"ADBE Vector Group","hd":false}],"ip":0,"op":48.0000019550801,"st":0,"bm":0},{"ddd":0,"ind":2,"ty":4,"nm":"square 2","sr":1,"ks":{"o":{"a":0,"k":100,"ix":11},"r":{"a":0,"k":0,"ix":10},"p":{"a":0,"k":[196.25,201.271,0],"ix":2},"a":{"a":0,"k":[22.028,22.03,0],"ix":1},"s":{"a":0,"k":[100,100,100],"ix":6}},"ao":0,"shapes":[{"ty":"gr","it":[{"ind":0,"ty":"sh","ix":1,"ks":{"a":0,"k":{"i":[[1.914,0],[0,0],[0,-1.914],[0,0],[-1.914,0],[0,0],[0,1.914],[0,0]],"o":[[0,0],[-1.914,0],[0,0],[0,1.914],[0,0],[1.914,0],[0,0],[0,-1.914]],"v":[[18.313,-21.779],[-18.312,-21.779],[-21.779,-18.313],[-21.779,18.314],[-18.312,21.779],[18.313,21.779],[21.779,18.314],[21.779,-18.313]],"c":true},"ix":2},"nm":"Path 1","mn":"ADBE Vector Shape - Group","hd":false},{"ty":"fl","c":{"a":0,"k":[0,0.427451010311,0.976470648074,1],"ix":4},"o":{"a":1,"k":[{"i":{"x":[0.667],"y":[1]},"o":{"x":[0.333],"y":[0]},"t":5,"s":[10]},{"i":{"x":[0.667],"y":[1]},"o":{"x":[0.333],"y":[0]},"t":14.99,"s":[100]},{"t":24.9800010174563,"s":[10]}],"ix":5},"r":1,"bm":0,"nm":"Fill 1","mn":"ADBE Vector Graphic - Fill","hd":false},{"ty":"tr","p":{"a":0,"k":[22.028,22.029],"ix":2},"a":{"a":0,"k":[0,0],"ix":1},"s":{"a":0,"k":[100,100],"ix":3},"r":{"a":0,"k":0,"ix":6},"o":{"a":0,"k":100,"ix":7},"sk":{"a":0,"k":0,"ix":4},"sa":{"a":0,"k":0,"ix":5},"nm":"Transform"}],"nm":"Group 1","np":2,"cix":2,"bm":0,"ix":1,"mn":"ADBE Vector Group","hd":false}],"ip":0,"op":47.0000019143492,"st":0,"bm":0},{"ddd":0,"ind":3,"ty":4,"nm":"Triangle 2","sr":1,"ks":{"o":{"a":0,"k":100,"ix":11},"r":{"a":0,"k":0,"ix":10},"p":{"a":0,"k":[116.25,200.703,0],"ix":2},"a":{"a":0,"k":[27.11,21.243,0],"ix":1},"s":{"a":0,"k":[100,100,100],"ix":6}},"ao":0,"shapes":[{"ty":"gr","it":[{"ind":0,"ty":"sh","ix":1,"ks":{"a":0,"k":{"i":[[0,0],[0.558,-0.879],[0,0],[-1.133,0],[0,0],[0.609,0.947],[0,0]],"o":[[-0.558,-0.879],[0,0],[-0.609,0.947],[0,0],[1.133,0],[0,0],[0,0]],"v":[[1.209,-20.114],[-1.192,-20.114],[-26.251,18.795],[-25.051,20.993],[25.051,20.993],[26.251,18.795],[1.192,-20.114]],"c":true},"ix":2},"nm":"Path 1","mn":"ADBE Vector Shape - Group","hd":false},{"ty":"fl","c":{"a":0,"k":[0,0.427451010311,0.976470648074,1],"ix":4},"o":{"a":1,"k":[{"i":{"x":[0.667],"y":[1]},"o":{"x":[0.333],"y":[0]},"t":0,"s":[10]},{"i":{"x":[0.667],"y":[1]},"o":{"x":[0.333],"y":[0]},"t":9.99,"s":[100]},{"t":19.9800008138021,"s":[10]}],"ix":5},"r":1,"bm":0,"nm":"Fill 1","mn":"ADBE Vector Graphic - Fill","hd":false},{"ty":"tr","p":{"a":0,"k":[27.11,21.243],"ix":2},"a":{"a":0,"k":[0,0],"ix":1},"s":{"a":0,"k":[100,100],"ix":3},"r":{"a":0,"k":0,"ix":6},"o":{"a":0,"k":100,"ix":7},"sk":{"a":0,"k":0,"ix":4},"sa":{"a":0,"k":0,"ix":5},"nm":"Transform"}],"nm":"Group 1","np":2,"cix":2,"bm":0,"ix":1,"mn":"ADBE Vector Group","hd":false}],"ip":0,"op":48.0000019550801,"st":0,"bm":0}],"markers":[]}
                        })
                        </script>
                        "#))

                        h3 style="text-align: center;" { "Please wait while we process your payment..." }
                    }

                (PreEscaped(format!("<script>
                    {logging_template}
                    bluesnap.threeDsPaymentsSetup(\"{payment_fields_token}\",
                    function(sdkResponse) {{
                        // console.log(sdkResponse);
                        var f = document.createElement('form');
                        f.action=window.location.pathname.replace(/payments\\/redirect\\/(\\w+)\\/(\\w+)\\/\\w+/, \"payments/$1/$2/redirect/complete/bluesnap?paymentToken={payment_fields_token}\");
                        f.method='POST';
                        var i=document.createElement('input');
                        i.type='hidden';
                        i.name='authentication_response';
                        i.value=JSON.stringify(sdkResponse);
                        f.appendChild(i);
                        document.body.appendChild(f);
                        f.submit();
                    }});
                    {card_details}
                    bluesnap.threeDsPaymentsSubmitData(saveCardDirectly);
                </script>
                ")))
                }}
        }
        RedirectForm::CybersourceAuthSetup {
            access_token,
            ddc_url,
            reference_id,
        } => {
            maud::html! {
            (maud::DOCTYPE)
            html {
                head {
                    meta name="viewport" content="width=device-width, initial-scale=1";
                }
                    body style="background-color: #ffffff; padding: 20px; font-family: Arial, Helvetica, Sans-Serif;" {

                        div id="loader1" class="lottie" style="height: 150px; display: block; position: relative; margin-top: 150px; margin-left: auto; margin-right: auto;" { "" }

                        (PreEscaped(r#"<script src="https://cdnjs.cloudflare.com/ajax/libs/bodymovin/5.7.4/lottie.min.js"></script>"#))

                        (PreEscaped(r#"
                            <script>
                            var anime = bodymovin.loadAnimation({
                                container: document.getElementById('loader1'),
                                renderer: 'svg',
                                loop: true,
                                autoplay: true,
                                name: 'hyperswitch loader',
                                animationData: {"v":"4.8.0","meta":{"g":"LottieFiles AE 3.1.1","a":"","k":"","d":"","tc":""},"fr":29.9700012207031,"ip":0,"op":31.0000012626559,"w":400,"h":250,"nm":"loader_shape","ddd":0,"assets":[],"layers":[{"ddd":0,"ind":1,"ty":4,"nm":"circle 2","sr":1,"ks":{"o":{"a":0,"k":100,"ix":11},"r":{"a":0,"k":0,"ix":10},"p":{"a":0,"k":[278.25,202.671,0],"ix":2},"a":{"a":0,"k":[23.72,23.72,0],"ix":1},"s":{"a":0,"k":[100,100,100],"ix":6}},"ao":0,"shapes":[{"ty":"gr","it":[{"ind":0,"ty":"sh","ix":1,"ks":{"a":0,"k":{"i":[[12.935,0],[0,-12.936],[-12.935,0],[0,12.935]],"o":[[-12.952,0],[0,12.935],[12.935,0],[0,-12.936]],"v":[[0,-23.471],[-23.47,0.001],[0,23.471],[23.47,0.001]],"c":true},"ix":2},"nm":"Path 1","mn":"ADBE Vector Shape - Group","hd":false},{"ty":"fl","c":{"a":0,"k":[0,0.427451010311,0.976470648074,1],"ix":4},"o":{"a":1,"k":[{"i":{"x":[0.667],"y":[1]},"o":{"x":[0.333],"y":[0]},"t":10,"s":[10]},{"i":{"x":[0.667],"y":[1]},"o":{"x":[0.333],"y":[0]},"t":19.99,"s":[100]},{"t":29.9800012211104,"s":[10]}],"ix":5},"r":1,"bm":0,"nm":"Fill 1","mn":"ADBE Vector Graphic - Fill","hd":false},{"ty":"tr","p":{"a":0,"k":[23.72,23.721],"ix":2},"a":{"a":0,"k":[0,0],"ix":1},"s":{"a":0,"k":[100,100],"ix":3},"r":{"a":0,"k":0,"ix":6},"o":{"a":0,"k":100,"ix":7},"sk":{"a":0,"k":0,"ix":4},"sa":{"a":0,"k":0,"ix":5},"nm":"Transform"}],"nm":"Group 1","np":2,"cix":2,"bm":0,"ix":1,"mn":"ADBE Vector Group","hd":false}],"ip":0,"op":48.0000019550801,"st":0,"bm":0},{"ddd":0,"ind":2,"ty":4,"nm":"square 2","sr":1,"ks":{"o":{"a":0,"k":100,"ix":11},"r":{"a":0,"k":0,"ix":10},"p":{"a":0,"k":[196.25,201.271,0],"ix":2},"a":{"a":0,"k":[22.028,22.03,0],"ix":1},"s":{"a":0,"k":[100,100,100],"ix":6}},"ao":0,"shapes":[{"ty":"gr","it":[{"ind":0,"ty":"sh","ix":1,"ks":{"a":0,"k":{"i":[[1.914,0],[0,0],[0,-1.914],[0,0],[-1.914,0],[0,0],[0,1.914],[0,0]],"o":[[0,0],[-1.914,0],[0,0],[0,1.914],[0,0],[1.914,0],[0,0],[0,-1.914]],"v":[[18.313,-21.779],[-18.312,-21.779],[-21.779,-18.313],[-21.779,18.314],[-18.312,21.779],[18.313,21.779],[21.779,18.314],[21.779,-18.313]],"c":true},"ix":2},"nm":"Path 1","mn":"ADBE Vector Shape - Group","hd":false},{"ty":"fl","c":{"a":0,"k":[0,0.427451010311,0.976470648074,1],"ix":4},"o":{"a":1,"k":[{"i":{"x":[0.667],"y":[1]},"o":{"x":[0.333],"y":[0]},"t":5,"s":[10]},{"i":{"x":[0.667],"y":[1]},"o":{"x":[0.333],"y":[0]},"t":14.99,"s":[100]},{"t":24.9800010174563,"s":[10]}],"ix":5},"r":1,"bm":0,"nm":"Fill 1","mn":"ADBE Vector Graphic - Fill","hd":false},{"ty":"tr","p":{"a":0,"k":[22.028,22.029],"ix":2},"a":{"a":0,"k":[0,0],"ix":1},"s":{"a":0,"k":[100,100],"ix":3},"r":{"a":0,"k":0,"ix":6},"o":{"a":0,"k":100,"ix":7},"sk":{"a":0,"k":0,"ix":4},"sa":{"a":0,"k":0,"ix":5},"nm":"Transform"}],"nm":"Group 1","np":2,"cix":2,"bm":0,"ix":1,"mn":"ADBE Vector Group","hd":false}],"ip":0,"op":47.0000019143492,"st":0,"bm":0},{"ddd":0,"ind":3,"ty":4,"nm":"Triangle 2","sr":1,"ks":{"o":{"a":0,"k":100,"ix":11},"r":{"a":0,"k":0,"ix":10},"p":{"a":0,"k":[116.25,200.703,0],"ix":2},"a":{"a":0,"k":[27.11,21.243,0],"ix":1},"s":{"a":0,"k":[100,100,100],"ix":6}},"ao":0,"shapes":[{"ty":"gr","it":[{"ind":0,"ty":"sh","ix":1,"ks":{"a":0,"k":{"i":[[0,0],[0.558,-0.879],[0,0],[-1.133,0],[0,0],[0.609,0.947],[0,0]],"o":[[-0.558,-0.879],[0,0],[-0.609,0.947],[0,0],[1.133,0],[0,0],[0,0]],"v":[[1.209,-20.114],[-1.192,-20.114],[-26.251,18.795],[-25.051,20.993],[25.051,20.993],[26.251,18.795],[1.192,-20.114]],"c":true},"ix":2},"nm":"Path 1","mn":"ADBE Vector Shape - Group","hd":false},{"ty":"fl","c":{"a":0,"k":[0,0.427451010311,0.976470648074,1],"ix":4},"o":{"a":1,"k":[{"i":{"x":[0.667],"y":[1]},"o":{"x":[0.333],"y":[0]},"t":0,"s":[10]},{"i":{"x":[0.667],"y":[1]},"o":{"x":[0.333],"y":[0]},"t":9.99,"s":[100]},{"t":19.9800008138021,"s":[10]}],"ix":5},"r":1,"bm":0,"nm":"Fill 1","mn":"ADBE Vector Graphic - Fill","hd":false},{"ty":"tr","p":{"a":0,"k":[27.11,21.243],"ix":2},"a":{"a":0,"k":[0,0],"ix":1},"s":{"a":0,"k":[100,100],"ix":3},"r":{"a":0,"k":0,"ix":6},"o":{"a":0,"k":100,"ix":7},"sk":{"a":0,"k":0,"ix":4},"sa":{"a":0,"k":0,"ix":5},"nm":"Transform"}],"nm":"Group 1","np":2,"cix":2,"bm":0,"ix":1,"mn":"ADBE Vector Group","hd":false}],"ip":0,"op":48.0000019550801,"st":0,"bm":0}],"markers":[]}
                            })
                            </script>
                            "#))

                        h3 style="text-align: center;" { "Please wait while we process your payment..." }
                    }

                (PreEscaped(r#"<iframe id="cardinal_collection_iframe" name="collectionIframe" height="10" width="10" style="display: none;"></iframe>"#))
                (PreEscaped(format!("<form id=\"cardinal_collection_form\" method=\"POST\" target=\"collectionIframe\" action=\"{ddc_url}\">
                <input id=\"cardinal_collection_form_input\" type=\"hidden\" name=\"JWT\" value=\"{access_token}\">
              </form>")))
              (PreEscaped(r#"<script>
              window.onload = function() {
              var cardinalCollectionForm = document.querySelector('#cardinal_collection_form'); if(cardinalCollectionForm) cardinalCollectionForm.submit();
              }
              </script>"#))
              (PreEscaped(format!("<script>
                {logging_template}
                window.addEventListener(\"message\", function(event) {{
                    if (event.origin === \"https://centinelapistag.cardinalcommerce.com\" || event.origin === \"https://centinelapi.cardinalcommerce.com\") {{
                      window.location.href = window.location.pathname.replace(/payments\\/redirect\\/(\\w+)\\/(\\w+)\\/\\w+/, \"payments/$1/$2/redirect/complete/cybersource?referenceId={reference_id}\");
                    }}
                  }}, false);
                </script>
                ")))
            }}
        }
        RedirectForm::CybersourceConsumerAuth {
            access_token,
            step_up_url,
        } => {
            maud::html! {
            (maud::DOCTYPE)
            html {
                head {
                    meta name="viewport" content="width=device-width, initial-scale=1";
                }
                    body style="background-color: #ffffff; padding: 20px; font-family: Arial, Helvetica, Sans-Serif;" {

                        div id="loader1" class="lottie" style="height: 150px; display: block; position: relative; margin-top: 150px; margin-left: auto; margin-right: auto;" { "" }

                        (PreEscaped(r#"<script src="https://cdnjs.cloudflare.com/ajax/libs/bodymovin/5.7.4/lottie.min.js"></script>"#))

                        (PreEscaped(r#"
                            <script>
                            var anime = bodymovin.loadAnimation({
                                container: document.getElementById('loader1'),
                                renderer: 'svg',
                                loop: true,
                                autoplay: true,
                                name: 'hyperswitch loader',
                                animationData: {"v":"4.8.0","meta":{"g":"LottieFiles AE 3.1.1","a":"","k":"","d":"","tc":""},"fr":29.9700012207031,"ip":0,"op":31.0000012626559,"w":400,"h":250,"nm":"loader_shape","ddd":0,"assets":[],"layers":[{"ddd":0,"ind":1,"ty":4,"nm":"circle 2","sr":1,"ks":{"o":{"a":0,"k":100,"ix":11},"r":{"a":0,"k":0,"ix":10},"p":{"a":0,"k":[278.25,202.671,0],"ix":2},"a":{"a":0,"k":[23.72,23.72,0],"ix":1},"s":{"a":0,"k":[100,100,100],"ix":6}},"ao":0,"shapes":[{"ty":"gr","it":[{"ind":0,"ty":"sh","ix":1,"ks":{"a":0,"k":{"i":[[12.935,0],[0,-12.936],[-12.935,0],[0,12.935]],"o":[[-12.952,0],[0,12.935],[12.935,0],[0,-12.936]],"v":[[0,-23.471],[-23.47,0.001],[0,23.471],[23.47,0.001]],"c":true},"ix":2},"nm":"Path 1","mn":"ADBE Vector Shape - Group","hd":false},{"ty":"fl","c":{"a":0,"k":[0,0.427451010311,0.976470648074,1],"ix":4},"o":{"a":1,"k":[{"i":{"x":[0.667],"y":[1]},"o":{"x":[0.333],"y":[0]},"t":10,"s":[10]},{"i":{"x":[0.667],"y":[1]},"o":{"x":[0.333],"y":[0]},"t":19.99,"s":[100]},{"t":29.9800012211104,"s":[10]}],"ix":5},"r":1,"bm":0,"nm":"Fill 1","mn":"ADBE Vector Graphic - Fill","hd":false},{"ty":"tr","p":{"a":0,"k":[23.72,23.721],"ix":2},"a":{"a":0,"k":[0,0],"ix":1},"s":{"a":0,"k":[100,100],"ix":3},"r":{"a":0,"k":0,"ix":6},"o":{"a":0,"k":100,"ix":7},"sk":{"a":0,"k":0,"ix":4},"sa":{"a":0,"k":0,"ix":5},"nm":"Transform"}],"nm":"Group 1","np":2,"cix":2,"bm":0,"ix":1,"mn":"ADBE Vector Group","hd":false}],"ip":0,"op":48.0000019550801,"st":0,"bm":0},{"ddd":0,"ind":2,"ty":4,"nm":"square 2","sr":1,"ks":{"o":{"a":0,"k":100,"ix":11},"r":{"a":0,"k":0,"ix":10},"p":{"a":0,"k":[196.25,201.271,0],"ix":2},"a":{"a":0,"k":[22.028,22.03,0],"ix":1},"s":{"a":0,"k":[100,100,100],"ix":6}},"ao":0,"shapes":[{"ty":"gr","it":[{"ind":0,"ty":"sh","ix":1,"ks":{"a":0,"k":{"i":[[1.914,0],[0,0],[0,-1.914],[0,0],[-1.914,0],[0,0],[0,1.914],[0,0]],"o":[[0,0],[-1.914,0],[0,0],[0,1.914],[0,0],[1.914,0],[0,0],[0,-1.914]],"v":[[18.313,-21.779],[-18.312,-21.779],[-21.779,-18.313],[-21.779,18.314],[-18.312,21.779],[18.313,21.779],[21.779,18.314],[21.779,-18.313]],"c":true},"ix":2},"nm":"Path 1","mn":"ADBE Vector Shape - Group","hd":false},{"ty":"fl","c":{"a":0,"k":[0,0.427451010311,0.976470648074,1],"ix":4},"o":{"a":1,"k":[{"i":{"x":[0.667],"y":[1]},"o":{"x":[0.333],"y":[0]},"t":5,"s":[10]},{"i":{"x":[0.667],"y":[1]},"o":{"x":[0.333],"y":[0]},"t":14.99,"s":[100]},{"t":24.9800010174563,"s":[10]}],"ix":5},"r":1,"bm":0,"nm":"Fill 1","mn":"ADBE Vector Graphic - Fill","hd":false},{"ty":"tr","p":{"a":0,"k":[22.028,22.029],"ix":2},"a":{"a":0,"k":[0,0],"ix":1},"s":{"a":0,"k":[100,100],"ix":3},"r":{"a":0,"k":0,"ix":6},"o":{"a":0,"k":100,"ix":7},"sk":{"a":0,"k":0,"ix":4},"sa":{"a":0,"k":0,"ix":5},"nm":"Transform"}],"nm":"Group 1","np":2,"cix":2,"bm":0,"ix":1,"mn":"ADBE Vector Group","hd":false}],"ip":0,"op":47.0000019143492,"st":0,"bm":0},{"ddd":0,"ind":3,"ty":4,"nm":"Triangle 2","sr":1,"ks":{"o":{"a":0,"k":100,"ix":11},"r":{"a":0,"k":0,"ix":10},"p":{"a":0,"k":[116.25,200.703,0],"ix":2},"a":{"a":0,"k":[27.11,21.243,0],"ix":1},"s":{"a":0,"k":[100,100,100],"ix":6}},"ao":0,"shapes":[{"ty":"gr","it":[{"ind":0,"ty":"sh","ix":1,"ks":{"a":0,"k":{"i":[[0,0],[0.558,-0.879],[0,0],[-1.133,0],[0,0],[0.609,0.947],[0,0]],"o":[[-0.558,-0.879],[0,0],[-0.609,0.947],[0,0],[1.133,0],[0,0],[0,0]],"v":[[1.209,-20.114],[-1.192,-20.114],[-26.251,18.795],[-25.051,20.993],[25.051,20.993],[26.251,18.795],[1.192,-20.114]],"c":true},"ix":2},"nm":"Path 1","mn":"ADBE Vector Shape - Group","hd":false},{"ty":"fl","c":{"a":0,"k":[0,0.427451010311,0.976470648074,1],"ix":4},"o":{"a":1,"k":[{"i":{"x":[0.667],"y":[1]},"o":{"x":[0.333],"y":[0]},"t":0,"s":[10]},{"i":{"x":[0.667],"y":[1]},"o":{"x":[0.333],"y":[0]},"t":9.99,"s":[100]},{"t":19.9800008138021,"s":[10]}],"ix":5},"r":1,"bm":0,"nm":"Fill 1","mn":"ADBE Vector Graphic - Fill","hd":false},{"ty":"tr","p":{"a":0,"k":[27.11,21.243],"ix":2},"a":{"a":0,"k":[0,0],"ix":1},"s":{"a":0,"k":[100,100],"ix":3},"r":{"a":0,"k":0,"ix":6},"o":{"a":0,"k":100,"ix":7},"sk":{"a":0,"k":0,"ix":4},"sa":{"a":0,"k":0,"ix":5},"nm":"Transform"}],"nm":"Group 1","np":2,"cix":2,"bm":0,"ix":1,"mn":"ADBE Vector Group","hd":false}],"ip":0,"op":48.0000019550801,"st":0,"bm":0}],"markers":[]}
                            })
                            </script>
                            "#))

                        h3 style="text-align: center;" { "Please wait while we process your payment..." }
                    }

                // This is the iframe recommended by cybersource but the redirection happens inside this iframe once otp
                // is received and we lose control of the redirection on user client browser, so to avoid that we have removed this iframe and directly consumed it.
                // (PreEscaped(r#"<iframe id="step_up_iframe" style="border: none; margin-left: auto; margin-right: auto; display: block" height="800px" width="400px" name="stepUpIframe"></iframe>"#))
                (PreEscaped(format!("<form id=\"step-up-form\" method=\"POST\" action=\"{step_up_url}\">
                <input type=\"hidden\" name=\"JWT\" value=\"{access_token}\">
              </form>")))
              (PreEscaped(format!("<script>
              {logging_template}
              window.onload = function() {{
              var stepUpForm = document.querySelector('#step-up-form'); if(stepUpForm) stepUpForm.submit();
              }}
              </script>")))
            }}
        }
        RedirectForm::DeutschebankThreeDSChallengeFlow { acs_url, creq } => {
            maud::html! {
                (maud::DOCTYPE)
                html {
                    head {
                        meta name="viewport" content="width=device-width, initial-scale=1";
                    }

                    body style="background-color: #ffffff; padding: 20px; font-family: Arial, Helvetica, Sans-Serif;" {
                        div id="loader1" class="lottie" style="height: 150px; display: block; position: relative; margin-top: 150px; margin-left: auto; margin-right: auto;" { "" }

                        (PreEscaped(r#"<script src="https://cdnjs.cloudflare.com/ajax/libs/bodymovin/5.7.4/lottie.min.js"></script>"#))

                        (PreEscaped(r#"
                            <script>
                            var anime = bodymovin.loadAnimation({
                                container: document.getElementById('loader1'),
                                renderer: 'svg',
                                loop: true,
                                autoplay: true,
                                name: 'hyperswitch loader',
                                animationData: {"v":"4.8.0","meta":{"g":"LottieFiles AE 3.1.1","a":"","k":"","d":"","tc":""},"fr":29.9700012207031,"ip":0,"op":31.0000012626559,"w":400,"h":250,"nm":"loader_shape","ddd":0,"assets":[],"layers":[{"ddd":0,"ind":1,"ty":4,"nm":"circle 2","sr":1,"ks":{"o":{"a":0,"k":100,"ix":11},"r":{"a":0,"k":0,"ix":10},"p":{"a":0,"k":[278.25,202.671,0],"ix":2},"a":{"a":0,"k":[23.72,23.72,0],"ix":1},"s":{"a":0,"k":[100,100,100],"ix":6}},"ao":0,"shapes":[{"ty":"gr","it":[{"ind":0,"ty":"sh","ix":1,"ks":{"a":0,"k":{"i":[[12.935,0],[0,-12.936],[-12.935,0],[0,12.935]],"o":[[-12.952,0],[0,12.935],[12.935,0],[0,-12.936]],"v":[[0,-23.471],[-23.47,0.001],[0,23.471],[23.47,0.001]],"c":true},"ix":2},"nm":"Path 1","mn":"ADBE Vector Shape - Group","hd":false},{"ty":"fl","c":{"a":0,"k":[0,0.427451010311,0.976470648074,1],"ix":4},"o":{"a":1,"k":[{"i":{"x":[0.667],"y":[1]},"o":{"x":[0.333],"y":[0]},"t":10,"s":[10]},{"i":{"x":[0.667],"y":[1]},"o":{"x":[0.333],"y":[0]},"t":19.99,"s":[100]},{"t":29.9800012211104,"s":[10]}],"ix":5},"r":1,"bm":0,"nm":"Fill 1","mn":"ADBE Vector Graphic - Fill","hd":false},{"ty":"tr","p":{"a":0,"k":[23.72,23.721],"ix":2},"a":{"a":0,"k":[0,0],"ix":1},"s":{"a":0,"k":[100,100],"ix":3},"r":{"a":0,"k":0,"ix":6},"o":{"a":0,"k":100,"ix":7},"sk":{"a":0,"k":0,"ix":4},"sa":{"a":0,"k":0,"ix":5},"nm":"Transform"}],"nm":"Group 1","np":2,"cix":2,"bm":0,"ix":1,"mn":"ADBE Vector Group","hd":false}],"ip":0,"op":48.0000019550801,"st":0,"bm":0},{"ddd":0,"ind":2,"ty":4,"nm":"square 2","sr":1,"ks":{"o":{"a":0,"k":100,"ix":11},"r":{"a":0,"k":0,"ix":10},"p":{"a":0,"k":[196.25,201.271,0],"ix":2},"a":{"a":0,"k":[22.028,22.03,0],"ix":1},"s":{"a":0,"k":[100,100,100],"ix":6}},"ao":0,"shapes":[{"ty":"gr","it":[{"ind":0,"ty":"sh","ix":1,"ks":{"a":0,"k":{"i":[[1.914,0],[0,0],[0,-1.914],[0,0],[-1.914,0],[0,0],[0,1.914],[0,0]],"o":[[0,0],[-1.914,0],[0,0],[0,1.914],[0,0],[1.914,0],[0,0],[0,-1.914]],"v":[[18.313,-21.779],[-18.312,-21.779],[-21.779,-18.313],[-21.779,18.314],[-18.312,21.779],[18.313,21.779],[21.779,18.314],[21.779,-18.313]],"c":true},"ix":2},"nm":"Path 1","mn":"ADBE Vector Shape - Group","hd":false},{"ty":"fl","c":{"a":0,"k":[0,0.427451010311,0.976470648074,1],"ix":4},"o":{"a":1,"k":[{"i":{"x":[0.667],"y":[1]},"o":{"x":[0.333],"y":[0]},"t":5,"s":[10]},{"i":{"x":[0.667],"y":[1]},"o":{"x":[0.333],"y":[0]},"t":14.99,"s":[100]},{"t":24.9800010174563,"s":[10]}],"ix":5},"r":1,"bm":0,"nm":"Fill 1","mn":"ADBE Vector Graphic - Fill","hd":false},{"ty":"tr","p":{"a":0,"k":[22.028,22.029],"ix":2},"a":{"a":0,"k":[0,0],"ix":1},"s":{"a":0,"k":[100,100],"ix":3},"r":{"a":0,"k":0,"ix":6},"o":{"a":0,"k":100,"ix":7},"sk":{"a":0,"k":0,"ix":4},"sa":{"a":0,"k":0,"ix":5},"nm":"Transform"}],"nm":"Group 1","np":2,"cix":2,"bm":0,"ix":1,"mn":"ADBE Vector Group","hd":false}],"ip":0,"op":47.0000019143492,"st":0,"bm":0},{"ddd":0,"ind":3,"ty":4,"nm":"Triangle 2","sr":1,"ks":{"o":{"a":0,"k":100,"ix":11},"r":{"a":0,"k":0,"ix":10},"p":{"a":0,"k":[116.25,200.703,0],"ix":2},"a":{"a":0,"k":[27.11,21.243,0],"ix":1},"s":{"a":0,"k":[100,100,100],"ix":6}},"ao":0,"shapes":[{"ty":"gr","it":[{"ind":0,"ty":"sh","ix":1,"ks":{"a":0,"k":{"i":[[0,0],[0.558,-0.879],[0,0],[-1.133,0],[0,0],[0.609,0.947],[0,0]],"o":[[-0.558,-0.879],[0,0],[-0.609,0.947],[0,0],[1.133,0],[0,0],[0,0]],"v":[[1.209,-20.114],[-1.192,-20.114],[-26.251,18.795],[-25.051,20.993],[25.051,20.993],[26.251,18.795],[1.192,-20.114]],"c":true},"ix":2},"nm":"Path 1","mn":"ADBE Vector Shape - Group","hd":false},{"ty":"fl","c":{"a":0,"k":[0,0.427451010311,0.976470648074,1],"ix":4},"o":{"a":1,"k":[{"i":{"x":[0.667],"y":[1]},"o":{"x":[0.333],"y":[0]},"t":0,"s":[10]},{"i":{"x":[0.667],"y":[1]},"o":{"x":[0.333],"y":[0]},"t":9.99,"s":[100]},{"t":19.9800008138021,"s":[10]}],"ix":5},"r":1,"bm":0,"nm":"Fill 1","mn":"ADBE Vector Graphic - Fill","hd":false},{"ty":"tr","p":{"a":0,"k":[27.11,21.243],"ix":2},"a":{"a":0,"k":[0,0],"ix":1},"s":{"a":0,"k":[100,100],"ix":3},"r":{"a":0,"k":0,"ix":6},"o":{"a":0,"k":100,"ix":7},"sk":{"a":0,"k":0,"ix":4},"sa":{"a":0,"k":0,"ix":5},"nm":"Transform"}],"nm":"Group 1","np":2,"cix":2,"bm":0,"ix":1,"mn":"ADBE Vector Group","hd":false}],"ip":0,"op":48.0000019550801,"st":0,"bm":0}],"markers":[]}
                            })
                            </script>
                            "#))

                        h3 style="text-align: center;" { "Please wait while we process your payment..." }
                    }
                    (PreEscaped(format!("<form id=\"PaReqForm\" method=\"POST\" action=\"{acs_url}\">
                        <input type=\"hidden\" name=\"creq\" value=\"{creq}\">
                        </form>")))
                    (PreEscaped(format!("<script>
                        {logging_template}
                        window.onload = function() {{
                        var paReqForm = document.querySelector('#PaReqForm'); if(paReqForm) paReqForm.submit();
                        }}
                    </script>")))
                }
            }
        }
        RedirectForm::Payme => {
            maud::html! {
                (maud::DOCTYPE)
                head {
                    (PreEscaped(r#"<script src="https://cdn.paymeservice.com/hf/v1/hostedfields.js"></script>"#))
                }
                (PreEscaped(format!("<script>
                    {logging_template}
                    var f = document.createElement('form');
                    f.action=window.location.pathname.replace(/payments\\/redirect\\/(\\w+)\\/(\\w+)\\/\\w+/, \"payments/$1/$2/redirect/complete/payme\");
                    f.method='POST';
                    PayMe.clientData()
                    .then((data) => {{
                        var i=document.createElement('input');
                        i.type='hidden';
                        i.name='meta_data';
                        i.value=data.hash;
                        f.appendChild(i);
                        document.body.appendChild(f);
                        f.submit();
                    }})
                    .catch((error) => {{
                        f.submit();
                    }});
            </script>
                ")))
            }
        }
        RedirectForm::Braintree {
            client_token,
            card_token,
            bin,
            acs_url,
        } => {
            maud::html! {
            (maud::DOCTYPE)
            html {
                head {
                    meta name="viewport" content="width=device-width, initial-scale=1";
                    (PreEscaped(r#"<script src="https://js.braintreegateway.com/web/3.97.1/js/three-d-secure.js"></script>"#))
                    // (PreEscaped(r#"<script src="https://js.braintreegateway.com/web/3.97.1/js/hosted-fields.js"></script>"#))

                }
                    body style="background-color: #ffffff; padding: 20px; font-family: Arial, Helvetica, Sans-Serif;" {

                        div id="loader1" class="lottie" style="height: 150px; display: block; position: relative; margin-top: 150px; margin-left: auto; margin-right: auto;" { "" }

                        (PreEscaped(r#"<script src="https://cdnjs.cloudflare.com/ajax/libs/bodymovin/5.7.4/lottie.min.js"></script>"#))

                        (PreEscaped(r#"
                            <script>
                            var anime = bodymovin.loadAnimation({
                                container: document.getElementById('loader1'),
                                renderer: 'svg',
                                loop: true,
                                autoplay: true,
                                name: 'hyperswitch loader',
                                animationData: {"v":"4.8.0","meta":{"g":"LottieFiles AE 3.1.1","a":"","k":"","d":"","tc":""},"fr":29.9700012207031,"ip":0,"op":31.0000012626559,"w":400,"h":250,"nm":"loader_shape","ddd":0,"assets":[],"layers":[{"ddd":0,"ind":1,"ty":4,"nm":"circle 2","sr":1,"ks":{"o":{"a":0,"k":100,"ix":11},"r":{"a":0,"k":0,"ix":10},"p":{"a":0,"k":[278.25,202.671,0],"ix":2},"a":{"a":0,"k":[23.72,23.72,0],"ix":1},"s":{"a":0,"k":[100,100,100],"ix":6}},"ao":0,"shapes":[{"ty":"gr","it":[{"ind":0,"ty":"sh","ix":1,"ks":{"a":0,"k":{"i":[[12.935,0],[0,-12.936],[-12.935,0],[0,12.935]],"o":[[-12.952,0],[0,12.935],[12.935,0],[0,-12.936]],"v":[[0,-23.471],[-23.47,0.001],[0,23.471],[23.47,0.001]],"c":true},"ix":2},"nm":"Path 1","mn":"ADBE Vector Shape - Group","hd":false},{"ty":"fl","c":{"a":0,"k":[0,0.427451010311,0.976470648074,1],"ix":4},"o":{"a":1,"k":[{"i":{"x":[0.667],"y":[1]},"o":{"x":[0.333],"y":[0]},"t":10,"s":[10]},{"i":{"x":[0.667],"y":[1]},"o":{"x":[0.333],"y":[0]},"t":19.99,"s":[100]},{"t":29.9800012211104,"s":[10]}],"ix":5},"r":1,"bm":0,"nm":"Fill 1","mn":"ADBE Vector Graphic - Fill","hd":false},{"ty":"tr","p":{"a":0,"k":[23.72,23.721],"ix":2},"a":{"a":0,"k":[0,0],"ix":1},"s":{"a":0,"k":[100,100],"ix":3},"r":{"a":0,"k":0,"ix":6},"o":{"a":0,"k":100,"ix":7},"sk":{"a":0,"k":0,"ix":4},"sa":{"a":0,"k":0,"ix":5},"nm":"Transform"}],"nm":"Group 1","np":2,"cix":2,"bm":0,"ix":1,"mn":"ADBE Vector Group","hd":false}],"ip":0,"op":48.0000019550801,"st":0,"bm":0},{"ddd":0,"ind":2,"ty":4,"nm":"square 2","sr":1,"ks":{"o":{"a":0,"k":100,"ix":11},"r":{"a":0,"k":0,"ix":10},"p":{"a":0,"k":[196.25,201.271,0],"ix":2},"a":{"a":0,"k":[22.028,22.03,0],"ix":1},"s":{"a":0,"k":[100,100,100],"ix":6}},"ao":0,"shapes":[{"ty":"gr","it":[{"ind":0,"ty":"sh","ix":1,"ks":{"a":0,"k":{"i":[[1.914,0],[0,0],[0,-1.914],[0,0],[-1.914,0],[0,0],[0,1.914],[0,0]],"o":[[0,0],[-1.914,0],[0,0],[0,1.914],[0,0],[1.914,0],[0,0],[0,-1.914]],"v":[[18.313,-21.779],[-18.312,-21.779],[-21.779,-18.313],[-21.779,18.314],[-18.312,21.779],[18.313,21.779],[21.779,18.314],[21.779,-18.313]],"c":true},"ix":2},"nm":"Path 1","mn":"ADBE Vector Shape - Group","hd":false},{"ty":"fl","c":{"a":0,"k":[0,0.427451010311,0.976470648074,1],"ix":4},"o":{"a":1,"k":[{"i":{"x":[0.667],"y":[1]},"o":{"x":[0.333],"y":[0]},"t":5,"s":[10]},{"i":{"x":[0.667],"y":[1]},"o":{"x":[0.333],"y":[0]},"t":14.99,"s":[100]},{"t":24.9800010174563,"s":[10]}],"ix":5},"r":1,"bm":0,"nm":"Fill 1","mn":"ADBE Vector Graphic - Fill","hd":false},{"ty":"tr","p":{"a":0,"k":[22.028,22.029],"ix":2},"a":{"a":0,"k":[0,0],"ix":1},"s":{"a":0,"k":[100,100],"ix":3},"r":{"a":0,"k":0,"ix":6},"o":{"a":0,"k":100,"ix":7},"sk":{"a":0,"k":0,"ix":4},"sa":{"a":0,"k":0,"ix":5},"nm":"Transform"}],"nm":"Group 1","np":2,"cix":2,"bm":0,"ix":1,"mn":"ADBE Vector Group","hd":false}],"ip":0,"op":47.0000019143492,"st":0,"bm":0},{"ddd":0,"ind":3,"ty":4,"nm":"Triangle 2","sr":1,"ks":{"o":{"a":0,"k":100,"ix":11},"r":{"a":0,"k":0,"ix":10},"p":{"a":0,"k":[116.25,200.703,0],"ix":2},"a":{"a":0,"k":[27.11,21.243,0],"ix":1},"s":{"a":0,"k":[100,100,100],"ix":6}},"ao":0,"shapes":[{"ty":"gr","it":[{"ind":0,"ty":"sh","ix":1,"ks":{"a":0,"k":{"i":[[0,0],[0.558,-0.879],[0,0],[-1.133,0],[0,0],[0.609,0.947],[0,0]],"o":[[-0.558,-0.879],[0,0],[-0.609,0.947],[0,0],[1.133,0],[0,0],[0,0]],"v":[[1.209,-20.114],[-1.192,-20.114],[-26.251,18.795],[-25.051,20.993],[25.051,20.993],[26.251,18.795],[1.192,-20.114]],"c":true},"ix":2},"nm":"Path 1","mn":"ADBE Vector Shape - Group","hd":false},{"ty":"fl","c":{"a":0,"k":[0,0.427451010311,0.976470648074,1],"ix":4},"o":{"a":1,"k":[{"i":{"x":[0.667],"y":[1]},"o":{"x":[0.333],"y":[0]},"t":0,"s":[10]},{"i":{"x":[0.667],"y":[1]},"o":{"x":[0.333],"y":[0]},"t":9.99,"s":[100]},{"t":19.9800008138021,"s":[10]}],"ix":5},"r":1,"bm":0,"nm":"Fill 1","mn":"ADBE Vector Graphic - Fill","hd":false},{"ty":"tr","p":{"a":0,"k":[27.11,21.243],"ix":2},"a":{"a":0,"k":[0,0],"ix":1},"s":{"a":0,"k":[100,100],"ix":3},"r":{"a":0,"k":0,"ix":6},"o":{"a":0,"k":100,"ix":7},"sk":{"a":0,"k":0,"ix":4},"sa":{"a":0,"k":0,"ix":5},"nm":"Transform"}],"nm":"Group 1","np":2,"cix":2,"bm":0,"ix":1,"mn":"ADBE Vector Group","hd":false}],"ip":0,"op":48.0000019550801,"st":0,"bm":0}],"markers":[]}
                            })
                            </script>
                            "#))

                        h3 style="text-align: center;" { "Please wait while we process your payment..." }
                    }

                (PreEscaped(format!("<script>
                                {logging_template}
                                var my3DSContainer;
                                var clientToken = \"{client_token}\";
                                braintree.threeDSecure.create({{
                                        authorization: clientToken,
                                        version: 2
                                    }}, function(err, threeDs) {{
                                        threeDs.verifyCard({{
                                            amount: \"{amount}\",
                                            nonce: \"{card_token}\",
                                            bin: \"{bin}\",
                                            addFrame: function(err, iframe) {{
                                                my3DSContainer = document.createElement('div');
                                                my3DSContainer.appendChild(iframe);
                                                document.body.appendChild(my3DSContainer);
                                            }},
                                            removeFrame: function() {{
                                                if(my3DSContainer && my3DSContainer.parentNode) {{
                                                    my3DSContainer.parentNode.removeChild(my3DSContainer);
                                                }}
                                            }},
                                            onLookupComplete: function(data, next) {{
                                                // console.log(\"onLookup Complete\", data);
                                                    next();
                                                }}
                                            }},
                                            function(err, payload) {{
                                                if(err) {{
                                                    console.error(err);
                                                    var f = document.createElement('form');
                                                    f.action=window.location.pathname.replace(/payments\\/redirect\\/(\\w+)\\/(\\w+)\\/\\w+/, \"payments/$1/$2/redirect/response/braintree\");
                                                    var i = document.createElement('input');
                                                    i.type = 'hidden';
                                                    f.method='POST';
                                                    i.name = 'authentication_response';
                                                    i.value = JSON.stringify(err);
                                                    f.appendChild(i);
                                                    f.body = JSON.stringify(err);
                                                    document.body.appendChild(f);
                                                    f.submit();
                                                }} else {{
                                                    // console.log(payload);
                                                    var f = document.createElement('form');
                                                    f.action=\"{acs_url}\";
                                                    var i = document.createElement('input');
                                                    i.type = 'hidden';
                                                    f.method='POST';
                                                    i.name = 'authentication_response';
                                                    i.value = JSON.stringify(payload);
                                                    f.appendChild(i);
                                                    f.body = JSON.stringify(payload);
                                                    document.body.appendChild(f);
                                                    f.submit();
                                                    }}
                                                }});
                                        }}); </script>"
                                    )))
                }}
        }
        RedirectForm::Nmi {
            amount,
            currency,
            public_key,
            customer_vault_id,
            order_id,
        } => {
            let public_key_val = public_key.peek();
            maud::html! {
                    (maud::DOCTYPE)
                    head {
                        (PreEscaped(r#"<script src="https://secure.networkmerchants.com/js/v1/Gateway.js"></script>"#))
                    }
                    body style="background-color: #ffffff; padding: 20px; font-family: Arial, Helvetica, Sans-Serif;" {

                        div id="loader-wrapper" {
                            div id="loader1" class="lottie" style="height: 150px; display: block; position: relative; margin-top: 150px; margin-left: auto; margin-right: auto;" { "" }

                        (PreEscaped(r#"<script src="https://cdnjs.cloudflare.com/ajax/libs/bodymovin/5.7.4/lottie.min.js"></script>"#))

                        (PreEscaped(r#"
                            <script>
                            var anime = bodymovin.loadAnimation({
                                container: document.getElementById('loader1'),
                                renderer: 'svg',
                                loop: true,
                                autoplay: true,
                                name: 'hyperswitch loader',
                                animationData: {"v":"4.8.0","meta":{"g":"LottieFiles AE 3.1.1","a":"","k":"","d":"","tc":""},"fr":29.9700012207031,"ip":0,"op":31.0000012626559,"w":400,"h":250,"nm":"loader_shape","ddd":0,"assets":[],"layers":[{"ddd":0,"ind":1,"ty":4,"nm":"circle 2","sr":1,"ks":{"o":{"a":0,"k":100,"ix":11},"r":{"a":0,"k":0,"ix":10},"p":{"a":0,"k":[278.25,202.671,0],"ix":2},"a":{"a":0,"k":[23.72,23.72,0],"ix":1},"s":{"a":0,"k":[100,100,100],"ix":6}},"ao":0,"shapes":[{"ty":"gr","it":[{"ind":0,"ty":"sh","ix":1,"ks":{"a":0,"k":{"i":[[12.935,0],[0,-12.936],[-12.935,0],[0,12.935]],"o":[[-12.952,0],[0,12.935],[12.935,0],[0,-12.936]],"v":[[0,-23.471],[-23.47,0.001],[0,23.471],[23.47,0.001]],"c":true},"ix":2},"nm":"Path 1","mn":"ADBE Vector Shape - Group","hd":false},{"ty":"fl","c":{"a":0,"k":[0,0.427451010311,0.976470648074,1],"ix":4},"o":{"a":1,"k":[{"i":{"x":[0.667],"y":[1]},"o":{"x":[0.333],"y":[0]},"t":10,"s":[10]},{"i":{"x":[0.667],"y":[1]},"o":{"x":[0.333],"y":[0]},"t":19.99,"s":[100]},{"t":29.9800012211104,"s":[10]}],"ix":5},"r":1,"bm":0,"nm":"Fill 1","mn":"ADBE Vector Graphic - Fill","hd":false},{"ty":"tr","p":{"a":0,"k":[23.72,23.721],"ix":2},"a":{"a":0,"k":[0,0],"ix":1},"s":{"a":0,"k":[100,100],"ix":3},"r":{"a":0,"k":0,"ix":6},"o":{"a":0,"k":100,"ix":7},"sk":{"a":0,"k":0,"ix":4},"sa":{"a":0,"k":0,"ix":5},"nm":"Transform"}],"nm":"Group 1","np":2,"cix":2,"bm":0,"ix":1,"mn":"ADBE Vector Group","hd":false}],"ip":0,"op":48.0000019550801,"st":0,"bm":0},{"ddd":0,"ind":2,"ty":4,"nm":"square 2","sr":1,"ks":{"o":{"a":0,"k":100,"ix":11},"r":{"a":0,"k":0,"ix":10},"p":{"a":0,"k":[196.25,201.271,0],"ix":2},"a":{"a":0,"k":[22.028,22.03,0],"ix":1},"s":{"a":0,"k":[100,100,100],"ix":6}},"ao":0,"shapes":[{"ty":"gr","it":[{"ind":0,"ty":"sh","ix":1,"ks":{"a":0,"k":{"i":[[1.914,0],[0,0],[0,-1.914],[0,0],[-1.914,0],[0,0],[0,1.914],[0,0]],"o":[[0,0],[-1.914,0],[0,0],[0,1.914],[0,0],[1.914,0],[0,0],[0,-1.914]],"v":[[18.313,-21.779],[-18.312,-21.779],[-21.779,-18.313],[-21.779,18.314],[-18.312,21.779],[18.313,21.779],[21.779,18.314],[21.779,-18.313]],"c":true},"ix":2},"nm":"Path 1","mn":"ADBE Vector Shape - Group","hd":false},{"ty":"fl","c":{"a":0,"k":[0,0.427451010311,0.976470648074,1],"ix":4},"o":{"a":1,"k":[{"i":{"x":[0.667],"y":[1]},"o":{"x":[0.333],"y":[0]},"t":5,"s":[10]},{"i":{"x":[0.667],"y":[1]},"o":{"x":[0.333],"y":[0]},"t":14.99,"s":[100]},{"t":24.9800010174563,"s":[10]}],"ix":5},"r":1,"bm":0,"nm":"Fill 1","mn":"ADBE Vector Graphic - Fill","hd":false},{"ty":"tr","p":{"a":0,"k":[22.028,22.029],"ix":2},"a":{"a":0,"k":[0,0],"ix":1},"s":{"a":0,"k":[100,100],"ix":3},"r":{"a":0,"k":0,"ix":6},"o":{"a":0,"k":100,"ix":7},"sk":{"a":0,"k":0,"ix":4},"sa":{"a":0,"k":0,"ix":5},"nm":"Transform"}],"nm":"Group 1","np":2,"cix":2,"bm":0,"ix":1,"mn":"ADBE Vector Group","hd":false}],"ip":0,"op":47.0000019143492,"st":0,"bm":0},{"ddd":0,"ind":3,"ty":4,"nm":"Triangle 2","sr":1,"ks":{"o":{"a":0,"k":100,"ix":11},"r":{"a":0,"k":0,"ix":10},"p":{"a":0,"k":[116.25,200.703,0],"ix":2},"a":{"a":0,"k":[27.11,21.243,0],"ix":1},"s":{"a":0,"k":[100,100,100],"ix":6}},"ao":0,"shapes":[{"ty":"gr","it":[{"ind":0,"ty":"sh","ix":1,"ks":{"a":0,"k":{"i":[[0,0],[0.558,-0.879],[0,0],[-1.133,0],[0,0],[0.609,0.947],[0,0]],"o":[[-0.558,-0.879],[0,0],[-0.609,0.947],[0,0],[1.133,0],[0,0],[0,0]],"v":[[1.209,-20.114],[-1.192,-20.114],[-26.251,18.795],[-25.051,20.993],[25.051,20.993],[26.251,18.795],[1.192,-20.114]],"c":true},"ix":2},"nm":"Path 1","mn":"ADBE Vector Shape - Group","hd":false},{"ty":"fl","c":{"a":0,"k":[0,0.427451010311,0.976470648074,1],"ix":4},"o":{"a":1,"k":[{"i":{"x":[0.667],"y":[1]},"o":{"x":[0.333],"y":[0]},"t":0,"s":[10]},{"i":{"x":[0.667],"y":[1]},"o":{"x":[0.333],"y":[0]},"t":9.99,"s":[100]},{"t":19.9800008138021,"s":[10]}],"ix":5},"r":1,"bm":0,"nm":"Fill 1","mn":"ADBE Vector Graphic - Fill","hd":false},{"ty":"tr","p":{"a":0,"k":[27.11,21.243],"ix":2},"a":{"a":0,"k":[0,0],"ix":1},"s":{"a":0,"k":[100,100],"ix":3},"r":{"a":0,"k":0,"ix":6},"o":{"a":0,"k":100,"ix":7},"sk":{"a":0,"k":0,"ix":4},"sa":{"a":0,"k":0,"ix":5},"nm":"Transform"}],"nm":"Group 1","np":2,"cix":2,"bm":0,"ix":1,"mn":"ADBE Vector Group","hd":false}],"ip":0,"op":48.0000019550801,"st":0,"bm":0}],"markers":[]}
                            })
                            </script>
                            "#))

                        h3 style="text-align: center;" { "Please wait while we process your payment..." }
                        }

                        div id="threeds-wrapper" style="display: flex; width: 100%; height: 100vh; align-items: center; justify-content: center;" {""}
                    }
                    (PreEscaped(format!("<script>
                    {logging_template}
                    const gateway = Gateway.create('{public_key_val}');

                    // Initialize the ThreeDSService
                    const threeDS = gateway.get3DSecure();

                    const options = {{
                        customerVaultId: '{customer_vault_id}',
                        currency: '{currency}',
                        amount: '{amount}'
                    }};

                    const threeDSsecureInterface = threeDS.createUI(options);

                    threeDSsecureInterface.on('challenge', function(e) {{
                        document.getElementById('loader-wrapper').style.display = 'none';
                    }});

                    threeDSsecureInterface.on('complete', function(e) {{
                        var responseForm = document.createElement('form');
                        responseForm.action=window.location.pathname.replace(/payments\\/redirect\\/(\\w+)\\/(\\w+)\\/\\w+/, \"payments/$1/$2/redirect/complete/nmi\");
                        responseForm.method='POST';

                        var item1=document.createElement('input');
                        item1.type='hidden';
                        item1.name='cavv';
                        item1.value=e.cavv;
                        responseForm.appendChild(item1);

                        var item2=document.createElement('input');
                        item2.type='hidden';
                        item2.name='xid';
                        item2.value=e.xid;
                        responseForm.appendChild(item2);

                        var item6=document.createElement('input');
                        item6.type='hidden';
                        item6.name='eci';
                        item6.value=e.eci;
                        responseForm.appendChild(item6);

                        var item7=document.createElement('input');
                        item7.type='hidden';
                        item7.name='directoryServerId';
                        item7.value=e.directoryServerId;
                        responseForm.appendChild(item7);

                        var item3=document.createElement('input');
                        item3.type='hidden';
                        item3.name='cardHolderAuth';
                        item3.value=e.cardHolderAuth;
                        responseForm.appendChild(item3);

                        var item4=document.createElement('input');
                        item4.type='hidden';
                        item4.name='threeDsVersion';
                        item4.value=e.threeDsVersion;
                        responseForm.appendChild(item4);

                        var item5=document.createElement('input');
                        item5.type='hidden';
                        item5.name='orderId';
                        item5.value='{order_id}';
                        responseForm.appendChild(item5);

                        var item6=document.createElement('input');
                        item6.type='hidden';
                        item6.name='customerVaultId';
                        item6.value='{customer_vault_id}';
                        responseForm.appendChild(item6);

                        document.body.appendChild(responseForm);
                        responseForm.submit();
                    }});

                    threeDSsecureInterface.on('failure', function(e) {{
                        var responseForm = document.createElement('form');
                        responseForm.action=window.location.pathname.replace(/payments\\/redirect\\/(\\w+)\\/(\\w+)\\/\\w+/, \"payments/$1/$2/redirect/complete/nmi\");
                        responseForm.method='POST';

                        var error_code=document.createElement('input');
                        error_code.type='hidden';
                        error_code.name='code';
                        error_code.value= e.code;
                        responseForm.appendChild(error_code);

                        var error_message=document.createElement('input');
                        error_message.type='hidden';
                        error_message.name='message';
                        error_message.value= e.message;
                        responseForm.appendChild(error_message);

                        document.body.appendChild(responseForm);
                        responseForm.submit();
                    }});

                    threeDSsecureInterface.start('#threeds-wrapper');
            </script>"
            )))
                }
        }
        RedirectForm::Mifinity {
            initialization_token,
        } => {
            let mifinity_base_url = config.connectors.mifinity.base_url;
            maud::html! {
                        (maud::DOCTYPE)
                        head {
                            (PreEscaped(format!(r#"<script src='{mifinity_base_url}widgets/sgpg.js?58190a411dc3'></script>"#)))
                        }

                        (PreEscaped(format!("<div id='widget-container'></div>
	  <script>
		  var widget = showPaymentIframe('widget-container', {{
			  token: '{initialization_token}',
			  complete: function() {{
                var f = document.createElement('form');
                f.action=window.location.pathname.replace(/payments\\/redirect\\/(\\w+)\\/(\\w+)\\/\\w+/, \"payments/$1/$2/redirect/response/mifinity\");
                f.method='GET';
                document.body.appendChild(f);
                f.submit();
			  }}
		   }});
	   </script>")))

            }
        }
        RedirectForm::WorldpayDDCForm {
            endpoint,
            method,
            form_fields,
            collection_id,
        } => maud::html! {
            (maud::DOCTYPE)
            html {
                meta name="viewport" content="width=device-width, initial-scale=1";
                head {
                    (PreEscaped(r##"
                            <style>
                                #loader1 {
                                    width: 500px;
                                }
                                @media (max-width: 600px) {
                                    #loader1 {
                                        width: 200px;
                                    }
                                }
                            </style>
                        "##))
                }

                body style="background-color: #ffffff; padding: 20px; font-family: Arial, Helvetica, Sans-Serif;" {
                    div id="loader1" class="lottie" style="height: 150px; display: block; position: relative; margin-left: auto; margin-right: auto;" { "" }
                    (PreEscaped(r#"<script src="https://cdnjs.cloudflare.com/ajax/libs/bodymovin/5.7.4/lottie.min.js"></script>"#))
                    (PreEscaped(r#"
                        <script>
                            var anime = bodymovin.loadAnimation({
                                container: document.getElementById('loader1'),
                                renderer: 'svg',
                                loop: true,
                                autoplay: true,
                                name: 'hyperswitch loader',
                                animationData: {"v":"4.8.0","meta":{"g":"LottieFiles AE 3.1.1","a":"","k":"","d":"","tc":""},"fr":29.9700012207031,"ip":0,"op":31.0000012626559,"w":400,"h":250,"nm":"loader_shape","ddd":0,"assets":[],"layers":[{"ddd":0,"ind":1,"ty":4,"nm":"circle 2","sr":1,"ks":{"o":{"a":0,"k":100,"ix":11},"r":{"a":0,"k":0,"ix":10},"p":{"a":0,"k":[278.25,202.671,0],"ix":2},"a":{"a":0,"k":[23.72,23.72,0],"ix":1},"s":{"a":0,"k":[100,100,100],"ix":6}},"ao":0,"shapes":[{"ty":"gr","it":[{"ind":0,"ty":"sh","ix":1,"ks":{"a":0,"k":{"i":[[12.935,0],[0,-12.936],[-12.935,0],[0,12.935]],"o":[[-12.952,0],[0,12.935],[12.935,0],[0,-12.936]],"v":[[0,-23.471],[-23.47,0.001],[0,23.471],[23.47,0.001]],"c":true},"ix":2},"nm":"Path 1","mn":"ADBE Vector Shape - Group","hd":false},{"ty":"fl","c":{"a":0,"k":[0,0.427451010311,0.976470648074,1],"ix":4},"o":{"a":1,"k":[{"i":{"x":[0.667],"y":[1]},"o":{"x":[0.333],"y":[0]},"t":10,"s":[10]},{"i":{"x":[0.667],"y":[1]},"o":{"x":[0.333],"y":[0]},"t":19.99,"s":[100]},{"t":29.9800012211104,"s":[10]}],"ix":5},"r":1,"bm":0,"nm":"Fill 1","mn":"ADBE Vector Graphic - Fill","hd":false},{"ty":"tr","p":{"a":0,"k":[23.72,23.721],"ix":2},"a":{"a":0,"k":[0,0],"ix":1},"s":{"a":0,"k":[100,100],"ix":3},"r":{"a":0,"k":0,"ix":6},"o":{"a":0,"k":100,"ix":7},"sk":{"a":0,"k":0,"ix":4},"sa":{"a":0,"k":0,"ix":5},"nm":"Transform"}],"nm":"Group 1","np":2,"cix":2,"bm":0,"ix":1,"mn":"ADBE Vector Group","hd":false}],"ip":0,"op":48.0000019550801,"st":0,"bm":0},{"ddd":0,"ind":2,"ty":4,"nm":"square 2","sr":1,"ks":{"o":{"a":0,"k":100,"ix":11},"r":{"a":0,"k":0,"ix":10},"p":{"a":0,"k":[196.25,201.271,0],"ix":2},"a":{"a":0,"k":[22.028,22.03,0],"ix":1},"s":{"a":0,"k":[100,100,100],"ix":6}},"ao":0,"shapes":[{"ty":"gr","it":[{"ind":0,"ty":"sh","ix":1,"ks":{"a":0,"k":{"i":[[1.914,0],[0,0],[0,-1.914],[0,0],[-1.914,0],[0,0],[0,1.914],[0,0]],"o":[[0,0],[-1.914,0],[0,0],[0,1.914],[0,0],[1.914,0],[0,0],[0,-1.914]],"v":[[18.313,-21.779],[-18.312,-21.779],[-21.779,-18.313],[-21.779,18.314],[-18.312,21.779],[18.313,21.779],[21.779,18.314],[21.779,-18.313]],"c":true},"ix":2},"nm":"Path 1","mn":"ADBE Vector Shape - Group","hd":false},{"ty":"fl","c":{"a":0,"k":[0,0.427451010311,0.976470648074,1],"ix":4},"o":{"a":1,"k":[{"i":{"x":[0.667],"y":[1]},"o":{"x":[0.333],"y":[0]},"t":5,"s":[10]},{"i":{"x":[0.667],"y":[1]},"o":{"x":[0.333],"y":[0]},"t":14.99,"s":[100]},{"t":24.9800010174563,"s":[10]}],"ix":5},"r":1,"bm":0,"nm":"Fill 1","mn":"ADBE Vector Graphic - Fill","hd":false},{"ty":"tr","p":{"a":0,"k":[22.028,22.029],"ix":2},"a":{"a":0,"k":[0,0],"ix":1},"s":{"a":0,"k":[100,100],"ix":3},"r":{"a":0,"k":0,"ix":6},"o":{"a":0,"k":100,"ix":7},"sk":{"a":0,"k":0,"ix":4},"sa":{"a":0,"k":0,"ix":5},"nm":"Transform"}],"nm":"Group 1","np":2,"cix":2,"bm":0,"ix":1,"mn":"ADBE Vector Group","hd":false}],"ip":0,"op":47.0000019143492,"st":0,"bm":0},{"ddd":0,"ind":3,"ty":4,"nm":"Triangle 2","sr":1,"ks":{"o":{"a":0,"k":100,"ix":11},"r":{"a":0,"k":0,"ix":10},"p":{"a":0,"k":[116.25,200.703,0],"ix":2},"a":{"a":0,"k":[27.11,21.243,0],"ix":1},"s":{"a":0,"k":[100,100,100],"ix":6}},"ao":0,"shapes":[{"ty":"gr","it":[{"ind":0,"ty":"sh","ix":1,"ks":{"a":0,"k":{"i":[[0,0],[0.558,-0.879],[0,0],[-1.133,0],[0,0],[0.609,0.947],[0,0]],"o":[[-0.558,-0.879],[0,0],[-0.609,0.947],[0,0],[1.133,0],[0,0],[0,0]],"v":[[1.209,-20.114],[-1.192,-20.114],[-26.251,18.795],[-25.051,20.993],[25.051,20.993],[26.251,18.795],[1.192,-20.114]],"c":true},"ix":2},"nm":"Path 1","mn":"ADBE Vector Shape - Group","hd":false},{"ty":"fl","c":{"a":0,"k":[0,0.427451010311,0.976470648074,1],"ix":4},"o":{"a":1,"k":[{"i":{"x":[0.667],"y":[1]},"o":{"x":[0.333],"y":[0]},"t":0,"s":[10]},{"i":{"x":[0.667],"y":[1]},"o":{"x":[0.333],"y":[0]},"t":9.99,"s":[100]},{"t":19.9800008138021,"s":[10]}],"ix":5},"r":1,"bm":0,"nm":"Fill 1","mn":"ADBE Vector Graphic - Fill","hd":false},{"ty":"tr","p":{"a":0,"k":[27.11,21.243],"ix":2},"a":{"a":0,"k":[0,0],"ix":1},"s":{"a":0,"k":[100,100],"ix":3},"r":{"a":0,"k":0,"ix":6},"o":{"a":0,"k":100,"ix":7},"sk":{"a":0,"k":0,"ix":4},"sa":{"a":0,"k":0,"ix":5},"nm":"Transform"}],"nm":"Group 1","np":2,"cix":2,"bm":0,"ix":1,"mn":"ADBE Vector Group","hd":false}],"ip":0,"op":48.0000019550801,"st":0,"bm":0}],"markers":[]}
                            })
                        </script>
                    "#))
                    h3 style="text-align: center;" { "Please wait while we process your payment..." }

                    script {
                        (PreEscaped(format!(
                            r#"
                                var ddcProcessed = false;
                                var timeoutHandle = null;
                                
                                function submitCollectionReference(collectionReference) {{
                                    if (ddcProcessed) {{
                                        console.log("DDC already processed, ignoring duplicate submission");
                                        return;
                                    }}
                                    ddcProcessed = true;
                                    
                                    if (timeoutHandle) {{
                                        clearTimeout(timeoutHandle);
                                        timeoutHandle = null;
                                    }}
                                    
                                    var redirectPathname = window.location.pathname.replace(/payments\/redirect\/([^\/]+)\/([^\/]+)\/[^\/]+/, "payments/$1/$2/redirect/complete/worldpay");
                                    var redirectUrl = window.location.origin + redirectPathname;
                                    try {{
                                        if (typeof collectionReference === "string" && collectionReference.length > 0) {{
                                            var form = document.createElement("form");
                                            form.action = redirectPathname;
                                            form.method = "GET";
                                            var input = document.createElement("input");
                                            input.type = "hidden";
                                            input.name = "collectionReference";
                                            input.value = collectionReference;
                                            form.appendChild(input);
                                            document.body.appendChild(form);
                                            form.submit();
                                        }} else {{
                                            window.location.replace(redirectUrl);
                                        }}
                                    }} catch (error) {{
                                        console.error("Error submitting DDC:", error);
                                        window.location.replace(redirectUrl);
                                    }}
                                }}
                                var allowedHost = "{}";
                                var collectionField = "{}";
                                window.addEventListener("message", function(event) {{
                                    if (ddcProcessed) {{
                                        console.log("DDC already processed, ignoring message event");
                                        return;
                                    }}
                                    if (event.origin === allowedHost) {{
                                        try {{
                                            var data = JSON.parse(event.data);
                                            if (collectionField.length > 0) {{
                                                var collectionReference = data[collectionField];
                                                return submitCollectionReference(collectionReference);
                                            }} else {{
                                                console.error("Collection field not found in event data (" + collectionField + ")");
                                            }}
                                        }} catch (error) {{
                                            console.error("Error parsing event data: ", error);
                                        }}
                                    }} else {{
                                        console.error("Invalid origin: " + event.origin, "Expected origin: " + allowedHost);
                                    }}

                                    submitCollectionReference("");
                                }});

                                // Timeout after 10 seconds and will submit empty collection reference
                                timeoutHandle = window.setTimeout(function() {{
                                    if (!ddcProcessed) {{
                                        console.log("DDC timeout reached, submitting empty collection reference");
                                        submitCollectionReference("");
                                    }}
                                }}, 10000);
                            "#,
                            endpoint.host_str().map_or(endpoint.as_ref().split('/').take(3).collect::<Vec<&str>>().join("/"), |host| format!("{}://{}", endpoint.scheme(), host)),
                            collection_id.clone().unwrap_or("".to_string())))
                        )
                    }

                    iframe
                        style="display: none;"
                        srcdoc=(
                            maud::html! {
                                (maud::DOCTYPE)
                                html {
                                    body {
                                        form action=(PreEscaped(endpoint.to_string())) method=(method.to_string()) #payment_form {
                                            @for (field, value) in form_fields {
                                                input type="hidden" name=(field) value=(value);
                                            }
                                        }
                                        (PreEscaped(format!(r#"
                                            <script type="text/javascript"> {logging_template}
                                                var form = document.getElementById("payment_form");
                                                var formFields = form.querySelectorAll("input");
                                                window.setTimeout(function () {{
                                                    if (form.method.toUpperCase() === "GET" && formFields.length === 0) {{
                                                        window.location.href = form.action;
                                                    }} else {{
                                                        form.submit();
                                                    }}
                                                }}, 300);
                                            </script>
                                        "#)))
                                    }
                                }
                            }.into_string()
                        )
                        {}
                }
            }
        },
    }
}

fn build_payment_link_template(
    payment_link_data: PaymentLinkFormData,
) -> CustomResult<(Tera, Context), errors::ApiErrorResponse> {
    let mut tera = Tera::default();

    // Add modification to css template with dynamic data
    let css_template =
        include_str!("../core/payment_link/payment_link_initiate/payment_link.css").to_string();
    let _ = tera.add_raw_template("payment_link_css", &css_template);
    let mut context = Context::new();
    context.insert("css_color_scheme", &payment_link_data.css_script);

    let rendered_css = match tera.render("payment_link_css", &context) {
        Ok(rendered_css) => rendered_css,
        Err(tera_error) => {
            crate::logger::warn!("{tera_error}");
            Err(errors::ApiErrorResponse::InternalServerError)?
        }
    };

    // Add modification to js template with dynamic data
    let js_template =
        include_str!("../core/payment_link/payment_link_initiate/payment_link.js").to_string();

    let _ = tera.add_raw_template("payment_link_js", &js_template);

    context.insert("payment_details_js_script", &payment_link_data.js_script);
    let sdk_origin = payment_link_data
        .sdk_url
        .host_str()
        .ok_or_else(|| {
            logger::error!("Host missing for payment link SDK URL");
            report!(errors::ApiErrorResponse::InternalServerError)
        })
        .and_then(|host| {
            if host == "localhost" {
                let port = payment_link_data.sdk_url.port().ok_or_else(|| {
                    logger::error!("Port missing for localhost in SDK URL");
                    report!(errors::ApiErrorResponse::InternalServerError)
                })?;
                Ok(format!(
                    "{}://{}:{}",
                    payment_link_data.sdk_url.scheme(),
                    host,
                    port
                ))
            } else {
                Ok(format!("{}://{}", payment_link_data.sdk_url.scheme(), host))
            }
        })?;
    context.insert("sdk_origin", &sdk_origin);

    let rendered_js = match tera.render("payment_link_js", &context) {
        Ok(rendered_js) => rendered_js,
        Err(tera_error) => {
            crate::logger::warn!("{tera_error}");
            Err(errors::ApiErrorResponse::InternalServerError)?
        }
    };

    // Logging template
    let logging_template =
        include_str!("redirection/assets/redirect_error_logs_push.js").to_string();
    //Locale template
    let locale_template = include_str!("../core/payment_link/locale.js").to_string();

    // Modify Html template with rendered js and rendered css files
    let html_template =
        include_str!("../core/payment_link/payment_link_initiate/payment_link.html").to_string();

    let _ = tera.add_raw_template("payment_link", &html_template);

    context.insert("rendered_meta_tag_html", &payment_link_data.html_meta_tags);

    context.insert(
        "preload_link_tags",
        &get_preload_link_html_template(&payment_link_data.sdk_url),
    );

    context.insert(
        "hyperloader_sdk_link",
        &get_hyper_loader_sdk(&payment_link_data.sdk_url),
    );
    context.insert("locale_template", &locale_template);
    context.insert("rendered_css", &rendered_css);
    context.insert("rendered_js", &rendered_js);

    context.insert("logging_template", &logging_template);

    Ok((tera, context))
}

pub fn build_payment_link_html(
    payment_link_data: PaymentLinkFormData,
) -> CustomResult<String, errors::ApiErrorResponse> {
    let (tera, mut context) = build_payment_link_template(payment_link_data)
        .attach_printable("Failed to build payment link's HTML template")?;
    let payment_link_initiator =
        include_str!("../core/payment_link/payment_link_initiate/payment_link_initiator.js")
            .to_string();
    context.insert("payment_link_initiator", &payment_link_initiator);

    tera.render("payment_link", &context)
        .map_err(|tera_error: TeraError| {
            crate::logger::warn!("{tera_error}");
            report!(errors::ApiErrorResponse::InternalServerError)
        })
        .attach_printable("Error while rendering open payment link's HTML template")
}

pub fn build_secure_payment_link_html(
    payment_link_data: PaymentLinkFormData,
) -> CustomResult<String, errors::ApiErrorResponse> {
    let (tera, mut context) = build_payment_link_template(payment_link_data)
        .attach_printable("Failed to build payment link's HTML template")?;
    let payment_link_initiator =
        include_str!("../core/payment_link/payment_link_initiate/secure_payment_link_initiator.js")
            .to_string();
    context.insert("payment_link_initiator", &payment_link_initiator);

    tera.render("payment_link", &context)
        .map_err(|tera_error: TeraError| {
            crate::logger::warn!("{tera_error}");
            report!(errors::ApiErrorResponse::InternalServerError)
        })
        .attach_printable("Error while rendering secure payment link's HTML template")
}

fn get_hyper_loader_sdk(sdk_url: &url::Url) -> String {
    format!("<script src=\"{sdk_url}\" onload=\"initializeSDK()\"></script>")
}

fn get_preload_link_html_template(sdk_url: &url::Url) -> String {
    format!(
        r#"<link rel="preload" href="https://fonts.googleapis.com/css2?family=Montserrat:wght@400;500;600;700;800" as="style">
            <link rel="preload" href="{sdk_url}" as="script">"#,
    )
}

pub fn get_payment_link_status(
    payment_link_data: PaymentLinkStatusData,
) -> CustomResult<String, errors::ApiErrorResponse> {
    let mut tera = Tera::default();

    // Add modification to css template with dynamic data
    let css_template =
        include_str!("../core/payment_link/payment_link_status/status.css").to_string();
    let _ = tera.add_raw_template("payment_link_css", &css_template);
    let mut context = Context::new();
    context.insert("css_color_scheme", &payment_link_data.css_script);

    let rendered_css = match tera.render("payment_link_css", &context) {
        Ok(rendered_css) => rendered_css,
        Err(tera_error) => {
            crate::logger::warn!("{tera_error}");
            Err(errors::ApiErrorResponse::InternalServerError)?
        }
    };

    //Locale template
    let locale_template = include_str!("../core/payment_link/locale.js");

    // Logging template
    let logging_template =
        include_str!("redirection/assets/redirect_error_logs_push.js").to_string();

    // Add modification to js template with dynamic data
    let js_template =
        include_str!("../core/payment_link/payment_link_status/status.js").to_string();
    let _ = tera.add_raw_template("payment_link_js", &js_template);
    context.insert("payment_details_js_script", &payment_link_data.js_script);

    let rendered_js = match tera.render("payment_link_js", &context) {
        Ok(rendered_js) => rendered_js,
        Err(tera_error) => {
            crate::logger::warn!("{tera_error}");
            Err(errors::ApiErrorResponse::InternalServerError)?
        }
    };

    // Modify Html template with rendered js and rendered css files
    let html_template =
        include_str!("../core/payment_link/payment_link_status/status.html").to_string();
    let _ = tera.add_raw_template("payment_link_status", &html_template);

    context.insert("rendered_css", &rendered_css);
    context.insert("locale_template", &locale_template);

    context.insert("rendered_js", &rendered_js);
    context.insert("logging_template", &logging_template);

    match tera.render("payment_link_status", &context) {
        Ok(rendered_html) => Ok(rendered_html),
        Err(tera_error) => {
            crate::logger::warn!("{tera_error}");
            Err(errors::ApiErrorResponse::InternalServerError)?
        }
    }
}

pub fn extract_mapped_fields(
    value: &serde_json::Value,
    mapping: Option<&HashMap<String, String>>,
    existing_enhancement: Option<&serde_json::Value>,
) -> Option<serde_json::Value> {
    let mapping = mapping?;

    if mapping.is_empty() {
        return existing_enhancement.cloned();
    }

    let mut enhancement = match existing_enhancement {
        Some(existing) if existing.is_object() => existing.clone(),
        _ => serde_json::json!({}),
    };

    for (dot_path, output_key) in mapping {
        if let Some(extracted_value) = extract_field_by_dot_path(value, dot_path) {
            if let Some(obj) = enhancement.as_object_mut() {
                obj.insert(output_key.clone(), extracted_value);
            }
        }
    }

    if enhancement.as_object().is_some_and(|obj| !obj.is_empty()) {
        Some(enhancement)
    } else {
        None
    }
}

pub fn extract_field_by_dot_path(
    value: &serde_json::Value,
    path: &str,
) -> Option<serde_json::Value> {
    let parts: Vec<&str> = path.split('.').collect();
    let mut current = value;

    for part in parts {
        match current {
            serde_json::Value::Object(obj) => {
                current = obj.get(part)?;
            }
            serde_json::Value::Array(arr) => {
                // Try to parse part as array index
                if let Ok(index) = part.parse::<usize>() {
                    current = arr.get(index)?;
                } else {
                    return None;
                }
            }
            _ => return None,
        }
    }

    Some(current.clone())
}

#[cfg(test)]
mod tests {
    #[test]
    fn test_mime_essence() {
        assert_eq!(mime::APPLICATION_JSON.essence_str(), "application/json");
    }
}<|MERGE_RESOLUTION|>--- conflicted
+++ resolved
@@ -127,12 +127,9 @@
 pub type BoxedVaultConnectorIntegrationInterface<T, Req, Res> =
     BoxedConnectorIntegrationInterface<T, common_types::VaultConnectorFlowData, Req, Res>;
 
-<<<<<<< HEAD
 pub type BoxedSubscriptionConnectorIntegrationInterface<T, Req, Res> =
     BoxedConnectorIntegrationInterface<T, common_types::SubscriptionCreateData, Req, Res>;
 
-=======
->>>>>>> db3a9b2e
 fn store_raw_connector_response_if_required<T, Req, Resp>(
     return_raw_connector_response: Option<bool>,
     router_data: &mut types::RouterData<T, Req, Resp>,
