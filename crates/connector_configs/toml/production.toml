[aci]
[[aci.credit]]
payment_method_type = "Mastercard"
[[aci.credit]]
payment_method_type = "Visa"
[[aci.credit]]
payment_method_type = "Interac"
[[aci.credit]]
payment_method_type = "AmericanExpress"
[[aci.credit]]
payment_method_type = "JCB"
[[aci.credit]]
payment_method_type = "DinersClub"
[[aci.credit]]
payment_method_type = "Discover"
[[aci.credit]]
payment_method_type = "CartesBancaires"
[[aci.credit]]
payment_method_type = "UnionPay"
[[aci.debit]]
payment_method_type = "Mastercard"
[[aci.debit]]
payment_method_type = "Visa"
[[aci.debit]]
payment_method_type = "Interac"
[[aci.debit]]
payment_method_type = "AmericanExpress"
[[aci.debit]]
payment_method_type = "JCB"
[[aci.debit]]
payment_method_type = "DinersClub"
[[aci.debit]]
payment_method_type = "Discover"
[[aci.debit]]
payment_method_type = "CartesBancaires"
[[aci.debit]]
payment_method_type = "UnionPay"
[[aci.wallet]]
payment_method_type = "ali_pay"
[[aci.wallet]]
payment_method_type = "mb_way"
[[aci.bank_redirect]]
payment_method_type = "ideal"
[[aci.bank_redirect]]
payment_method_type = "giropay"
[[aci.bank_redirect]]
payment_method_type = "sofort"
[[aci.bank_redirect]]
payment_method_type = "eps"
[[aci.bank_redirect]]
payment_method_type = "przelewy24"
[[aci.bank_redirect]]
payment_method_type = "trustly"
[aci.connector_auth.BodyKey]
api_key = "API Key"
key1 = "Entity ID"
[aci.connector_webhook_details]
merchant_secret = "Source verification key"

[adyen]
[[adyen.credit]]
payment_method_type = "Mastercard"
[[adyen.credit]]
payment_method_type = "Visa"
[[adyen.credit]]
payment_method_type = "Interac"
[[adyen.credit]]
payment_method_type = "AmericanExpress"
[[adyen.credit]]
payment_method_type = "JCB"
[[adyen.credit]]
payment_method_type = "DinersClub"
[[adyen.credit]]
payment_method_type = "Discover"
[[adyen.credit]]
payment_method_type = "CartesBancaires"
[[adyen.credit]]
payment_method_type = "UnionPay"
[[adyen.debit]]
payment_method_type = "Mastercard"
[[adyen.debit]]
payment_method_type = "Visa"
[[adyen.debit]]
payment_method_type = "Interac"
[[adyen.debit]]
payment_method_type = "AmericanExpress"
[[adyen.debit]]
payment_method_type = "JCB"
[[adyen.debit]]
payment_method_type = "DinersClub"
[[adyen.debit]]
payment_method_type = "Discover"
[[adyen.debit]]
payment_method_type = "CartesBancaires"
[[adyen.debit]]
payment_method_type = "UnionPay"
[[adyen.pay_later]]
payment_method_type = "klarna"
[[adyen.pay_later]]
payment_method_type = "affirm"
[[adyen.pay_later]]
payment_method_type = "afterpay_clearpay"
[[adyen.bank_debit]]
payment_method_type = "ach"
[[adyen.bank_debit]]
payment_method_type = "bacs"
[[adyen.bank_redirect]]
payment_method_type = "ideal"
[[adyen.bank_redirect]]
payment_method_type = "eps"
[[adyen.wallet]]
payment_method_type = "apple_pay"
[[adyen.wallet]]
payment_method_type = "google_pay"
[[adyen.wallet]]
payment_method_type = "paypal"
[adyen.connector_auth.BodyKey]
api_key = "Adyen API Key"
key1 = "Adyen Account Id"
[adyen.connector_webhook_details]
merchant_secret = "Source verification key"

[adyenplatform_payout]
[[adyenplatform_payout.credit]]
payment_method_type = "Mastercard"
[[adyenplatform_payout.credit]]
payment_method_type = "Visa"
[[adyenplatform_payout.debit]]
payment_method_type = "Mastercard"
[[adyenplatform_payout.debit]]
payment_method_type = "Visa"
[[adyenplatform_payout.bank_transfer]]
payment_method_type = "sepa"
[adyenplatform_payout.connector_auth.HeaderKey]
api_key = "Adyen platform's API Key"

[adyenplatform_payout.metadata.source_balance_account]
name = "source_balance_account"
label = "Source balance account ID"
placeholder = "Enter Source balance account ID"
required = true
type = "Text"
[adyenplatform_payout.connector_webhook_details]
merchant_secret = "Source verification key"

[[adyen.metadata.apple_pay]]
name = "certificate"
label = "Merchant Certificate (Base64 Encoded)"
placeholder = "Enter Merchant Certificate (Base64 Encoded)"
required = true
type = "Text"
[[adyen.metadata.apple_pay]]
name = "certificate_keys"
label = "Merchant PrivateKey (Base64 Encoded)"
placeholder = "Enter Merchant PrivateKey (Base64 Encoded)"
required = true
type = "Text"
[[adyen.metadata.apple_pay]]
name = "merchant_identifier"
label = "Apple Merchant Identifier"
placeholder = "Enter Apple Merchant Identifier"
required = true
type = "Text"
[[adyen.metadata.apple_pay]]
name = "display_name"
label = "Display Name"
placeholder = "Enter Display Name"
required = true
type = "Text"
[[adyen.metadata.apple_pay]]
name = "initiative"
label = "Domain"
placeholder = "Enter Domain"
required = true
type = "Text"
[[adyen.metadata.apple_pay]]
name = "initiative_context"
label = "Domain Name"
placeholder = "Enter Domain Name"
required = true
type = "Text"
[[adyen.metadata.apple_pay]]
name = "merchant_business_country"
label = "Merchant Business Country"
placeholder = "Enter Merchant Business Country"
required = true
type = "Select"
options = []
[[adyen.metadata.apple_pay]]
name = "payment_processing_details_at"
label = "Payment Processing Details At"
placeholder = "Enter Payment Processing Details At"
required = true
type = "Radio"
options = ["Connector", "Hyperswitch"]

[[adyen.metadata.google_pay]]
name = "merchant_name"
label = "Google Pay Merchant Name"
placeholder = "Enter Google Pay Merchant Name"
required = true
type = "Text"
[[adyen.metadata.google_pay]]
name = "merchant_id"
label = "Google Pay Merchant Id"
placeholder = "Enter Google Pay Merchant Id"
required = true
type = "Text"
[[adyen.metadata.google_pay]]
name = "allowed_auth_methods"
label = "Allowed Auth Methods"
placeholder = "Enter Allowed Auth Methods"
required = true
type = "MultiSelect"
options = ["PAN_ONLY", "CRYPTOGRAM_3DS"]

[[adyen.connector_wallets_details.google_pay]]
name = "merchant_name"
label = "Google Pay Merchant Name"
placeholder = "Enter Google Pay Merchant Name"
required = true
type = "Text"
[[adyen.connector_wallets_details.google_pay]]
name = "merchant_id"
label = "Google Pay Merchant Id"
placeholder = "Enter Google Pay Merchant Id"
required = true
type = "Text"
[[adyen.connector_wallets_details.google_pay]]
name = "public_key"
label = "Google Pay Public Key"
placeholder = "Enter Google Pay Public Key"
required = true
type = "Text"
[[adyen.connector_wallets_details.google_pay]]
name = "private_key"
label = "Google Pay Private Key"
placeholder = "Enter Google Pay Private Key"
required = true
type = "Text"
[[adyen.connector_wallets_details.google_pay]]
name = "recipient_id"
label = "Recipient Id"
placeholder = "Enter Recipient Id"
required = true
type = "Text"
[[adyen.connector_wallets_details.google_pay]]
name = "allowed_auth_methods"
label = "Allowed Auth Methods"
placeholder = "Enter Allowed Auth Methods"
required = true
type = "MultiSelect"
options = ["PAN_ONLY", "CRYPTOGRAM_3DS"]


[adyen.metadata.endpoint_prefix]
name = "endpoint_prefix"
label = "Live endpoint prefix"
placeholder = "Enter Live endpoint prefix"
required = true
type = "Text"


[airwallex]
[[airwallex.credit]]
payment_method_type = "Mastercard"
[[airwallex.credit]]
payment_method_type = "Visa"
[[airwallex.credit]]
payment_method_type = "Interac"
[[airwallex.credit]]
payment_method_type = "AmericanExpress"
[[airwallex.credit]]
payment_method_type = "JCB"
[[airwallex.credit]]
payment_method_type = "DinersClub"
[[airwallex.credit]]
payment_method_type = "Discover"
[[airwallex.credit]]
payment_method_type = "CartesBancaires"
[[airwallex.credit]]
payment_method_type = "UnionPay"
[[airwallex.debit]]
payment_method_type = "Mastercard"
[[airwallex.debit]]
payment_method_type = "Visa"
[[airwallex.debit]]
payment_method_type = "Interac"
[[airwallex.debit]]
payment_method_type = "AmericanExpress"
[[airwallex.debit]]
payment_method_type = "JCB"
[[airwallex.debit]]
payment_method_type = "DinersClub"
[[airwallex.debit]]
payment_method_type = "Discover"
[[airwallex.debit]]
payment_method_type = "CartesBancaires"
[[airwallex.debit]]
  payment_method_type = "UnionPay"
[[airwallex.wallet]]
  payment_method_type = "google_pay"
[[airwallex.wallet]]
  payment_method_type = "paypal"
[[airwallex.wallet]]
  payment_method_type = "skrill"
[[airwallex.bank_redirect]]
  payment_method_type = "trustly"
[[airwallex.bank_redirect]]
  payment_method_type = "blik"
[[airwallex.bank_redirect]]
  payment_method_type = "ideal"
[[airwallex.pay_later]]
  payment_method_type = "klarna"
[[airwallex.pay_later]]
  payment_method_type = "atome"
body_type="BodyKey"
[airwallex.connector_auth.BodyKey]
api_key = "API Key"
key1 = "Client ID"
[airwallex.connector_webhook_details]
merchant_secret = "Source verification key"

[authipay]
[[authipay.credit]]
payment_method_type = "Mastercard"
[[authipay.credit]]
payment_method_type = "Visa"
[[authipay.debit]]
payment_method_type = "Mastercard"
[[authipay.debit]]
payment_method_type = "Visa"
[authipay.connector_auth.SignatureKey]
api_key = "API Key"
api_secret = "API Secret"
key1 = "Merchant ID"
[authipay.connector_webhook_details]
merchant_secret = "Source verification key"

[authorizedotnet]
[[authorizedotnet.credit]]
payment_method_type = "Mastercard"
[[authorizedotnet.credit]]
payment_method_type = "Visa"
[[authorizedotnet.credit]]
payment_method_type = "Interac"
[[authorizedotnet.credit]]
payment_method_type = "AmericanExpress"
[[authorizedotnet.credit]]
payment_method_type = "JCB"
[[authorizedotnet.credit]]
payment_method_type = "DinersClub"
[[authorizedotnet.credit]]
payment_method_type = "Discover"
[[authorizedotnet.credit]]
payment_method_type = "CartesBancaires"
[[authorizedotnet.credit]]
payment_method_type = "UnionPay"
[[authorizedotnet.debit]]
payment_method_type = "Mastercard"
[[authorizedotnet.debit]]
payment_method_type = "Visa"
[[authorizedotnet.debit]]
payment_method_type = "Interac"
[[authorizedotnet.debit]]
payment_method_type = "AmericanExpress"
[[authorizedotnet.debit]]
payment_method_type = "JCB"
[[authorizedotnet.debit]]
payment_method_type = "DinersClub"
[[authorizedotnet.debit]]
payment_method_type = "Discover"
[[authorizedotnet.debit]]
payment_method_type = "CartesBancaires"
[[authorizedotnet.debit]]
payment_method_type = "UnionPay"
[[authorizedotnet.wallet]]
payment_method_type = "apple_pay"
[[authorizedotnet.wallet]]
payment_method_type = "google_pay"
[[authorizedotnet.wallet]]
payment_method_type = "paypal"
body_type = "BodyKey"
[authorizedotnet.connector_auth.BodyKey]
api_key = "API Login ID"
key1 = "Transaction Key"

[[authorizedotnet.metadata.apple_pay]]
name = "certificate"
label = "Merchant Certificate (Base64 Encoded)"
placeholder = "Enter Merchant Certificate (Base64 Encoded)"
required = true
type = "Text"
[[authorizedotnet.metadata.apple_pay]]
name = "certificate_keys"
label = "Merchant PrivateKey (Base64 Encoded)"
placeholder = "Enter Merchant PrivateKey (Base64 Encoded)"
required = true
type = "Text"
[[authorizedotnet.metadata.apple_pay]]
name = "merchant_identifier"
label = "Apple Merchant Identifier"
placeholder = "Enter Apple Merchant Identifier"
required = true
type = "Text"
[[authorizedotnet.metadata.apple_pay]]
name = "display_name"
label = "Display Name"
placeholder = "Enter Display Name"
required = true
type = "Text"
[[authorizedotnet.metadata.apple_pay]]
name = "initiative"
label = "Domain"
placeholder = "Enter Domain"
required = true
type = "Text"
[[authorizedotnet.metadata.apple_pay]]
name = "initiative_context"
label = "Domain Name"
placeholder = "Enter Domain Name"
required = true
type = "Text"
[[authorizedotnet.metadata.apple_pay]]
name = "merchant_business_country"
label = "Merchant Business Country"
placeholder = "Enter Merchant Business Country"
required = true
type = "Select"
options = []
[[authorizedotnet.metadata.apple_pay]]
name = "payment_processing_details_at"
label = "Payment Processing Details At"
placeholder = "Enter Payment Processing Details At"
required = true
type = "Radio"
options = ["Connector"]

[[authorizedotnet.metadata.google_pay]]
name = "merchant_name"
label = "Google Pay Merchant Name"
placeholder = "Enter Google Pay Merchant Name"
required = true
type = "Text"
[[authorizedotnet.metadata.google_pay]]
name = "merchant_id"
label = "Google Pay Merchant Id"
placeholder = "Enter Google Pay Merchant Id"
required = true
type = "Text"
[[authorizedotnet.metadata.google_pay]]
name = "gateway_merchant_id"
label = "Google Pay Merchant Key"
placeholder = "Enter Google Pay Merchant Key"
required = true
type = "Text"
[[authorizedotnet.metadata.google_pay]]
name = "allowed_auth_methods"
label = "Allowed Auth Methods"
placeholder = "Enter Allowed Auth Methods"
required = true
type = "MultiSelect"
options = ["PAN_ONLY", "CRYPTOGRAM_3DS"]

[[authorizedotnet.connector_wallets_details.google_pay]]
name = "merchant_name"
label = "Google Pay Merchant Name"
placeholder = "Enter Google Pay Merchant Name"
required = true
type = "Text"
[[authorizedotnet.connector_wallets_details.google_pay]]
name = "merchant_id"
label = "Google Pay Merchant Id"
placeholder = "Enter Google Pay Merchant Id"
required = true
type = "Text"
[[authorizedotnet.connector_wallets_details.google_pay]]
name = "gateway_merchant_id"
label = "Google Pay Merchant Key"
placeholder = "Enter Google Pay Merchant Key"
required = true
type = "Text"
[[authorizedotnet.connector_wallets_details.google_pay]]
name = "public_key"
label = "Google Pay Public Key"
placeholder = "Enter Google Pay Public Key"
required = true
type = "Text"
[[authorizedotnet.connector_wallets_details.google_pay]]
name = "private_key"
label = "Google Pay Private Key"
placeholder = "Enter Google Pay Private Key"
required = true
type = "Text"
[[authorizedotnet.connector_wallets_details.google_pay]]
name = "recipient_id"
label = "Recipient Id"
placeholder = "Enter Recipient Id"
required = true
type = "Text"
[[authorizedotnet.connector_wallets_details.google_pay]]
name = "allowed_auth_methods"
label = "Allowed Auth Methods"
placeholder = "Enter Allowed Auth Methods"
required = true
type = "MultiSelect"
options = ["PAN_ONLY", "CRYPTOGRAM_3DS"]


[bitpay]
[[bitpay.crypto]]
payment_method_type = "crypto_currency"
[bitpay.connector_auth.HeaderKey]
api_key = "API Key"
[bitpay.connector_webhook_details]
merchant_secret = "Source verification key"

[bluesnap]
[[bluesnap.credit]]
payment_method_type = "Mastercard"
[[bluesnap.credit]]
payment_method_type = "Visa"
[[bluesnap.credit]]
payment_method_type = "Interac"
[[bluesnap.credit]]
payment_method_type = "AmericanExpress"
[[bluesnap.credit]]
payment_method_type = "JCB"
[[bluesnap.credit]]
payment_method_type = "DinersClub"
[[bluesnap.credit]]
payment_method_type = "Discover"
[[bluesnap.credit]]
payment_method_type = "CartesBancaires"
[[bluesnap.credit]]
payment_method_type = "UnionPay"
[[bluesnap.wallet]]
payment_method_type = "google_pay"
[[bluesnap.wallet]]
payment_method_type = "apple_pay"
[bluesnap.connector_auth.BodyKey]
api_key = "Password"
key1 = "Username"
[bluesnap.connector_webhook_details]
merchant_secret = "Source verification key"

[[bluesnap.metadata.apple_pay]]
name = "certificate"
label = "Merchant Certificate (Base64 Encoded)"
placeholder = "Enter Merchant Certificate (Base64 Encoded)"
required = true
type = "Text"
[[bluesnap.metadata.apple_pay]]
name = "certificate_keys"
label = "Merchant PrivateKey (Base64 Encoded)"
placeholder = "Enter Merchant PrivateKey (Base64 Encoded)"
required = true
type = "Text"
[[bluesnap.metadata.apple_pay]]
name = "merchant_identifier"
label = "Apple Merchant Identifier"
placeholder = "Enter Apple Merchant Identifier"
required = true
type = "Text"
[[bluesnap.metadata.apple_pay]]
name = "display_name"
label = "Display Name"
placeholder = "Enter Display Name"
required = true
type = "Text"
[[bluesnap.metadata.apple_pay]]
name = "initiative"
label = "Domain"
placeholder = "Enter Domain"
required = true
type = "Text"
[[bluesnap.metadata.apple_pay]]
name = "initiative_context"
label = "Domain Name"
placeholder = "Enter Domain Name"
required = true
type = "Text"
[[bluesnap.metadata.apple_pay]]
name = "merchant_business_country"
label = "Merchant Business Country"
placeholder = "Enter Merchant Business Country"
required = true
type = "Select"
options = []
[[bluesnap.metadata.apple_pay]]
name = "payment_processing_details_at"
label = "Payment Processing Details At"
placeholder = "Enter Payment Processing Details At"
required = true
type = "Radio"
options = ["Connector"]

[[bluesnap.metadata.google_pay]]
name = "merchant_name"
label = "Google Pay Merchant Name"
placeholder = "Enter Google Pay Merchant Name"
required = true
type = "Text"
[[bluesnap.metadata.google_pay]]
name = "merchant_id"
label = "Google Pay Merchant Id"
placeholder = "Enter Google Pay Merchant Id"
required = true
type = "Text"
[[bluesnap.metadata.google_pay]]
name = "gateway_merchant_id"
label = "Google Pay Merchant Key"
placeholder = "Enter Google Pay Merchant Key"
required = true
type = "Text"
[[bluesnap.metadata.google_pay]]
name = "allowed_auth_methods"
label = "Allowed Auth Methods"
placeholder = "Enter Allowed Auth Methods"
required = true
type = "MultiSelect"
options = ["PAN_ONLY", "CRYPTOGRAM_3DS"]

[[bluesnap.connector_wallets_details.google_pay]]
name = "merchant_name"
label = "Google Pay Merchant Name"
placeholder = "Enter Google Pay Merchant Name"
required = true
type = "Text"
[[bluesnap.connector_wallets_details.google_pay]]
name = "merchant_id"
label = "Google Pay Merchant Id"
placeholder = "Enter Google Pay Merchant Id"
required = true
type = "Text"
[[bluesnap.connector_wallets_details.google_pay]]
name = "gateway_merchant_id"
label = "Google Pay Merchant Key"
placeholder = "Enter Google Pay Merchant Key"
required = true
type = "Text"
[[bluesnap.connector_wallets_details.google_pay]]
name = "public_key"
label = "Google Pay Public Key"
placeholder = "Enter Google Pay Public Key"
required = true
type = "Text"
[[bluesnap.connector_wallets_details.google_pay]]
name = "private_key"
label = "Google Pay Private Key"
placeholder = "Enter Google Pay Private Key"
required = true
type = "Text"
[[bluesnap.connector_wallets_details.google_pay]]
name = "recipient_id"
label = "Recipient Id"
placeholder = "Enter Recipient Id"
required = true
type = "Text"
[[bluesnap.connector_wallets_details.google_pay]]
name = "allowed_auth_methods"
label = "Allowed Auth Methods"
placeholder = "Enter Allowed Auth Methods"
required = true
type = "MultiSelect"
options = ["PAN_ONLY", "CRYPTOGRAM_3DS"]


[bluesnap.metadata.merchant_id]
name = "merchant_id"
label = "Merchant Id"
placeholder = "Enter Merchant Id"
required = false
type = "Text"

[braintree]
[[braintree.credit]]
payment_method_type = "Mastercard"
[[braintree.credit]]
payment_method_type = "Visa"
[[braintree.credit]]
payment_method_type = "Interac"
[[braintree.credit]]
payment_method_type = "AmericanExpress"
[[braintree.credit]]
payment_method_type = "JCB"
[[braintree.credit]]
payment_method_type = "DinersClub"
[[braintree.credit]]
payment_method_type = "Discover"
[[braintree.credit]]
payment_method_type = "CartesBancaires"
[[braintree.credit]]
payment_method_type = "UnionPay"
[[braintree.debit]]
payment_method_type = "Mastercard"
[[braintree.debit]]
payment_method_type = "Visa"
[[braintree.debit]]
payment_method_type = "Interac"
[[braintree.debit]]
payment_method_type = "AmericanExpress"
[[braintree.debit]]
payment_method_type = "JCB"
[[braintree.debit]]
payment_method_type = "DinersClub"
[[braintree.debit]]
payment_method_type = "Discover"
[[braintree.debit]]
payment_method_type = "CartesBancaires"
[[bluesnap.debit]]
payment_method_type = "UnionPay"
[[braintree.debit]]
payment_method_type = "UnionPay"

[braintree.connector_auth.SignatureKey]
api_key = "Public Key"
key1 = "Merchant Id"
api_secret = "Private Key"
[braintree.connector_webhook_details]
merchant_secret = "Source verification key"

[braintree.metadata.merchant_account_id]
name = "merchant_account_id"
label = "Merchant Account Id"
placeholder = "Enter Merchant Account Id"
required = true
type = "Text"
[braintree.metadata.merchant_config_currency]
name = "merchant_config_currency"
label = "Currency"
placeholder = "Enter Currency"
required = true
type = "Select"
options = []

[bambora]
[[bambora.credit]]
payment_method_type = "Mastercard"
[[bambora.credit]]
payment_method_type = "Visa"
[[bambora.credit]]
payment_method_type = "Interac"
[[bambora.credit]]
payment_method_type = "AmericanExpress"
[[bambora.credit]]
payment_method_type = "JCB"
[[bambora.credit]]
payment_method_type = "DinersClub"
[[bambora.credit]]
payment_method_type = "Discover"
[[bambora.credit]]
payment_method_type = "CartesBancaires"
[[bambora.credit]]
payment_method_type = "UnionPay"
[[bambora.debit]]
payment_method_type = "Mastercard"
[[bambora.debit]]
payment_method_type = "Visa"
[[bambora.debit]]
payment_method_type = "Interac"
[[bambora.debit]]
payment_method_type = "AmericanExpress"
[[bambora.debit]]
payment_method_type = "JCB"
[[bambora.debit]]
payment_method_type = "DinersClub"
[[bambora.debit]]
payment_method_type = "Discover"
[[bambora.debit]]
payment_method_type = "CartesBancaires"
[[bambora.debit]]
payment_method_type = "UnionPay"
[bambora.connector_auth.BodyKey]
api_key = "Passcode"
key1 = "Merchant Id"

[bamboraapac]
[[bamboraapac.credit]]
payment_method_type = "Mastercard"
[[bamboraapac.credit]]
payment_method_type = "Visa"
[[bamboraapac.credit]]
payment_method_type = "Interac"
[[bamboraapac.credit]]
payment_method_type = "AmericanExpress"
[[bamboraapac.credit]]
payment_method_type = "JCB"
[[bamboraapac.credit]]
payment_method_type = "DinersClub"
[[bamboraapac.credit]]
payment_method_type = "Discover"
[[bamboraapac.credit]]
payment_method_type = "CartesBancaires"
[[bamboraapac.credit]]
payment_method_type = "UnionPay"
[[bamboraapac.debit]]
payment_method_type = "Mastercard"
[[bamboraapac.debit]]
payment_method_type = "Visa"
[[bamboraapac.debit]]
payment_method_type = "Interac"
[[bamboraapac.debit]]
payment_method_type = "AmericanExpress"
[[bamboraapac.debit]]
payment_method_type = "JCB"
[[bamboraapac.debit]]
payment_method_type = "DinersClub"
[[bamboraapac.debit]]
payment_method_type = "Discover"
[[bamboraapac.debit]]
payment_method_type = "CartesBancaires"
[[bamboraapac.debit]]
payment_method_type = "UnionPay"
[bamboraapac.connector_auth.SignatureKey]
api_key = "Username"
key1 = "Account Number"
api_secret = "Password"

[bankofamerica]
[[bankofamerica.credit]]
payment_method_type = "Mastercard"
[[bankofamerica.credit]]
payment_method_type = "Visa"
[[bankofamerica.credit]]
payment_method_type = "Interac"
[[bankofamerica.credit]]
payment_method_type = "AmericanExpress"
[[bankofamerica.credit]]
payment_method_type = "JCB"
[[bankofamerica.credit]]
payment_method_type = "DinersClub"
[[bankofamerica.credit]]
payment_method_type = "Discover"
[[bankofamerica.credit]]
payment_method_type = "CartesBancaires"
[[bankofamerica.credit]]
payment_method_type = "UnionPay"
[[bankofamerica.debit]]
payment_method_type = "Mastercard"
[[bankofamerica.debit]]
payment_method_type = "Visa"
[[bankofamerica.debit]]
payment_method_type = "Interac"
[[bankofamerica.debit]]
payment_method_type = "AmericanExpress"
[[bankofamerica.debit]]
payment_method_type = "JCB"
[[bankofamerica.debit]]
payment_method_type = "DinersClub"
[[bankofamerica.debit]]
payment_method_type = "Discover"
[[bankofamerica.debit]]
payment_method_type = "CartesBancaires"
[[bankofamerica.debit]]
payment_method_type = "UnionPay"
[[bankofamerica.wallet]]
payment_method_type = "apple_pay"
[[bankofamerica.wallet]]
payment_method_type = "google_pay"

[bankofamerica.connector_auth.SignatureKey]
api_key = "Key"
key1 = "Merchant ID"
api_secret = "Shared Secret"
[bankofamerica.connector_webhook_details]
merchant_secret = "Source verification key"

[[bankofamerica.metadata.apple_pay]]
name = "certificate"
label = "Merchant Certificate (Base64 Encoded)"
placeholder = "Enter Merchant Certificate (Base64 Encoded)"
required = true
type = "Text"
[[bankofamerica.metadata.apple_pay]]
name = "certificate_keys"
label = "Merchant PrivateKey (Base64 Encoded)"
placeholder = "Enter Merchant PrivateKey (Base64 Encoded)"
required = true
type = "Text"
[[bankofamerica.metadata.apple_pay]]
name = "merchant_identifier"
label = "Apple Merchant Identifier"
placeholder = "Enter Apple Merchant Identifier"
required = true
type = "Text"
[[bankofamerica.metadata.apple_pay]]
name = "display_name"
label = "Display Name"
placeholder = "Enter Display Name"
required = true
type = "Text"
[[bankofamerica.metadata.apple_pay]]
name = "initiative"
label = "Domain"
placeholder = "Enter Domain"
required = true
type = "Text"
[[bankofamerica.metadata.apple_pay]]
name = "initiative_context"
label = "Domain Name"
placeholder = "Enter Domain Name"
required = true
type = "Text"
[[bankofamerica.metadata.apple_pay]]
name = "merchant_business_country"
label = "Merchant Business Country"
placeholder = "Enter Merchant Business Country"
required = true
type = "Select"
options = []
[[bankofamerica.metadata.apple_pay]]
name = "payment_processing_details_at"
label = "Payment Processing Details At"
placeholder = "Enter Payment Processing Details At"
required = true
type = "Radio"
options = ["Connector", "Hyperswitch"]

[[bankofamerica.metadata.google_pay]]
name = "merchant_name"
label = "Google Pay Merchant Name"
placeholder = "Enter Google Pay Merchant Name"
required = true
type = "Text"
[[bankofamerica.metadata.google_pay]]
name = "merchant_id"
label = "Google Pay Merchant Id"
placeholder = "Enter Google Pay Merchant Id"
required = true
type = "Text"
[[bankofamerica.metadata.google_pay]]
name = "gateway_merchant_id"
label = "Google Pay Merchant Key"
placeholder = "Enter Google Pay Merchant Key"
required = true
type = "Text"
[[bankofamerica.metadata.google_pay]]
name = "allowed_auth_methods"
label = "Allowed Auth Methods"
placeholder = "Enter Allowed Auth Methods"
required = true
type = "MultiSelect"
options = ["PAN_ONLY", "CRYPTOGRAM_3DS"]

[[bankofamerica.connector_wallets_details.google_pay]]
name = "merchant_name"
label = "Google Pay Merchant Name"
placeholder = "Enter Google Pay Merchant Name"
required = true
type = "Text"
[[bankofamerica.connector_wallets_details.google_pay]]
name = "merchant_id"
label = "Google Pay Merchant Id"
placeholder = "Enter Google Pay Merchant Id"
required = true
type = "Text"
[[bankofamerica.connector_wallets_details.google_pay]]
name = "gateway_merchant_id"
label = "Google Pay Merchant Key"
placeholder = "Enter Google Pay Merchant Key"
required = true
type = "Text"
[[bankofamerica.connector_wallets_details.google_pay]]
name = "public_key"
label = "Google Pay Public Key"
placeholder = "Enter Google Pay Public Key"
required = true
type = "Text"
[[bankofamerica.connector_wallets_details.google_pay]]
name = "private_key"
label = "Google Pay Private Key"
placeholder = "Enter Google Pay Private Key"
required = true
type = "Text"
[[bankofamerica.connector_wallets_details.google_pay]]
name = "recipient_id"
label = "Recipient Id"
placeholder = "Enter Recipient Id"
required = true
type = "Text"
[[bankofamerica.connector_wallets_details.google_pay]]
name = "allowed_auth_methods"
label = "Allowed Auth Methods"
placeholder = "Enter Allowed Auth Methods"
required = true
type = "MultiSelect"
options = ["PAN_ONLY", "CRYPTOGRAM_3DS"]

[barclaycard]
[[barclaycard.credit]]
payment_method_type = "Mastercard"
[[barclaycard.credit]]
payment_method_type = "Visa"
[[barclaycard.credit]]
payment_method_type = "AmericanExpress"
[[barclaycard.credit]]
payment_method_type = "JCB"
[[barclaycard.credit]]
payment_method_type = "Discover"
[[barclaycard.credit]]
payment_method_type = "Maestro"
[[barclaycard.credit]]
payment_method_type = "Interac"
[[barclaycard.credit]]
payment_method_type = "DinersClub"
[[barclaycard.credit]]
payment_method_type = "CartesBancaires"
[[barclaycard.credit]]
payment_method_type = "UnionPay"
[[barclaycard.debit]]
payment_method_type = "Mastercard"
[[barclaycard.debit]]
payment_method_type = "Visa"
[[barclaycard.debit]]
payment_method_type = "AmericanExpress"
[[barclaycard.debit]]
payment_method_type = "JCB"
[[barclaycard.debit]]
payment_method_type = "Discover"
[[barclaycard.debit]]
payment_method_type = "Maestro"
[[barclaycard.debit]]
payment_method_type = "Interac"
[[barclaycard.debit]]
payment_method_type = "DinersClub"
[[barclaycard.debit]]
payment_method_type = "CartesBancaires"
[[barclaycard.debit]]
payment_method_type = "UnionPay"
[barclaycard.connector_auth.SignatureKey]
api_key = "Key"
key1 = "Merchant ID"
api_secret = "Shared Secret"

[cashtocode]
[[cashtocode.reward]]
payment_method_type = "classic"
[[cashtocode.reward]]
payment_method_type = "evoucher"
[cashtocode.connector_auth.CurrencyAuthKey.auth_key_map.EUR.classic]
password_classic = "Password Classic"
username_classic = "Username Classic"
merchant_id_classic = "MerchantId Classic"
[cashtocode.connector_auth.CurrencyAuthKey.auth_key_map.EUR.evoucher]
password_evoucher = "Password Evoucher"
username_evoucher = "Username Evoucher"
merchant_id_evoucher = "MerchantId Evoucher"
[cashtocode.connector_auth.CurrencyAuthKey.auth_key_map.GBP.classic]
password_classic = "Password Classic"
username_classic = "Username Classic"
merchant_id_classic = "MerchantId Classic"
[cashtocode.connector_auth.CurrencyAuthKey.auth_key_map.GBP.evoucher]
password_evoucher = "Password Evoucher"
username_evoucher = "Username Evoucher"
merchant_id_evoucher = "MerchantId Evoucher"
[cashtocode.connector_auth.CurrencyAuthKey.auth_key_map.USD.classic]
password_classic = "Password Classic"
username_classic = "Username Classic"
merchant_id_classic = "MerchantId Classic"
[cashtocode.connector_auth.CurrencyAuthKey.auth_key_map.USD.evoucher]
password_evoucher = "Password Evoucher"
username_evoucher = "Username Evoucher"
merchant_id_evoucher = "MerchantId Evoucher"
[cashtocode.connector_auth.CurrencyAuthKey.auth_key_map.CAD.classic]
password_classic = "Password Classic"
username_classic = "Username Classic"
merchant_id_classic = "MerchantId Classic"
[cashtocode.connector_auth.CurrencyAuthKey.auth_key_map.CAD.evoucher]
password_evoucher = "Password Evoucher"
username_evoucher = "Username Evoucher"
merchant_id_evoucher = "MerchantId Evoucher"
[cashtocode.connector_auth.CurrencyAuthKey.auth_key_map.CHF.classic]
password_classic = "Password Classic"
username_classic = "Username Classic"
merchant_id_classic = "MerchantId Classic"
[cashtocode.connector_auth.CurrencyAuthKey.auth_key_map.CHF.evoucher]
password_evoucher = "Password Evoucher"
username_evoucher = "Username Evoucher"
merchant_id_evoucher = "MerchantId Evoucher"
[cashtocode.connector_auth.CurrencyAuthKey.auth_key_map.AUD.classic]
password_classic = "Password Classic"
username_classic = "Username Classic"
merchant_id_classic = "MerchantId Classic"
[cashtocode.connector_auth.CurrencyAuthKey.auth_key_map.AUD.evoucher]
password_evoucher = "Password Evoucher"
username_evoucher = "Username Evoucher"
merchant_id_evoucher = "MerchantId Evoucher"
[cashtocode.connector_auth.CurrencyAuthKey.auth_key_map.INR.classic]
password_classic = "Password Classic"
username_classic = "Username Classic"
merchant_id_classic = "MerchantId Classic"
[cashtocode.connector_auth.CurrencyAuthKey.auth_key_map.INR.evoucher]
password_evoucher = "Password Evoucher"
username_evoucher = "Username Evoucher"
merchant_id_evoucher = "MerchantId Evoucher"
[cashtocode.connector_auth.CurrencyAuthKey.auth_key_map.JPY.classic]
password_classic = "Password Classic"
username_classic = "Username Classic"
merchant_id_classic = "MerchantId Classic"
[cashtocode.connector_auth.CurrencyAuthKey.auth_key_map.JPY.evoucher]
password_evoucher = "Password Evoucher"
username_evoucher = "Username Evoucher"
merchant_id_evoucher = "MerchantId Evoucher"
[cashtocode.connector_auth.CurrencyAuthKey.auth_key_map.NZD.classic]
password_classic = "Password Classic"
username_classic = "Username Classic"
merchant_id_classic = "MerchantId Classic"
[cashtocode.connector_auth.CurrencyAuthKey.auth_key_map.NZD.evoucher]
password_evoucher = "Password Evoucher"
username_evoucher = "Username Evoucher"
merchant_id_evoucher = "MerchantId Evoucher"
[cashtocode.connector_auth.CurrencyAuthKey.auth_key_map.ZAR.classic]
password_classic = "Password Classic"
username_classic = "Username Classic"
merchant_id_classic = "MerchantId Classic"
[cashtocode.connector_auth.CurrencyAuthKey.auth_key_map.ZAR.evoucher]
password_evoucher = "Password Evoucher"
username_evoucher = "Username Evoucher"
merchant_id_evoucher = "MerchantId Evoucher"
[cashtocode.connector_auth.CurrencyAuthKey.auth_key_map.CNY.classic]
password_classic = "Password Classic"
username_classic = "Username Classic"
merchant_id_classic = "MerchantId Classic"
[cashtocode.connector_auth.CurrencyAuthKey.auth_key_map.CNY.evoucher]
password_evoucher = "Password Evoucher"
username_evoucher = "Username Evoucher"
merchant_id_evoucher = "MerchantId Evoucher"
[cashtocode.connector_webhook_details]
merchant_secret = "Source verification key"

[cryptopay]
[[cryptopay.crypto]]
payment_method_type = "crypto_currency"
[cryptopay.connector_auth.BodyKey]
api_key = "API Key"
key1 = "Secret Key"
[cryptopay.connector_webhook_details]
merchant_secret = "Source verification key"

[checkout]
[[checkout.credit]]
payment_method_type = "Mastercard"
[[checkout.credit]]
payment_method_type = "Visa"
[[checkout.credit]]
payment_method_type = "Interac"
[[checkout.credit]]
payment_method_type = "AmericanExpress"
[[checkout.credit]]
payment_method_type = "JCB"
[[checkout.credit]]
payment_method_type = "DinersClub"
[[checkout.credit]]
payment_method_type = "Discover"
[[checkout.credit]]
payment_method_type = "CartesBancaires"
[[checkout.credit]]
payment_method_type = "UnionPay"
[[checkout.debit]]
payment_method_type = "Mastercard"
[[checkout.debit]]
payment_method_type = "Visa"
[[checkout.debit]]
payment_method_type = "Interac"
[[checkout.debit]]
payment_method_type = "AmericanExpress"
[[checkout.debit]]
payment_method_type = "JCB"
[[checkout.debit]]
payment_method_type = "DinersClub"
[[checkout.debit]]
payment_method_type = "Discover"
[[checkout.debit]]
payment_method_type = "CartesBancaires"
[[checkout.debit]]
payment_method_type = "UnionPay"
[[checkout.wallet]]
payment_method_type = "apple_pay"
[[checkout.wallet]]
payment_method_type = "google_pay"
[checkout.connector_auth.SignatureKey]
api_key = "Checkout API Public Key"
key1 = "Processing Channel ID"
api_secret = "Checkout API Secret Key"
[checkout.connector_webhook_details]
merchant_secret = "Source verification key"

[[checkout.metadata.apple_pay]]
name = "certificate"
label = "Merchant Certificate (Base64 Encoded)"
placeholder = "Enter Merchant Certificate (Base64 Encoded)"
required = true
type = "Text"
[[checkout.metadata.apple_pay]]
name = "certificate_keys"
label = "Merchant PrivateKey (Base64 Encoded)"
placeholder = "Enter Merchant PrivateKey (Base64 Encoded)"
required = true
type = "Text"
[[checkout.metadata.apple_pay]]
name = "merchant_identifier"
label = "Apple Merchant Identifier"
placeholder = "Enter Apple Merchant Identifier"
required = true
type = "Text"
[[checkout.metadata.apple_pay]]
name = "display_name"
label = "Display Name"
placeholder = "Enter Display Name"
required = true
type = "Text"
[[checkout.metadata.apple_pay]]
name = "initiative"
label = "Domain"
placeholder = "Enter Domain"
required = true
type = "Text"
[[checkout.metadata.apple_pay]]
name = "initiative_context"
label = "Domain Name"
placeholder = "Enter Domain Name"
required = true
type = "Text"
[[checkout.metadata.apple_pay]]
name = "merchant_business_country"
label = "Merchant Business Country"
placeholder = "Enter Merchant Business Country"
required = true
type = "Select"
options = []
[[checkout.metadata.apple_pay]]
name = "payment_processing_details_at"
label = "Payment Processing Details At"
placeholder = "Enter Payment Processing Details At"
required = true
type = "Radio"
options = ["Connector"]

[[checkout.metadata.google_pay]]
name = "merchant_name"
label = "Google Pay Merchant Name"
placeholder = "Enter Google Pay Merchant Name"
required = true
type = "Text"
[[checkout.metadata.google_pay]]
name = "merchant_id"
label = "Google Pay Merchant Id"
placeholder = "Enter Google Pay Merchant Id"
required = true
type = "Text"
[[checkout.metadata.google_pay]]
name = "gateway_merchant_id"
label = "Google Pay Merchant Key"
placeholder = "Enter Google Pay Merchant Key"
required = true
type = "Text"
[[checkout.metadata.google_pay]]
name = "allowed_auth_methods"
label = "Allowed Auth Methods"
placeholder = "Enter Allowed Auth Methods"
required = true
type = "MultiSelect"
options = ["PAN_ONLY", "CRYPTOGRAM_3DS"]

[[checkout.connector_wallets_details.google_pay]]
name = "merchant_name"
label = "Google Pay Merchant Name"
placeholder = "Enter Google Pay Merchant Name"
required = true
type = "Text"
[[checkout.connector_wallets_details.google_pay]]
name = "merchant_id"
label = "Google Pay Merchant Id"
placeholder = "Enter Google Pay Merchant Id"
required = true
type = "Text"
[[checkout.connector_wallets_details.google_pay]]
name = "gateway_merchant_id"
label = "Google Pay Merchant Key"
placeholder = "Enter Google Pay Merchant Key"
required = true
type = "Text"
[[checkout.connector_wallets_details.google_pay]]
name = "public_key"
label = "Google Pay Public Key"
placeholder = "Enter Google Pay Public Key"
required = true
type = "Text"
[[checkout.connector_wallets_details.google_pay]]
name = "private_key"
label = "Google Pay Private Key"
placeholder = "Enter Google Pay Private Key"
required = true
type = "Text"
[[checkout.connector_wallets_details.google_pay]]
name = "recipient_id"
label = "Recipient Id"
placeholder = "Enter Recipient Id"
required = true
type = "Text"
[[checkout.connector_wallets_details.google_pay]]
name = "allowed_auth_methods"
label = "Allowed Auth Methods"
placeholder = "Enter Allowed Auth Methods"
required = true
type = "MultiSelect"
options = ["PAN_ONLY", "CRYPTOGRAM_3DS"]


[coinbase]
[[coinbase.crypto]]
payment_method_type = "crypto_currency"
[coinbase.connector_auth.HeaderKey]
api_key = "API Key"
[coinbase.connector_webhook_details]
merchant_secret = "Source verification key"
[coinbase.metadata.pricing_type]
name = "pricing_type"
label = "Select the pricing type Example: fixed_price,no_price"
placeholder = "Select the pricing type Example: fixed_price,no_price"
required = true
type = "Select"
options = ["fixed_price", "no_price"]

[coingate]
[[coingate.crypto]]
payment_method_type = "crypto_currency"
[coingate.connector_auth.BodyKey]
api_key = "API Key"
key1 = "Merchant Token"
[coingate.metadata.currency_id]
name = "currency_id"
label = "ID of the currency in which the refund will be issued"
placeholder = "Enter ID of the currency in which the refund will be issued"
required = true
type = "Number"
[coingate.metadata.platform_id]
name = "platform_id"
label = "Platform ID of the currency in which the refund will be issued"
placeholder = "Enter Platform ID of the currency in which the refund will be issued"
required = true
type = "Number"
[coingate.metadata.ledger_account_id]
name = "ledger_account_id"
label = "ID of the trader balance associated with the currency in which the refund will be issued"
placeholder = "Enter ID of the trader balance associated with the currency in which the refund will be issued"
required = true
type = "Text"


[cybersource]
[[cybersource.credit]]
payment_method_type = "Mastercard"
[[cybersource.credit]]
payment_method_type = "Visa"
[[cybersource.credit]]
payment_method_type = "Interac"
[[cybersource.credit]]
payment_method_type = "AmericanExpress"
[[cybersource.credit]]
payment_method_type = "JCB"
[[cybersource.credit]]
payment_method_type = "DinersClub"
[[cybersource.credit]]
payment_method_type = "Discover"
[[cybersource.credit]]
payment_method_type = "CartesBancaires"
[[cybersource.credit]]
payment_method_type = "UnionPay"
[[cybersource.debit]]
payment_method_type = "Mastercard"
[[cybersource.debit]]
payment_method_type = "Visa"
[[cybersource.debit]]
payment_method_type = "Interac"
[[cybersource.debit]]
payment_method_type = "AmericanExpress"
[[cybersource.debit]]
payment_method_type = "JCB"
[[cybersource.debit]]
payment_method_type = "DinersClub"
[[cybersource.debit]]
payment_method_type = "Discover"
[[cybersource.debit]]
payment_method_type = "CartesBancaires"
[[cybersource.debit]]
payment_method_type = "UnionPay"
[[cybersource.wallet]]
payment_method_type = "apple_pay"
[[cybersource.wallet]]
payment_method_type = "google_pay"
[cybersource.connector_auth.SignatureKey]
api_key = "Key"
key1 = "Merchant ID"
api_secret = "Shared Secret"
[cybersource.connector_webhook_details]
merchant_secret = "Source verification key"
[cybersource.metadata]
disable_avs = "Disable AVS check"
disable_cvn = "Disable CVN check"

[[cybersource.metadata.apple_pay]]
name = "certificate"
label = "Merchant Certificate (Base64 Encoded)"
placeholder = "Enter Merchant Certificate (Base64 Encoded)"
required = true
type = "Text"
[[cybersource.metadata.apple_pay]]
name = "certificate_keys"
label = "Merchant PrivateKey (Base64 Encoded)"
placeholder = "Enter Merchant PrivateKey (Base64 Encoded)"
required = true
type = "Text"
[[cybersource.metadata.apple_pay]]
name = "merchant_identifier"
label = "Apple Merchant Identifier"
placeholder = "Enter Apple Merchant Identifier"
required = true
type = "Text"
[[cybersource.metadata.apple_pay]]
name = "display_name"
label = "Display Name"
placeholder = "Enter Display Name"
required = true
type = "Text"
[[cybersource.metadata.apple_pay]]
name = "initiative"
label = "Domain"
placeholder = "Enter Domain"
required = true
type = "Text"
[[cybersource.metadata.apple_pay]]
name = "initiative_context"
label = "Domain Name"
placeholder = "Enter Domain Name"
required = true
type = "Text"
[[cybersource.metadata.apple_pay]]
name = "merchant_business_country"
label = "Merchant Business Country"
placeholder = "Enter Merchant Business Country"
required = true
type = "Select"
options = []
[[cybersource.metadata.apple_pay]]
name = "payment_processing_details_at"
label = "Payment Processing Details At"
placeholder = "Enter Payment Processing Details At"
required = true
type = "Radio"
options = ["Connector", "Hyperswitch"]

[[cybersource.metadata.google_pay]]
name = "merchant_name"
label = "Google Pay Merchant Name"
placeholder = "Enter Google Pay Merchant Name"
required = true
type = "Text"
[[cybersource.metadata.google_pay]]
name = "merchant_id"
label = "Google Pay Merchant Id"
placeholder = "Enter Google Pay Merchant Id"
required = true
type = "Text"
[[cybersource.metadata.google_pay]]
name = "gateway_merchant_id"
label = "Google Pay Merchant Key"
placeholder = "Enter Google Pay Merchant Key"
required = true
type = "Text"
[[cybersource.metadata.google_pay]]
name = "allowed_auth_methods"
label = "Allowed Auth Methods"
placeholder = "Enter Allowed Auth Methods"
required = true
type = "MultiSelect"
options = ["PAN_ONLY", "CRYPTOGRAM_3DS"]

[[cybersource.connector_wallets_details.google_pay]]
name = "merchant_name"
label = "Google Pay Merchant Name"
placeholder = "Enter Google Pay Merchant Name"
required = true
type = "Text"
[[cybersource.connector_wallets_details.google_pay]]
name = "merchant_id"
label = "Google Pay Merchant Id"
placeholder = "Enter Google Pay Merchant Id"
required = true
type = "Text"
[[cybersource.connector_wallets_details.google_pay]]
name = "gateway_merchant_id"
label = "Google Pay Merchant Key"
placeholder = "Enter Google Pay Merchant Key"
required = true
type = "Text"
[[cybersource.connector_wallets_details.google_pay]]
name = "public_key"
label = "Google Pay Public Key"
placeholder = "Enter Google Pay Public Key"
required = true
type = "Text"
[[cybersource.connector_wallets_details.google_pay]]
name = "private_key"
label = "Google Pay Private Key"
placeholder = "Enter Google Pay Private Key"
required = true
type = "Text"
[[cybersource.connector_wallets_details.google_pay]]
name = "recipient_id"
label = "Recipient Id"
placeholder = "Enter Recipient Id"
required = true
type = "Text"
[[cybersource.connector_wallets_details.google_pay]]
name = "allowed_auth_methods"
label = "Allowed Auth Methods"
placeholder = "Enter Allowed Auth Methods"
required = true
type = "MultiSelect"
options = ["PAN_ONLY", "CRYPTOGRAM_3DS"]


[cybersource.metadata.acquirer_bin]
name = "acquirer_bin"
label = "Acquirer Bin"
placeholder = "Enter Acquirer Bin"
required = false
type = "Text"
[cybersource.metadata.acquirer_merchant_id]
name = "acquirer_merchant_id"
label = "Acquirer Merchant ID"
placeholder = "Enter Acquirer Merchant ID"
required = false
type = "Text"
[cybersource.metadata.acquirer_country_code]
name = "acquirer_country_code"
label = "Acquirer Country Code"
placeholder = "Enter Acquirer Country Code"
required = false
type = "Text"

[deutschebank]
[[deutschebank.bank_debit]]
payment_method_type = "sepa"
[[deutschebank.credit]]
payment_method_type = "Visa"
[[deutschebank.credit]]
payment_method_type = "Mastercard"
[[deutschebank.debit]]
payment_method_type = "Visa"
[[deutschebank.debit]]
payment_method_type = "Mastercard"
[deutschebank.connector_auth.SignatureKey]
api_key = "Client ID"
key1 = "Merchant ID"
api_secret = "Client Key"

[dlocal]
[[dlocal.credit]]
payment_method_type = "Mastercard"
[[dlocal.credit]]
payment_method_type = "Visa"
[[dlocal.credit]]
payment_method_type = "Interac"
[[dlocal.credit]]
payment_method_type = "AmericanExpress"
[[dlocal.credit]]
payment_method_type = "JCB"
[[dlocal.credit]]
payment_method_type = "DinersClub"
[[dlocal.credit]]
payment_method_type = "Discover"
[[dlocal.credit]]
payment_method_type = "CartesBancaires"
[[dlocal.credit]]
payment_method_type = "UnionPay"
[[dlocal.debit]]
payment_method_type = "Mastercard"
[[dlocal.debit]]
payment_method_type = "Visa"
[[dlocal.debit]]
payment_method_type = "Interac"
[[dlocal.debit]]
payment_method_type = "AmericanExpress"
[[dlocal.debit]]
payment_method_type = "JCB"
[[dlocal.debit]]
payment_method_type = "DinersClub"
[[dlocal.debit]]
payment_method_type = "Discover"
[[dlocal.debit]]
payment_method_type = "CartesBancaires"
[[dlocal.debit]]
payment_method_type = "UnionPay"
[dlocal.connector_auth.SignatureKey]
api_key = "X Login"
key1 = "X Trans Key"
api_secret = "Secret Key"
[dlocal.connector_webhook_details]
merchant_secret = "Source verification key"


[fiserv]
[[fiserv.credit]]
payment_method_type = "Mastercard"
[[fiserv.credit]]
payment_method_type = "Visa"
[[fiserv.credit]]
payment_method_type = "Interac"
[[fiserv.credit]]
payment_method_type = "AmericanExpress"
[[fiserv.credit]]
payment_method_type = "JCB"
[[fiserv.credit]]
payment_method_type = "DinersClub"
[[fiserv.credit]]
payment_method_type = "Discover"
[[fiserv.credit]]
payment_method_type = "CartesBancaires"
[[fiserv.credit]]
payment_method_type = "UnionPay"
[[fiserv.debit]]
payment_method_type = "Mastercard"
[[fiserv.debit]]
payment_method_type = "Visa"
[[fiserv.debit]]
payment_method_type = "Interac"
[[fiserv.debit]]
payment_method_type = "AmericanExpress"
[[fiserv.debit]]
payment_method_type = "JCB"
[[fiserv.debit]]
payment_method_type = "DinersClub"
[[fiserv.debit]]
payment_method_type = "Discover"
[[fiserv.debit]]
payment_method_type = "CartesBancaires"
[[fiserv.debit]]
payment_method_type = "UnionPay"
[fiserv.connector_auth.SignatureKey]
api_key = "API Key"
key1 = "Merchant ID"
api_secret = "API Secret"
[fiserv.connector_webhook_details]
merchant_secret = "Source verification key"

[fiserv.metadata.terminal_id]
name = "terminal_id"
label = "Terminal ID"
placeholder = "Enter Terminal ID"
required = true
type = "Text"

[[fiserv.metadata.google_pay]]
name="merchant_name"
label="Google Pay Merchant Name"
placeholder="Enter Google Pay Merchant Name"
required=true
type="Text"
[[fiserv.metadata.google_pay]]
name="merchant_id"
label="Google Pay Merchant Id"
placeholder="Enter Google Pay Merchant Id"
required=true
type="Text"
[[fiserv.metadata.google_pay]]
name="gateway_merchant_id"
label="Google Pay Merchant Key"
placeholder="Enter Google Pay Merchant Key"
required=true
type="Text"
[[fiserv.metadata.google_pay]]
name="allowed_auth_methods"
label="Allowed Auth Methods"
placeholder="Enter Allowed Auth Methods"
required=true
type="MultiSelect"
options=["PAN_ONLY", "CRYPTOGRAM_3DS"]

[[fiserv.connector_wallets_details.google_pay]]
name="merchant_name"
label="Google Pay Merchant Name"
placeholder="Enter Google Pay Merchant Name"
required=true
type="Text"
[[fiserv.connector_wallets_details.google_pay]]
name="merchant_id"
label="Google Pay Merchant Id"
placeholder="Enter Google Pay Merchant Id"
required=true
type="Text"
[[fiserv.connector_wallets_details.google_pay]]
name="gateway_merchant_id"
label="Google Pay Merchant Key"
placeholder="Enter Google Pay Merchant Key"
required=true
type="Text"
[[fiserv.connector_wallets_details.google_pay]]
name="public_key"
label="Google Pay Public Key"
placeholder="Enter Google Pay Public Key"
required=true
type="Text"
[[fiserv.connector_wallets_details.google_pay]]
name="private_key"
label="Google Pay Private Key"
placeholder="Enter Google Pay Private Key"
required=true
type="Text"
[[fiserv.connector_wallets_details.google_pay]]
name="recipient_id"
label="Recipient Id"
placeholder="Enter Recipient Id"
required=true
type="Text"
[[fiserv.connector_wallets_details.google_pay]]
name="allowed_auth_methods"
label="Allowed Auth Methods"
placeholder="Enter Allowed Auth Methods"
required=true
type="MultiSelect"
options=["PAN_ONLY", "CRYPTOGRAM_3DS"]

[fiservemea]
[[fiservemea.credit]]
payment_method_type = "Mastercard"
[[fiservemea.credit]]
payment_method_type = "Visa"
[[fiservemea.credit]]
payment_method_type = "Interac"
[[fiservemea.credit]]
payment_method_type = "AmericanExpress"
[[fiservemea.credit]]
payment_method_type = "JCB"
[[fiservemea.credit]]
payment_method_type = "DinersClub"
[[fiservemea.credit]]
payment_method_type = "Discover"
[[fiservemea.credit]]
payment_method_type = "CartesBancaires"
[[fiservemea.credit]]
payment_method_type = "UnionPay"
[[fiservemea.debit]]
payment_method_type = "Mastercard"
[[fiservemea.debit]]
payment_method_type = "Visa"
[[fiservemea.debit]]
payment_method_type = "Interac"
[[fiservemea.debit]]
payment_method_type = "AmericanExpress"
[[fiservemea.debit]]
payment_method_type = "JCB"
[[fiservemea.debit]]
payment_method_type = "DinersClub"
[[fiservemea.debit]]
payment_method_type = "Discover"
[[fiservemea.debit]]
payment_method_type = "CartesBancaires"
[[fiservemea.debit]]
payment_method_type = "UnionPay"
[fiservemea.connector_auth.BodyKey]
api_key = "API Key"
key1 = "Secret Key"

[forte]
[[forte.credit]]
payment_method_type = "Mastercard"
[[forte.credit]]
payment_method_type = "Visa"
[[forte.credit]]
payment_method_type = "Interac"
[[forte.credit]]
payment_method_type = "AmericanExpress"
[[forte.credit]]
payment_method_type = "JCB"
[[forte.credit]]
payment_method_type = "DinersClub"
[[forte.credit]]
payment_method_type = "Discover"
[[forte.credit]]
payment_method_type = "CartesBancaires"
[[forte.credit]]
payment_method_type = "UnionPay"
[[forte.debit]]
payment_method_type = "Mastercard"
[[forte.debit]]
payment_method_type = "Visa"
[[forte.debit]]
payment_method_type = "Interac"
[[forte.debit]]
payment_method_type = "AmericanExpress"
[[forte.debit]]
payment_method_type = "JCB"
[[forte.debit]]
payment_method_type = "DinersClub"
[[forte.debit]]
payment_method_type = "Discover"
[[forte.debit]]
payment_method_type = "CartesBancaires"
[[forte.debit]]
payment_method_type = "UnionPay"
[forte.connector_auth.MultiAuthKey]
api_key = "API Access ID"
key1 = "Organization ID"
api_secret = "API Secure Key"
key2 = "Location ID"
[forte.connector_webhook_details]
merchant_secret = "Source verification key"


[getnet]
[[getnet.credit]]
payment_method_type = "Mastercard"
[[getnet.credit]]
payment_method_type = "Visa"
[[getnet.credit]]
payment_method_type = "Interac"
[[getnet.credit]]
payment_method_type = "AmericanExpress"
[[getnet.credit]]
payment_method_type = "JCB"
[[getnet.credit]]
payment_method_type = "DinersClub"
[[getnet.credit]]
payment_method_type = "Discover"
[[getnet.credit]]
payment_method_type = "CartesBancaires"
[[getnet.credit]]
payment_method_type = "UnionPay"
[[getnet.credit]]
payment_method_type = "RuPay"
[[getnet.credit]]
payment_method_type = "Maestro"

[globalpay]
[[globalpay.credit]]
payment_method_type = "Mastercard"
[[globalpay.credit]]
payment_method_type = "Visa"
[[globalpay.credit]]
payment_method_type = "Interac"
[[globalpay.credit]]
payment_method_type = "AmericanExpress"
[[globalpay.credit]]
payment_method_type = "JCB"
[[globalpay.credit]]
payment_method_type = "DinersClub"
[[globalpay.credit]]
payment_method_type = "Discover"
[[globalpay.credit]]
payment_method_type = "CartesBancaires"
[[globalpay.credit]]
payment_method_type = "UnionPay"
[[globalpay.debit]]
payment_method_type = "Mastercard"
[[globalpay.debit]]
payment_method_type = "Visa"
[[globalpay.debit]]
payment_method_type = "Interac"
[[globalpay.debit]]
payment_method_type = "AmericanExpress"
[[globalpay.debit]]
payment_method_type = "JCB"
[[globalpay.debit]]
payment_method_type = "DinersClub"
[[globalpay.debit]]
payment_method_type = "Discover"
[[globalpay.debit]]
payment_method_type = "CartesBancaires"
[[globalpay.debit]]
payment_method_type = "UnionPay"
[[globalpay.bank_redirect]]
payment_method_type = "ideal"
[[globalpay.bank_redirect]]
payment_method_type = "giropay"
[[globalpay.bank_redirect]]
payment_method_type = "sofort"
[[globalpay.bank_redirect]]
payment_method_type = "eps"
[[globalpay.wallet]]
payment_method_type = "google_pay"
[[globalpay.wallet]]
payment_method_type = "paypal"
[globalpay.connector_auth.BodyKey]
api_key = "Global App Key"
key1 = "Global App ID"
[globalpay.connector_webhook_details]
merchant_secret = "Source verification key"

[[globalpay.metadata.google_pay]]
name = "merchant_name"
label = "Google Pay Merchant Name"
placeholder = "Enter Google Pay Merchant Name"
required = true
type = "Text"
[[globalpay.metadata.google_pay]]
name = "merchant_id"
label = "Google Pay Merchant Id"
placeholder = "Enter Google Pay Merchant Id"
required = true
type = "Text"
[[globalpay.metadata.google_pay]]
name = "gateway_merchant_id"
label = "Google Pay Merchant Key"
placeholder = "Enter Google Pay Merchant Key"
required = true
type = "Text"
[[globalpay.metadata.google_pay]]
name = "allowed_auth_methods"
label = "Allowed Auth Methods"
placeholder = "Enter Allowed Auth Methods"
required = true
type = "MultiSelect"
options = ["PAN_ONLY", "CRYPTOGRAM_3DS"]

[[globalpay.connector_wallets_details.google_pay]]
name = "merchant_name"
label = "Google Pay Merchant Name"
placeholder = "Enter Google Pay Merchant Name"
required = true
type = "Text"
[[globalpay.connector_wallets_details.google_pay]]
name = "merchant_id"
label = "Google Pay Merchant Id"
placeholder = "Enter Google Pay Merchant Id"
required = true
type = "Text"
[[globalpay.connector_wallets_details.google_pay]]
name = "gateway_merchant_id"
label = "Google Pay Merchant Key"
placeholder = "Enter Google Pay Merchant Key"
required = true
type = "Text"
[[globalpay.connector_wallets_details.google_pay]]
name = "public_key"
label = "Google Pay Public Key"
placeholder = "Enter Google Pay Public Key"
required = true
type = "Text"
[[globalpay.connector_wallets_details.google_pay]]
name = "private_key"
label = "Google Pay Private Key"
placeholder = "Enter Google Pay Private Key"
required = true
type = "Text"
[[globalpay.connector_wallets_details.google_pay]]
name = "recipient_id"
label = "Recipient Id"
placeholder = "Enter Recipient Id"
required = true
type = "Text"
[[globalpay.connector_wallets_details.google_pay]]
name = "allowed_auth_methods"
label = "Allowed Auth Methods"
placeholder = "Enter Allowed Auth Methods"
required = true
type = "MultiSelect"
options = ["PAN_ONLY", "CRYPTOGRAM_3DS"]


[globalpay.metadata.account_name]
name = "account_name"
label = "Account Name"
placeholder = "Enter Account Name"
required = true
type = "Text"


[globepay]
[[globepay.wallet]]
payment_method_type = "we_chat_pay"
[[globepay.wallet]]
payment_method_type = "ali_pay"
[globepay.connector_auth.BodyKey]
api_key = "Partner Code"
key1 = "Credential Code"
[globepay.connector_webhook_details]
merchant_secret = "Source verification key"

[iatapay]
[[iatapay.upi]]
payment_method_type = "upi_collect"
[iatapay.connector_auth.SignatureKey]
api_key = "Client ID"
key1 = "Airline ID"
api_secret = "Client Secret"
[iatapay.connector_webhook_details]
merchant_secret = "Source verification key"

[itaubank]
[[itaubank.bank_transfer]]
payment_method_type = "pix"
[itaubank.connector_auth.MultiAuthKey]
key1 = "Client Id"
api_key = "Client Secret"
api_secret = "Certificates"
key2 = "Certificate Key"

[jpmorgan]
[[jpmorgan.credit]]
payment_method_type = "AmericanExpress"
[[jpmorgan.credit]]
payment_method_type = "DinersClub"
[[jpmorgan.credit]]
payment_method_type = "Discover"
[[jpmorgan.credit]]
payment_method_type = "JCB"
[[jpmorgan.credit]]
payment_method_type = "Mastercard"
[[jpmorgan.credit]]
payment_method_type = "Discover"
[[jpmorgan.credit]]
payment_method_type = "UnionPay"
[[jpmorgan.credit]]
payment_method_type = "Visa"
[[jpmorgan.debit]]
payment_method_type = "AmericanExpress"
[[jpmorgan.debit]]
payment_method_type = "DinersClub"
[[jpmorgan.debit]]
payment_method_type = "Discover"
[[jpmorgan.debit]]
payment_method_type = "JCB"
[[jpmorgan.debit]]
payment_method_type = "Mastercard"
[[jpmorgan.debit]]
payment_method_type = "Discover"
[[jpmorgan.debit]]
payment_method_type = "UnionPay"
[[jpmorgan.debit]]
payment_method_type = "Visa"
[jpmorgan.connector_auth.BodyKey]
api_key = "Access Token"
key1 = "Client Secret"

[klarna]
[[klarna.pay_later]]
payment_method_type = "klarna"
payment_experience = "invoke_sdk_client"
[[klarna.pay_later]]
payment_method_type = "klarna"
payment_experience = "redirect_to_url"
[klarna.connector_auth.BodyKey]
key1 = "Klarna Merchant Username"
api_key = "Klarna Merchant ID Password"
[klarna.metadata.klarna_region]
name = "klarna_region"
label = "Region of your Klarna Merchant Account"
placeholder = "Enter Region of your Klarna Merchant Account"
required = true
type = "Select"
options = ["Europe", "NorthAmerica", "Oceania"]

[mifinity]
[[mifinity.wallet]]
payment_method_type = "mifinity"
[mifinity.connector_auth.HeaderKey]
api_key = "key"
[mifinity.metadata.brand_id]
name = "brand_id"
label = "Merchant Brand ID"
placeholder = "Enter Brand ID"
required = true
type = "Text"
[mifinity.metadata.destination_account_number]
name = "destination_account_number"
label = "Destination Account Number"
placeholder = "Enter Destination Account Number"
required = true
type = "Text"

[razorpay]
[[razorpay.upi]]
payment_method_type = "upi_collect"
[razorpay.connector_auth.BodyKey]
api_key = "Razorpay Id"
key1 = "Razorpay Secret"

[mollie]
[[mollie.credit]]
payment_method_type = "Mastercard"
[[mollie.credit]]
payment_method_type = "Visa"
[[mollie.credit]]
payment_method_type = "Interac"
[[mollie.credit]]
payment_method_type = "AmericanExpress"
[[mollie.credit]]
payment_method_type = "JCB"
[[mollie.credit]]
payment_method_type = "DinersClub"
[[mollie.credit]]
payment_method_type = "Discover"
[[mollie.credit]]
payment_method_type = "CartesBancaires"
[[mollie.credit]]
payment_method_type = "UnionPay"
[[mollie.debit]]
payment_method_type = "Mastercard"
[[mollie.debit]]
payment_method_type = "Visa"
[[mollie.debit]]
payment_method_type = "Interac"
[[mollie.debit]]
payment_method_type = "AmericanExpress"
[[mollie.debit]]
payment_method_type = "JCB"
[[mollie.debit]]
payment_method_type = "DinersClub"
[[mollie.debit]]
payment_method_type = "Discover"
[[mollie.debit]]
payment_method_type = "CartesBancaires"
[[mollie.debit]]
payment_method_type = "UnionPay"
[[mollie.bank_redirect]]
payment_method_type = "ideal"
[[mollie.bank_redirect]]
payment_method_type = "giropay"
[[mollie.bank_redirect]]
payment_method_type = "sofort"
[[mollie.bank_redirect]]
payment_method_type = "eps"
[[mollie.wallet]]
payment_method_type = "paypal"
[mollie.connector_auth.BodyKey]
api_key = "API Key"
key1 = "Profile Token"
[mollie.connector_webhook_details]
merchant_secret = "Source verification key"

[moneris]
[[moneris.credit]]
payment_method_type = "Mastercard"
[[moneris.credit]]
payment_method_type = "Visa"
[[moneris.credit]]
payment_method_type = "Interac"
[[moneris.credit]]
payment_method_type = "AmericanExpress"
[[moneris.credit]]
payment_method_type = "JCB"
[[moneris.credit]]
payment_method_type = "DinersClub"
[[moneris.credit]]
payment_method_type = "Discover"
[[moneris.credit]]
payment_method_type = "CartesBancaires"
[[moneris.credit]]
payment_method_type = "UnionPay"
[[moneris.debit]]
payment_method_type = "Mastercard"
[[moneris.debit]]
payment_method_type = "Visa"
[[moneris.debit]]
payment_method_type = "Interac"
[[moneris.debit]]
payment_method_type = "AmericanExpress"
[[moneris.debit]]
payment_method_type = "JCB"
[[moneris.debit]]
payment_method_type = "DinersClub"
[[moneris.debit]]
payment_method_type = "Discover"
[[moneris.debit]]
payment_method_type = "CartesBancaires"
[[moneris.debit]]
payment_method_type = "UnionPay"
[moneris.connector_auth.SignatureKey]
api_key = "Client Secret"
key1 = "Client Id"
api_secret = "Merchant Id"

[multisafepay]
[[multisafepay.credit]]
payment_method_type = "Mastercard"
[[multisafepay.credit]]
payment_method_type = "Visa"
[[multisafepay.credit]]
payment_method_type = "Interac"
[[multisafepay.credit]]
payment_method_type = "AmericanExpress"
[[multisafepay.credit]]
payment_method_type = "JCB"
[[multisafepay.credit]]
payment_method_type = "DinersClub"
[[multisafepay.credit]]
payment_method_type = "Discover"
[[multisafepay.credit]]
payment_method_type = "CartesBancaires"
[[multisafepay.credit]]
payment_method_type = "UnionPay"
[[multisafepay.debit]]
payment_method_type = "Mastercard"
[[multisafepay.debit]]
payment_method_type = "Visa"
[[multisafepay.debit]]
payment_method_type = "Interac"
[[multisafepay.debit]]
payment_method_type = "AmericanExpress"
[[multisafepay.debit]]
payment_method_type = "JCB"
[[multisafepay.debit]]
payment_method_type = "DinersClub"
[[multisafepay.debit]]
payment_method_type = "Discover"
[[multisafepay.debit]]
payment_method_type = "CartesBancaires"
[[multisafepay.debit]]
payment_method_type = "UnionPay"
[multisafepay.connector_auth.HeaderKey]
api_key = "Enter API Key"
[multisafepay.connector_webhook_details]
merchant_secret = "Source verification key"


[nexinets]
[[nexinets.credit]]
payment_method_type = "Mastercard"
[[nexinets.credit]]
payment_method_type = "Visa"
[[nexinets.credit]]
payment_method_type = "Interac"
[[nexinets.credit]]
payment_method_type = "AmericanExpress"
[[nexinets.credit]]
payment_method_type = "JCB"
[[nexinets.credit]]
payment_method_type = "DinersClub"
[[nexinets.credit]]
payment_method_type = "Discover"
[[nexinets.credit]]
payment_method_type = "CartesBancaires"
[[nexinets.credit]]
payment_method_type = "UnionPay"
[[nexinets.debit]]
payment_method_type = "Mastercard"
[[nexinets.debit]]
payment_method_type = "Visa"
[[nexinets.debit]]
payment_method_type = "Interac"
[[nexinets.debit]]
payment_method_type = "AmericanExpress"
[[nexinets.debit]]
payment_method_type = "JCB"
[[nexinets.debit]]
payment_method_type = "DinersClub"
[[nexinets.debit]]
payment_method_type = "Discover"
[[nexinets.debit]]
payment_method_type = "CartesBancaires"
[[nexinets.debit]]
payment_method_type = "UnionPay"
[[nexinets.bank_redirect]]
payment_method_type = "ideal"
[[nexinets.bank_redirect]]
payment_method_type = "giropay"
[[nexinets.bank_redirect]]
payment_method_type = "sofort"
[[nexinets.bank_redirect]]
payment_method_type = "eps"
[[nexinets.wallet]]
payment_method_type = "apple_pay"
[[nexinets.wallet]]
payment_method_type = "paypal"
[nexinets.connector_auth.BodyKey]
api_key = "API Key"
key1 = "Merchant ID"

[[nexinets.metadata.apple_pay]]
name = "certificate"
label = "Merchant Certificate (Base64 Encoded)"
placeholder = "Enter Merchant Certificate (Base64 Encoded)"
required = true
type = "Text"
[[nexinets.metadata.apple_pay]]
name = "certificate_keys"
label = "Merchant PrivateKey (Base64 Encoded)"
placeholder = "Enter Merchant PrivateKey (Base64 Encoded)"
required = true
type = "Text"
[[nexinets.metadata.apple_pay]]
name = "merchant_identifier"
label = "Apple Merchant Identifier"
placeholder = "Enter Apple Merchant Identifier"
required = true
type = "Text"
[[nexinets.metadata.apple_pay]]
name = "display_name"
label = "Display Name"
placeholder = "Enter Display Name"
required = true
type = "Text"
[[nexinets.metadata.apple_pay]]
name = "initiative"
label = "Domain"
placeholder = "Enter Domain"
required = true
type = "Text"
[[nexinets.metadata.apple_pay]]
name = "initiative_context"
label = "Domain Name"
placeholder = "Enter Domain Name"
required = true
type = "Text"
[[nexinets.metadata.apple_pay]]
name = "merchant_business_country"
label = "Merchant Business Country"
placeholder = "Enter Merchant Business Country"
required = true
type = "Select"
options = []
[[nexinets.metadata.apple_pay]]
name = "payment_processing_details_at"
label = "Payment Processing Details At"
placeholder = "Enter Payment Processing Details At"
required = true
type = "Radio"
options = ["Connector"]

[nexixpay]
[[nexixpay.credit]]
payment_method_type = "Mastercard"
[[nexixpay.credit]]
payment_method_type = "Visa"
[[nexixpay.credit]]
payment_method_type = "AmericanExpress"
[[nexixpay.credit]]
payment_method_type = "JCB"
[[nexixpay.debit]]
payment_method_type = "Mastercard"
[[nexixpay.debit]]
payment_method_type = "Visa"
[[nexixpay.debit]]
payment_method_type = "AmericanExpress"
[[nexixpay.debit]]
payment_method_type = "JCB"
[nexixpay.connector_auth.HeaderKey]
api_key = "API Key"

[nmi]
[[nmi.credit]]
payment_method_type = "Mastercard"
[[nmi.credit]]
payment_method_type = "Visa"
[[nmi.credit]]
payment_method_type = "Interac"
[[nmi.credit]]
payment_method_type = "AmericanExpress"
[[nmi.credit]]
payment_method_type = "JCB"
[[nmi.credit]]
payment_method_type = "DinersClub"
[[nmi.credit]]
payment_method_type = "Discover"
[[nmi.credit]]
payment_method_type = "CartesBancaires"
[[nmi.credit]]
payment_method_type = "UnionPay"
[[nmi.debit]]
payment_method_type = "Mastercard"
[[nmi.debit]]
payment_method_type = "Visa"
[[nmi.debit]]
payment_method_type = "Interac"
[[nmi.debit]]
payment_method_type = "AmericanExpress"
[[nmi.debit]]
payment_method_type = "JCB"
[[nmi.debit]]
payment_method_type = "DinersClub"
[[nmi.debit]]
payment_method_type = "Discover"
[[nmi.debit]]
payment_method_type = "CartesBancaires"
[[nmi.debit]]
payment_method_type = "UnionPay"
[nmi.connector_auth.BodyKey]
api_key = "API Key"
key1 = "Public Key"
[nmi.connector_webhook_details]
merchant_secret = "Source verification key"

[novalnet]
[[novalnet.credit]]
payment_method_type = "Mastercard"
[[novalnet.credit]]
payment_method_type = "Visa"
[[novalnet.credit]]
payment_method_type = "Interac"
[[novalnet.credit]]
payment_method_type = "AmericanExpress"
[[novalnet.credit]]
payment_method_type = "JCB"
[[novalnet.credit]]
payment_method_type = "DinersClub"
[[novalnet.credit]]
payment_method_type = "Discover"
[[novalnet.credit]]
payment_method_type = "CartesBancaires"
[[novalnet.credit]]
payment_method_type = "UnionPay"
[[novalnet.debit]]
payment_method_type = "Mastercard"
[[novalnet.debit]]
payment_method_type = "Visa"
[[novalnet.debit]]
payment_method_type = "Interac"
[[novalnet.debit]]
payment_method_type = "AmericanExpress"
[[novalnet.debit]]
payment_method_type = "JCB"
[[novalnet.debit]]
payment_method_type = "DinersClub"
[[novalnet.debit]]
payment_method_type = "Discover"
[[novalnet.debit]]
payment_method_type = "CartesBancaires"
[[novalnet.debit]]
payment_method_type = "UnionPay"
[[novalnet.wallet]]
payment_method_type = "google_pay"
[[novalnet.wallet]]
payment_method_type = "paypal"
[[novalnet.wallet]]
payment_method_type = "apple_pay"
[novalnet.connector_auth.SignatureKey]
api_key = "Product Activation Key"
key1 = "Payment Access Key"
api_secret = "Tariff ID"
[novalnet.connector_webhook_details]
merchant_secret = "Source verification key"

[[novalnet.metadata.google_pay]]
name = "merchant_name"
label = "Google Pay Merchant Name"
placeholder = "Enter Google Pay Merchant Name"
required = true
type = "Text"
[[novalnet.metadata.google_pay]]
name = "merchant_id"
label = "Google Pay Merchant Id"
placeholder = "Enter Google Pay Merchant Id"
required = true
type = "Text"
[[novalnet.metadata.google_pay]]
name = "gateway_merchant_id"
label = "Google Pay Merchant Key"
placeholder = "Enter Google Pay Merchant Key"
required = true
type = "Text"
[[novalnet.metadata.google_pay]]
name = "allowed_auth_methods"
label = "Allowed Auth Methods"
placeholder = "Enter Allowed Auth Methods"
required = true
type = "MultiSelect"
options = ["PAN_ONLY", "CRYPTOGRAM_3DS"]

[[novalnet.connector_wallets_details.google_pay]]
name = "merchant_name"
label = "Google Pay Merchant Name"
placeholder = "Enter Google Pay Merchant Name"
required = true
type = "Text"
[[novalnet.connector_wallets_details.google_pay]]
name = "merchant_id"
label = "Google Pay Merchant Id"
placeholder = "Enter Google Pay Merchant Id"
required = true
type = "Text"
[[novalnet.connector_wallets_details.google_pay]]
name = "gateway_merchant_id"
label = "Google Pay Merchant Key"
placeholder = "Enter Google Pay Merchant Key"
required = true
type = "Text"
[[novalnet.connector_wallets_details.google_pay]]
name = "public_key"
label = "Google Pay Public Key"
placeholder = "Enter Google Pay Public Key"
required = true
type = "Text"
[[novalnet.connector_wallets_details.google_pay]]
name = "private_key"
label = "Google Pay Private Key"
placeholder = "Enter Google Pay Private Key"
required = true
type = "Text"
[[novalnet.connector_wallets_details.google_pay]]
name = "recipient_id"
label = "Recipient Id"
placeholder = "Enter Recipient Id"
required = true
type = "Text"
[[novalnet.connector_wallets_details.google_pay]]
name = "allowed_auth_methods"
label = "Allowed Auth Methods"
placeholder = "Enter Allowed Auth Methods"
required = true
type = "MultiSelect"
options = ["PAN_ONLY", "CRYPTOGRAM_3DS"]


[[novalnet.metadata.apple_pay]]
name = "certificate"
label = "Merchant Certificate (Base64 Encoded)"
placeholder = "Enter Merchant Certificate (Base64 Encoded)"
required = true
type = "Text"
[[novalnet.metadata.apple_pay]]
name = "certificate_keys"
label = "Merchant PrivateKey (Base64 Encoded)"
placeholder = "Enter Merchant PrivateKey (Base64 Encoded)"
required = true
type = "Text"
[[novalnet.metadata.apple_pay]]
name = "merchant_identifier"
label = "Apple Merchant Identifier"
placeholder = "Enter Apple Merchant Identifier"
required = true
type = "Text"
[[novalnet.metadata.apple_pay]]
name = "display_name"
label = "Display Name"
placeholder = "Enter Display Name"
required = true
type = "Text"
[[novalnet.metadata.apple_pay]]
name = "initiative"
label = "Domain"
placeholder = "Enter Domain"
required = true
type = "Select"
options = ["web", "ios"]
[[novalnet.metadata.apple_pay]]
name = "initiative_context"
label = "Domain Name"
placeholder = "Enter Domain Name"
required = true
type = "Text"
[[novalnet.metadata.apple_pay]]
name = "merchant_business_country"
label = "Merchant Business Country"
placeholder = "Enter Merchant Business Country"
required = true
type = "Select"
options = []
[[novalnet.metadata.apple_pay]]
name = "payment_processing_details_at"
label = "Payment Processing Details At"
placeholder = "Enter Payment Processing Details At"
required = true
type = "Radio"
options = ["Connector"]

[nuvei]
[[nuvei.credit]]
payment_method_type = "Mastercard"
[[nuvei.credit]]
payment_method_type = "Visa"
[[nuvei.credit]]
payment_method_type = "Interac"
[[nuvei.credit]]
payment_method_type = "AmericanExpress"
[[nuvei.credit]]
payment_method_type = "JCB"
[[nuvei.credit]]
payment_method_type = "DinersClub"
[[nuvei.credit]]
payment_method_type = "Discover"
[[nuvei.credit]]
payment_method_type = "CartesBancaires"
[[nuvei.credit]]
payment_method_type = "UnionPay"
[[nuvei.debit]]
payment_method_type = "Mastercard"
[[nuvei.debit]]
payment_method_type = "Visa"
[[nuvei.debit]]
payment_method_type = "Interac"
[[nuvei.debit]]
payment_method_type = "AmericanExpress"
[[nuvei.debit]]
payment_method_type = "JCB"
[[nuvei.debit]]
payment_method_type = "DinersClub"
[[nuvei.debit]]
payment_method_type = "Discover"
[[nuvei.debit]]
payment_method_type = "CartesBancaires"
[[nuvei.debit]]
payment_method_type = "UnionPay"
[nuvei.connector_auth.SignatureKey]
api_key = "Merchant ID"
key1 = "Merchant Site ID"
api_secret = "Merchant Secret"
[nuvei.connector_webhook_details]
merchant_secret = "Source verification key"


[opennode]
[[opennode.crypto]]
payment_method_type = "crypto_currency"
[opennode.connector_auth.HeaderKey]
api_key = "API Key"
[opennode.connector_webhook_details]
merchant_secret = "Source verification key"

[paypal]
[[paypal.credit]]
payment_method_type = "Mastercard"
[[paypal.credit]]
payment_method_type = "Visa"
[[paypal.credit]]
payment_method_type = "Interac"
[[paypal.credit]]
payment_method_type = "AmericanExpress"
[[paypal.credit]]
payment_method_type = "JCB"
[[paypal.credit]]
payment_method_type = "DinersClub"
[[paypal.credit]]
payment_method_type = "Discover"
[[paypal.credit]]
payment_method_type = "CartesBancaires"
[[paypal.credit]]
payment_method_type = "UnionPay"
[[paypal.debit]]
payment_method_type = "Mastercard"
[[paypal.debit]]
payment_method_type = "Visa"
[[paypal.debit]]
payment_method_type = "Interac"
[[paypal.debit]]
payment_method_type = "AmericanExpress"
[[paypal.debit]]
payment_method_type = "JCB"
[[paypal.debit]]
payment_method_type = "DinersClub"
[[paypal.debit]]
payment_method_type = "Discover"
[[paypal.debit]]
payment_method_type = "CartesBancaires"
[[paypal.debit]]
payment_method_type = "UnionPay"
[[paypal.wallet]]
payment_method_type = "paypal"
payment_experience = "invoke_sdk_client"
[[paypal.wallet]]
payment_method_type = "paypal"
payment_experience = "redirect_to_url"
is_verifiable = true
[paypal.connector_auth.BodyKey]
api_key = "Client Secret"
key1 = "Client ID"
[paypal.connector_webhook_details]
merchant_secret = "Source verification key"
[paypal.metadata.paypal_sdk]
client_id = "Client ID"

[paystack]
[[paystack.bank_redirect]]
payment_method_type = "eft"
[paystack.connector_auth.HeaderKey]
api_key = "API Key"
[paystack.connector_webhook_details]
merchant_secret = "API Key"

[payu]
[[payu.credit]]
payment_method_type = "Mastercard"
[[payu.credit]]
payment_method_type = "Visa"
[[payu.credit]]
payment_method_type = "Interac"
[[payu.credit]]
payment_method_type = "AmericanExpress"
[[payu.credit]]
payment_method_type = "JCB"
[[payu.credit]]
payment_method_type = "DinersClub"
[[payu.credit]]
payment_method_type = "Discover"
[[payu.credit]]
payment_method_type = "CartesBancaires"
[[payu.credit]]
payment_method_type = "UnionPay"
[[payu.debit]]
payment_method_type = "Mastercard"
[[payu.debit]]
payment_method_type = "Visa"
[[payu.debit]]
payment_method_type = "Interac"
[[payu.debit]]
payment_method_type = "AmericanExpress"
[[payu.debit]]
payment_method_type = "JCB"
[[payu.debit]]
payment_method_type = "DinersClub"
[[payu.debit]]
payment_method_type = "Discover"
[[payu.debit]]
payment_method_type = "CartesBancaires"
[[payu.debit]]
payment_method_type = "UnionPay"
[[payu.wallet]]
payment_method_type = "google_pay"
[payu.connector_auth.BodyKey]
api_key = "API Key"
key1 = "Merchant POS ID"
[payu.connector_webhook_details]
merchant_secret = "Source verification key"

[[payu.metadata.google_pay]]
name = "merchant_name"
label = "Google Pay Merchant Name"
placeholder = "Enter Google Pay Merchant Name"
required = true
type = "Text"
[[payu.metadata.google_pay]]
name = "merchant_id"
label = "Google Pay Merchant Id"
placeholder = "Enter Google Pay Merchant Id"
required = true
type = "Text"
[[payu.metadata.google_pay]]
name = "gateway_merchant_id"
label = "Google Pay Merchant Key"
placeholder = "Enter Google Pay Merchant Key"
required = true
type = "Text"
[[payu.metadata.google_pay]]
name = "allowed_auth_methods"
label = "Allowed Auth Methods"
placeholder = "Enter Allowed Auth Methods"
required = true
type = "MultiSelect"
options = ["PAN_ONLY", "CRYPTOGRAM_3DS"]

[[payu.connector_wallets_details.google_pay]]
name = "merchant_name"
label = "Google Pay Merchant Name"
placeholder = "Enter Google Pay Merchant Name"
required = true
type = "Text"
[[payu.connector_wallets_details.google_pay]]
name = "merchant_id"
label = "Google Pay Merchant Id"
placeholder = "Enter Google Pay Merchant Id"
required = true
type = "Text"
[[payu.connector_wallets_details.google_pay]]
name = "gateway_merchant_id"
label = "Google Pay Merchant Key"
placeholder = "Enter Google Pay Merchant Key"
required = true
type = "Text"
[[payu.connector_wallets_details.google_pay]]
name = "public_key"
label = "Google Pay Public Key"
placeholder = "Enter Google Pay Public Key"
required = true
type = "Text"
[[payu.connector_wallets_details.google_pay]]
name = "private_key"
label = "Google Pay Private Key"
placeholder = "Enter Google Pay Private Key"
required = true
type = "Text"
[[payu.connector_wallets_details.google_pay]]
name = "recipient_id"
label = "Recipient Id"
placeholder = "Enter Recipient Id"
required = true
type = "Text"
[[payu.connector_wallets_details.google_pay]]
name = "allowed_auth_methods"
label = "Allowed Auth Methods"
placeholder = "Enter Allowed Auth Methods"
required = true
type = "MultiSelect"
options = ["PAN_ONLY", "CRYPTOGRAM_3DS"]


[rapyd]
[[rapyd.credit]]
payment_method_type = "Mastercard"
[[rapyd.credit]]
payment_method_type = "Visa"
[[rapyd.credit]]
payment_method_type = "Interac"
[[rapyd.credit]]
payment_method_type = "AmericanExpress"
[[rapyd.credit]]
payment_method_type = "JCB"
[[rapyd.credit]]
payment_method_type = "DinersClub"
[[rapyd.credit]]
payment_method_type = "Discover"
[[rapyd.credit]]
payment_method_type = "CartesBancaires"
[[rapyd.credit]]
payment_method_type = "UnionPay"
[[rapyd.debit]]
payment_method_type = "Mastercard"
[[rapyd.debit]]
payment_method_type = "Visa"
[[rapyd.debit]]
payment_method_type = "Interac"
[[rapyd.debit]]
payment_method_type = "AmericanExpress"
[[rapyd.debit]]
payment_method_type = "JCB"
[[rapyd.debit]]
payment_method_type = "DinersClub"
[[rapyd.debit]]
payment_method_type = "Discover"
[[rapyd.debit]]
payment_method_type = "CartesBancaires"
[[rapyd.debit]]
payment_method_type = "UnionPay"
[[rapyd.wallet]]
payment_method_type = "apple_pay"
[rapyd.connector_auth.BodyKey]
api_key = "Access Key"
key1 = "API Secret"
[rapyd.connector_webhook_details]
merchant_secret = "Source verification key"

[[rapyd.metadata.apple_pay]]
name = "certificate"
label = "Merchant Certificate (Base64 Encoded)"
placeholder = "Enter Merchant Certificate (Base64 Encoded)"
required = true
type = "Text"
[[rapyd.metadata.apple_pay]]
name = "certificate_keys"
label = "Merchant PrivateKey (Base64 Encoded)"
placeholder = "Enter Merchant PrivateKey (Base64 Encoded)"
required = true
type = "Text"
[[rapyd.metadata.apple_pay]]
name = "merchant_identifier"
label = "Apple Merchant Identifier"
placeholder = "Enter Apple Merchant Identifier"
required = true
type = "Text"
[[rapyd.metadata.apple_pay]]
name = "display_name"
label = "Display Name"
placeholder = "Enter Display Name"
required = true
type = "Text"
[[rapyd.metadata.apple_pay]]
name = "initiative"
label = "Domain"
placeholder = "Enter Domain"
required = true
type = "Text"
[[rapyd.metadata.apple_pay]]
name = "initiative_context"
label = "Domain Name"
placeholder = "Enter Domain Name"
required = true
type = "Text"
[[rapyd.metadata.apple_pay]]
name = "merchant_business_country"
label = "Merchant Business Country"
placeholder = "Enter Merchant Business Country"
required = true
type = "Select"
options = []
[[rapyd.metadata.apple_pay]]
name = "payment_processing_details_at"
label = "Payment Processing Details At"
placeholder = "Enter Payment Processing Details At"
required = true
type = "Radio"
options = ["Connector"]

[shift4]
[[shift4.credit]]
payment_method_type = "Mastercard"
[[shift4.credit]]
payment_method_type = "Visa"
[[shift4.credit]]
payment_method_type = "Interac"
[[shift4.credit]]
payment_method_type = "AmericanExpress"
[[shift4.credit]]
payment_method_type = "JCB"
[[shift4.credit]]
payment_method_type = "DinersClub"
[[shift4.credit]]
payment_method_type = "Discover"
[[shift4.credit]]
payment_method_type = "CartesBancaires"
[[shift4.credit]]
payment_method_type = "UnionPay"
[[shift4.debit]]
payment_method_type = "Mastercard"
[[shift4.debit]]
payment_method_type = "Visa"
[[shift4.debit]]
payment_method_type = "Interac"
[[shift4.debit]]
payment_method_type = "AmericanExpress"
[[shift4.debit]]
payment_method_type = "JCB"
[[shift4.debit]]
payment_method_type = "DinersClub"
[[shift4.debit]]
payment_method_type = "Discover"
[[shift4.debit]]
payment_method_type = "CartesBancaires"
[[shift4.debit]]
payment_method_type = "UnionPay"
[[shift4.bank_redirect]]
payment_method_type = "ideal"
[[shift4.bank_redirect]]
payment_method_type = "giropay"
[[shift4.bank_redirect]]
payment_method_type = "sofort"
[[shift4.bank_redirect]]
payment_method_type = "eps"
[shift4.connector_auth.HeaderKey]
api_key = "API Key"
[shift4.connector_webhook_details]
merchant_secret = "Source verification key"

[stripe]
[[stripe.credit]]
payment_method_type = "Mastercard"
[[stripe.credit]]
payment_method_type = "Visa"
[[stripe.credit]]
payment_method_type = "Interac"
[[stripe.credit]]
payment_method_type = "AmericanExpress"
[[stripe.credit]]
payment_method_type = "JCB"
[[stripe.credit]]
payment_method_type = "DinersClub"
[[stripe.credit]]
payment_method_type = "Discover"
[[stripe.credit]]
payment_method_type = "CartesBancaires"
[[stripe.credit]]
payment_method_type = "UnionPay"
[[stripe.debit]]
payment_method_type = "Mastercard"
[[stripe.debit]]
payment_method_type = "Visa"
[[stripe.debit]]
payment_method_type = "Interac"
[[stripe.debit]]
payment_method_type = "AmericanExpress"
[[stripe.debit]]
payment_method_type = "JCB"
[[stripe.debit]]
payment_method_type = "DinersClub"
[[stripe.debit]]
payment_method_type = "Discover"
[[stripe.debit]]
payment_method_type = "CartesBancaires"
[[stripe.debit]]
payment_method_type = "UnionPay"
[[stripe.pay_later]]
payment_method_type = "klarna"
[[stripe.pay_later]]
payment_method_type = "affirm"
[[stripe.pay_later]]
payment_method_type = "afterpay_clearpay"
[[stripe.bank_redirect]]
payment_method_type = "ideal"
[[stripe.bank_redirect]]
payment_method_type = "giropay"
[[stripe.bank_redirect]]
payment_method_type = "eps"
[[stripe.bank_debit]]
payment_method_type = "ach"
[[stripe.bank_debit]]
payment_method_type = "becs"
[[stripe.bank_debit]]
payment_method_type = "sepa"
[[stripe.bank_transfer]]
payment_method_type = "ach"
[[stripe.bank_transfer]]
payment_method_type = "bacs"
[[stripe.bank_transfer]]
payment_method_type = "sepa"
[[stripe.wallet]]
payment_method_type = "amazon_pay"
[[stripe.wallet]]
payment_method_type = "apple_pay"
[[stripe.wallet]]
payment_method_type = "google_pay"
[[stripe.wallet]]
payment_method_type = "revolut_pay"
is_verifiable = true
[stripe.connector_auth.HeaderKey]
api_key = "Secret Key"
[stripe.connector_webhook_details]
merchant_secret = "Source verification key"

[[stripe.metadata.apple_pay]]
name = "certificate"
label = "Merchant Certificate (Base64 Encoded)"
placeholder = "Enter Merchant Certificate (Base64 Encoded)"
required = true
type = "Text"
[[stripe.metadata.apple_pay]]
name = "certificate_keys"
label = "Merchant PrivateKey (Base64 Encoded)"
placeholder = "Enter Merchant PrivateKey (Base64 Encoded)"
required = true
type = "Text"
[[stripe.metadata.apple_pay]]
name = "merchant_identifier"
label = "Apple Merchant Identifier"
placeholder = "Enter Apple Merchant Identifier"
required = true
type = "Text"
[[stripe.metadata.apple_pay]]
name = "display_name"
label = "Display Name"
placeholder = "Enter Display Name"
required = true
type = "Text"
[[stripe.metadata.apple_pay]]
name = "initiative"
label = "Domain"
placeholder = "Enter Domain"
required = true
type = "Text"
[[stripe.metadata.apple_pay]]
name = "initiative_context"
label = "Domain Name"
placeholder = "Enter Domain Name"
required = true
type = "Text"
[[stripe.metadata.apple_pay]]
name = "merchant_business_country"
label = "Merchant Business Country"
placeholder = "Enter Merchant Business Country"
required = true
type = "Select"
options = []
[[stripe.metadata.apple_pay]]
name = "payment_processing_details_at"
label = "Payment Processing Details At"
placeholder = "Enter Payment Processing Details At"
required = true
type = "Radio"
options = ["Connector", "Hyperswitch"]

[[stripe.metadata.google_pay]]
name = "merchant_name"
label = "Google Pay Merchant Name"
placeholder = "Enter Google Pay Merchant Name"
required = true
type = "Text"
[[stripe.metadata.google_pay]]
name = "merchant_id"
label = "Google Pay Merchant Id"
placeholder = "Enter Google Pay Merchant Id"
required = true
type = "Text"
[[stripe.metadata.google_pay]]
name = "stripe:publishableKey"
label = "Stripe Publishable Key"
placeholder = "Enter Stripe Publishable Key"
required = true
type = "Text"
[[stripe.metadata.google_pay]]
name = "allowed_auth_methods"
label = "Allowed Auth Methods"
placeholder = "Enter Allowed Auth Methods"
required = true
type = "MultiSelect"
options = ["PAN_ONLY", "CRYPTOGRAM_3DS"]

[[stripe.connector_wallets_details.google_pay]]
name = "merchant_name"
label = "Google Pay Merchant Name"
placeholder = "Enter Google Pay Merchant Name"
required = true
type = "Text"
[[stripe.connector_wallets_details.google_pay]]
name = "merchant_id"
label = "Google Pay Merchant Id"
placeholder = "Enter Google Pay Merchant Id"
required = true
type = "Text"
[[stripe.connector_wallets_details.google_pay]]
name = "stripe:publishableKey"
label = "Stripe Publishable Key"
placeholder = "Enter Stripe Publishable Key"
required = true
type = "Text"
[[stripe.connector_wallets_details.google_pay]]
name = "public_key"
label = "Google Pay Public Key"
placeholder = "Enter Google Pay Public Key"
required = true
type = "Text"
[[stripe.connector_wallets_details.google_pay]]
name = "private_key"
label = "Google Pay Private Key"
placeholder = "Enter Google Pay Private Key"
required = true
type = "Text"
[[stripe.connector_wallets_details.google_pay]]
name = "recipient_id"
label = "Recipient Id"
placeholder = "Enter Recipient Id"
required = true
type = "Text"
[[stripe.connector_wallets_details.google_pay]]
name = "allowed_auth_methods"
label = "Allowed Auth Methods"
placeholder = "Enter Allowed Auth Methods"
required = true
type = "MultiSelect"
options = ["PAN_ONLY", "CRYPTOGRAM_3DS"]


[trustpay]
[[trustpay.credit]]
payment_method_type = "Mastercard"
[[trustpay.credit]]
payment_method_type = "Visa"
[[trustpay.credit]]
payment_method_type = "Interac"
[[trustpay.credit]]
payment_method_type = "AmericanExpress"
[[trustpay.credit]]
payment_method_type = "JCB"
[[trustpay.credit]]
payment_method_type = "DinersClub"
[[trustpay.credit]]
payment_method_type = "Discover"
[[trustpay.credit]]
payment_method_type = "CartesBancaires"
[[trustpay.credit]]
payment_method_type = "UnionPay"
[[trustpay.debit]]
payment_method_type = "Mastercard"
[[trustpay.debit]]
payment_method_type = "Visa"
[[trustpay.debit]]
payment_method_type = "Interac"
[[trustpay.debit]]
payment_method_type = "AmericanExpress"
[[trustpay.debit]]
payment_method_type = "JCB"
[[trustpay.debit]]
payment_method_type = "DinersClub"
[[trustpay.debit]]
payment_method_type = "Discover"
[[trustpay.debit]]
payment_method_type = "CartesBancaires"
[[trustpay.debit]]
payment_method_type = "UnionPay"
[[trustpay.bank_redirect]]
payment_method_type = "ideal"
[[trustpay.bank_redirect]]
payment_method_type = "giropay"
[[trustpay.bank_redirect]]
payment_method_type = "sofort"
[[trustpay.bank_redirect]]
payment_method_type = "eps"
[[trustpay.bank_redirect]]
payment_method_type = "blik"
[[trustpay.wallet]]
payment_method_type = "apple_pay"
[[trustpay.wallet]]
payment_method_type = "google_pay"
[[trustpay.bank_transfer]]
payment_method_type = "sepa_bank_transfer"
[[trustpay.bank_transfer]]
payment_method_type = "instant_bank_transfer"
[[trustpay.bank_transfer]]
payment_method_type = "instant_bank_transfer_finland"
[[trustpay.bank_transfer]]
payment_method_type = "instant_bank_transfer_poland"
[trustpay.connector_auth.SignatureKey]
api_key = "API Key"
key1 = "Project ID"
api_secret = "Secret Key"
[trustpay.connector_webhook_details]
merchant_secret = "Source verification key"

[[trustpay.metadata.apple_pay]]
name = "certificate"
label = "Merchant Certificate (Base64 Encoded)"
placeholder = "Enter Merchant Certificate (Base64 Encoded)"
required = true
type = "Text"
[[trustpay.metadata.apple_pay]]
name = "certificate_keys"
label = "Merchant PrivateKey (Base64 Encoded)"
placeholder = "Enter Merchant PrivateKey (Base64 Encoded)"
required = true
type = "Text"
[[trustpay.metadata.apple_pay]]
name = "merchant_identifier"
label = "Apple Merchant Identifier"
placeholder = "Enter Apple Merchant Identifier"
required = true
type = "Text"
[[trustpay.metadata.apple_pay]]
name = "display_name"
label = "Display Name"
placeholder = "Enter Display Name"
required = true
type = "Text"
[[trustpay.metadata.apple_pay]]
name = "initiative"
label = "Domain"
placeholder = "Enter Domain"
required = true
type = "Text"
[[trustpay.metadata.apple_pay]]
name = "initiative_context"
label = "Domain Name"
placeholder = "Enter Domain Name"
required = true
type = "Text"
[[trustpay.metadata.apple_pay]]
name = "merchant_business_country"
label = "Merchant Business Country"
placeholder = "Enter Merchant Business Country"
required = true
type = "Select"
options = []
[[trustpay.metadata.apple_pay]]
name = "payment_processing_details_at"
label = "Payment Processing Details At"
placeholder = "Enter Payment Processing Details At"
required = true
type = "Radio"
options = ["Connector"]

[[trustpay.metadata.google_pay]]
name = "merchant_name"
label = "Google Pay Merchant Name"
placeholder = "Enter Google Pay Merchant Name"
required = true
type = "Text"
[[trustpay.metadata.google_pay]]
name = "merchant_id"
label = "Google Pay Merchant Id"
placeholder = "Enter Google Pay Merchant Id"
required = true
type = "Text"
[[trustpay.metadata.google_pay]]
name = "gateway_merchant_id"
label = "Google Pay Merchant Key"
placeholder = "Enter Google Pay Merchant Key"
required = true
type = "Text"
[[trustpay.metadata.google_pay]]
name = "allowed_auth_methods"
label = "Allowed Auth Methods"
placeholder = "Enter Allowed Auth Methods"
required = true
type = "MultiSelect"
options = ["PAN_ONLY", "CRYPTOGRAM_3DS"]

[[trustpay.connector_wallets_details.google_pay]]
name = "merchant_name"
label = "Google Pay Merchant Name"
placeholder = "Enter Google Pay Merchant Name"
required = true
type = "Text"
[[trustpay.connector_wallets_details.google_pay]]
name = "merchant_id"
label = "Google Pay Merchant Id"
placeholder = "Enter Google Pay Merchant Id"
required = true
type = "Text"
[[trustpay.connector_wallets_details.google_pay]]
name = "gateway_merchant_id"
label = "Google Pay Merchant Key"
placeholder = "Enter Google Pay Merchant Key"
required = true
type = "Text"
[[trustpay.connector_wallets_details.google_pay]]
name = "public_key"
label = "Google Pay Public Key"
placeholder = "Enter Google Pay Public Key"
required = true
type = "Text"
[[trustpay.connector_wallets_details.google_pay]]
name = "private_key"
label = "Google Pay Private Key"
placeholder = "Enter Google Pay Private Key"
required = true
type = "Text"
[[trustpay.connector_wallets_details.google_pay]]
name = "recipient_id"
label = "Recipient Id"
placeholder = "Enter Recipient Id"
required = true
type = "Text"
[[trustpay.connector_wallets_details.google_pay]]
name = "allowed_auth_methods"
label = "Allowed Auth Methods"
placeholder = "Enter Allowed Auth Methods"
required = true
type = "MultiSelect"
options = ["PAN_ONLY", "CRYPTOGRAM_3DS"]


[worldline]
[[worldline.credit]]
payment_method_type = "Mastercard"
[[worldline.credit]]
payment_method_type = "Visa"
[[worldline.credit]]
payment_method_type = "Interac"
[[worldline.credit]]
payment_method_type = "AmericanExpress"
[[worldline.credit]]
payment_method_type = "JCB"
[[worldline.credit]]
payment_method_type = "DinersClub"
[[worldline.credit]]
payment_method_type = "Discover"
[[worldline.credit]]
payment_method_type = "CartesBancaires"
[[worldline.credit]]
payment_method_type = "UnionPay"
[[worldline.debit]]
payment_method_type = "Mastercard"
[[worldline.debit]]
payment_method_type = "Visa"
[[worldline.debit]]
payment_method_type = "Interac"
[[worldline.debit]]
payment_method_type = "AmericanExpress"
[[worldline.debit]]
payment_method_type = "JCB"
[[worldline.debit]]
payment_method_type = "DinersClub"
[[worldline.debit]]
payment_method_type = "Discover"
[[worldline.debit]]
payment_method_type = "CartesBancaires"
[[worldline.debit]]
payment_method_type = "UnionPay"
[[worldline.bank_redirect]]
payment_method_type = "ideal"
[[worldline.bank_redirect]]
payment_method_type = "giropay"
[worldline.connector_auth.SignatureKey]
api_key = "API Key ID"
key1 = "Merchant ID"
api_secret = "Secret API Key"
[worldline.connector_webhook_details]
merchant_secret = "Source verification key"

[worldpay]
[[worldpay.credit]]
payment_method_type = "Mastercard"
[[worldpay.credit]]
payment_method_type = "Visa"
[[worldpay.credit]]
payment_method_type = "Interac"
[[worldpay.credit]]
payment_method_type = "AmericanExpress"
[[worldpay.credit]]
payment_method_type = "JCB"
[[worldpay.credit]]
payment_method_type = "DinersClub"
[[worldpay.credit]]
payment_method_type = "Discover"
[[worldpay.credit]]
payment_method_type = "CartesBancaires"
[[worldpay.credit]]
payment_method_type = "UnionPay"
[[worldpay.debit]]
payment_method_type = "Mastercard"
[[worldpay.debit]]
payment_method_type = "Visa"
[[worldpay.debit]]
payment_method_type = "Interac"
[[worldpay.debit]]
payment_method_type = "AmericanExpress"
[[worldpay.debit]]
payment_method_type = "JCB"
[[worldpay.debit]]
payment_method_type = "DinersClub"
[[worldpay.debit]]
payment_method_type = "Discover"
[[worldpay.debit]]
payment_method_type = "CartesBancaires"
[[worldpay.debit]]
payment_method_type = "UnionPay"
[[worldpay.wallet]]
payment_method_type = "google_pay"
[[worldpay.wallet]]
payment_method_type = "apple_pay"
[worldpay.connector_auth.SignatureKey]
key1 = "Username"
api_key = "Password"
api_secret = "Merchant Identifier"
[worldpay.metadata.merchant_name]
name = "merchant_name"
label = "Name of the merchant to de displayed during 3DS challenge"
placeholder = "Enter Name of the merchant"
required = true
type = "Text"

[[worldpay.metadata.apple_pay]]
name = "certificate"
label = "Merchant Certificate (Base64 Encoded)"
placeholder = "Enter Merchant Certificate (Base64 Encoded)"
required = true
type = "Text"
[[worldpay.metadata.apple_pay]]
name = "certificate_keys"
label = "Merchant PrivateKey (Base64 Encoded)"
placeholder = "Enter Merchant PrivateKey (Base64 Encoded)"
required = true
type = "Text"
[[worldpay.metadata.apple_pay]]
name = "merchant_identifier"
label = "Apple Merchant Identifier"
placeholder = "Enter Apple Merchant Identifier"
required = true
type = "Text"
[[worldpay.metadata.apple_pay]]
name = "display_name"
label = "Display Name"
placeholder = "Enter Display Name"
required = true
type = "Text"
[[worldpay.metadata.apple_pay]]
name = "initiative"
label = "Domain"
placeholder = "Enter Domain"
required = true
type = "Text"
[[worldpay.metadata.apple_pay]]
name = "initiative_context"
label = "Domain Name"
placeholder = "Enter Domain Name"
required = true
type = "Text"
[[worldpay.metadata.apple_pay]]
name = "merchant_business_country"
label = "Merchant Business Country"
placeholder = "Enter Merchant Business Country"
required = true
type = "Select"
options = []
[[worldpay.metadata.apple_pay]]
name = "payment_processing_details_at"
label = "Payment Processing Details At"
placeholder = "Enter Payment Processing Details At"
required = true
type = "Radio"
options = ["Connector"]

[[worldpay.metadata.google_pay]]
name = "merchant_name"
label = "Google Pay Merchant Name"
placeholder = "Enter Google Pay Merchant Name"
required = true
type = "Text"
[[worldpay.metadata.google_pay]]
name = "merchant_id"
label = "Google Pay Merchant Id"
placeholder = "Enter Google Pay Merchant Id"
required = true
type = "Text"
[[worldpay.metadata.google_pay]]
name = "gateway_merchant_id"
label = "Google Pay Merchant Key"
placeholder = "Enter Google Pay Merchant Key"
required = true
type = "Text"
[[worldpay.metadata.google_pay]]
name = "allowed_auth_methods"
label = "Allowed Auth Methods"
placeholder = "Enter Allowed Auth Methods"
required = true
type = "MultiSelect"
options = ["PAN_ONLY", "CRYPTOGRAM_3DS"]

[[worldpay.connector_wallets_details.google_pay]]
name = "merchant_name"
label = "Google Pay Merchant Name"
placeholder = "Enter Google Pay Merchant Name"
required = true
type = "Text"
[[worldpay.connector_wallets_details.google_pay]]
name = "merchant_id"
label = "Google Pay Merchant Id"
placeholder = "Enter Google Pay Merchant Id"
required = true
type = "Text"
[[worldpay.connector_wallets_details.google_pay]]
name = "gateway_merchant_id"
label = "Google Pay Merchant Key"
placeholder = "Enter Google Pay Merchant Key"
required = true
type = "Text"
[[worldpay.connector_wallets_details.google_pay]]
name = "public_key"
label = "Google Pay Public Key"
placeholder = "Enter Google Pay Public Key"
required = true
type = "Text"
[[worldpay.connector_wallets_details.google_pay]]
name = "private_key"
label = "Google Pay Private Key"
placeholder = "Enter Google Pay Private Key"
required = true
type = "Text"
[[worldpay.connector_wallets_details.google_pay]]
name = "recipient_id"
label = "Recipient Id"
placeholder = "Enter Recipient Id"
required = true
type = "Text"
[[worldpay.connector_wallets_details.google_pay]]
name = "allowed_auth_methods"
label = "Allowed Auth Methods"
placeholder = "Enter Allowed Auth Methods"
required = true
type = "MultiSelect"
options = ["PAN_ONLY", "CRYPTOGRAM_3DS"]


[payme]
[[payme.credit]]
payment_method_type = "Mastercard"
[[payme.credit]]
payment_method_type = "Visa"
[[payme.credit]]
payment_method_type = "Interac"
[[payme.credit]]
payment_method_type = "AmericanExpress"
[[payme.credit]]
payment_method_type = "JCB"
[[payme.credit]]
payment_method_type = "DinersClub"
[[payme.credit]]
payment_method_type = "Discover"
[[payme.credit]]
payment_method_type = "CartesBancaires"
[[payme.credit]]
payment_method_type = "UnionPay"
[[payme.debit]]
payment_method_type = "Mastercard"
[[payme.debit]]
payment_method_type = "Visa"
[[payme.debit]]
payment_method_type = "Interac"
[[payme.debit]]
payment_method_type = "AmericanExpress"
[[payme.debit]]
payment_method_type = "JCB"
[[payme.debit]]
payment_method_type = "DinersClub"
[[payme.debit]]
payment_method_type = "Discover"
[[payme.debit]]
payment_method_type = "CartesBancaires"
[[payme.debit]]
payment_method_type = "UnionPay"
[payme.connector_auth.BodyKey]
api_key = "Seller Payme Id"
key1 = "Payme Public Key"
[payme.connector_webhook_details]
merchant_secret = "Payme Client Secret"
additional_secret = "Payme Client Key"

[plaid]
[[plaid.open_banking]]
payment_method_type = "open_banking_pis"
[plaid.connector_auth.BodyKey]
api_key = "client_id"
key1 = "secret"
[plaid.additional_merchant_data.open_banking_recipient_data]
name = "open_banking_recipient_data"
label = "Open Banking Recipient Data"
placeholder = "Enter Open Banking Recipient Data"
required = true
type = "Select"
options = ["account_data", "connector_recipient_id", "wallet_id"]
[plaid.additional_merchant_data.account_data]
name = "account_data"
label = "Bank scheme"
placeholder = "Enter account_data"
required = true
type = "Select"
options = ["iban", "bacs"]
[plaid.additional_merchant_data.connector_recipient_id]
name = "connector_recipient_id"
label = "Connector Recipient Id"
placeholder = "Enter connector recipient id"
required = true
type = "Text"
[plaid.additional_merchant_data.wallet_id]
name = "wallet_id"
label = "Wallet Id"
placeholder = "Enter wallet id"
required = true
type = "Text"

[[plaid.additional_merchant_data.iban]]
name = "iban"
label = "Iban"
placeholder = "Enter iban"
required = true
type = "Text"
[[plaid.additional_merchant_data.iban]]
name = "iban.name"
label = "Name"
placeholder = "Enter name"
required = true
type = "Text"

[[plaid.additional_merchant_data.bacs]]
name = "sort_code"
label = "Sort Code"
placeholder = "Enter sort code"
required = true
type = "Text"
[[plaid.additional_merchant_data.bacs]]
name = "account_number"
label = "Account number"
placeholder = "Enter account number"
required = true
type = "Text"
[[plaid.additional_merchant_data.bacs]]
name = "bacs.name"
label = "Name"
placeholder = "Enter name"
required = true
type = "Text"

[powertranz]
[[powertranz.credit]]
payment_method_type = "Mastercard"
[[powertranz.credit]]
payment_method_type = "Visa"
[[powertranz.credit]]
payment_method_type = "Interac"
[[powertranz.credit]]
payment_method_type = "AmericanExpress"
[[powertranz.credit]]
payment_method_type = "JCB"
[[powertranz.credit]]
payment_method_type = "DinersClub"
[[powertranz.credit]]
payment_method_type = "Discover"
[[powertranz.credit]]
payment_method_type = "CartesBancaires"
[[powertranz.credit]]
payment_method_type = "UnionPay"
[[powertranz.debit]]
payment_method_type = "Mastercard"
[[powertranz.debit]]
payment_method_type = "Visa"
[[powertranz.debit]]
payment_method_type = "Interac"
[[powertranz.debit]]
payment_method_type = "AmericanExpress"
[[powertranz.debit]]
payment_method_type = "JCB"
[[powertranz.debit]]
payment_method_type = "DinersClub"
[[powertranz.debit]]
payment_method_type = "Discover"
[[powertranz.debit]]
payment_method_type = "CartesBancaires"
[[powertranz.debit]]
payment_method_type = "UnionPay"
[powertranz.connector_auth.BodyKey]
key1 = "PowerTranz Id"
api_key = "PowerTranz Password"
[powertranz.connector_webhook_details]
merchant_secret = "Source verification key"


[tsys]
[[tsys.credit]]
payment_method_type = "Mastercard"
[[tsys.credit]]
payment_method_type = "Visa"
[[tsys.credit]]
payment_method_type = "Interac"
[[tsys.credit]]
payment_method_type = "AmericanExpress"
[[tsys.credit]]
payment_method_type = "JCB"
[[tsys.credit]]
payment_method_type = "DinersClub"
[[tsys.credit]]
payment_method_type = "Discover"
[[tsys.credit]]
payment_method_type = "CartesBancaires"
[[tsys.credit]]
payment_method_type = "UnionPay"
[[tsys.debit]]
payment_method_type = "Mastercard"
[[tsys.debit]]
payment_method_type = "Visa"
[[tsys.debit]]
payment_method_type = "Interac"
[[tsys.debit]]
payment_method_type = "AmericanExpress"
[[tsys.debit]]
payment_method_type = "JCB"
[[tsys.debit]]
payment_method_type = "DinersClub"
[[tsys.debit]]
payment_method_type = "Discover"
[[tsys.debit]]
payment_method_type = "CartesBancaires"
[[tsys.debit]]
payment_method_type = "UnionPay"
[tsys.connector_auth.SignatureKey]
api_key = "Device Id"
key1 = "Transaction Key"
api_secret = "Developer Id"
[tsys.connector_webhook_details]
merchant_secret = "Source verification key"

[volt]
[[volt.bank_redirect]]
payment_method_type = "open_banking_uk"
[volt.connector_auth.MultiAuthKey]
api_key = "Username"
api_secret = "Password"
key1 = "Client ID"
key2 = "Client Secret"
[volt.connector_webhook_details]
merchant_secret = "Source verification key"

[zen]
[[zen.credit]]
payment_method_type = "Mastercard"
[[zen.credit]]
payment_method_type = "Visa"
[[zen.credit]]
payment_method_type = "Interac"
[[zen.credit]]
payment_method_type = "AmericanExpress"
[[zen.credit]]
payment_method_type = "JCB"
[[zen.credit]]
payment_method_type = "DinersClub"
[[zen.credit]]
payment_method_type = "Discover"
[[zen.credit]]
payment_method_type = "CartesBancaires"
[[zen.credit]]
payment_method_type = "UnionPay"
[[zen.debit]]
payment_method_type = "Mastercard"
[[zen.debit]]
payment_method_type = "Visa"
[[zen.debit]]
payment_method_type = "Interac"
[[zen.debit]]
payment_method_type = "AmericanExpress"
[[zen.debit]]
payment_method_type = "JCB"
[[zen.debit]]
payment_method_type = "DinersClub"
[[zen.debit]]
payment_method_type = "Discover"
[[zen.debit]]
payment_method_type = "CartesBancaires"
[[zen.debit]]
payment_method_type = "UnionPay"
[[zen.wallet]]
payment_method_type = "apple_pay"
[[zen.wallet]]
payment_method_type = "google_pay"
[[zen.voucher]]
payment_method_type = "boleto"
[[zen.voucher]]
payment_method_type = "efecty"
[[zen.voucher]]
payment_method_type = "pago_efectivo"
[[zen.voucher]]
payment_method_type = "red_compra"
[[zen.voucher]]
payment_method_type = "red_pagos"
[[zen.bank_transfer]]
payment_method_type = "pix"
[[zen.bank_transfer]]
payment_method_type = "pse"
[zen.connector_auth.HeaderKey]
api_key = "API Key"
[zen.connector_webhook_details]
merchant_secret = "Source verification key"

[[zen.metadata.apple_pay]]
name = "terminal_uuid"
label = "Terminal UUID"
placeholder = "Enter Terminal UUID"
required = true
type = "Text"
[[zen.metadata.apple_pay]]
name = "pay_wall_secret"
label = "Pay Wall Secret"
placeholder = "Enter Pay Wall Secret"
required = true
type = "Text"

[[zen.metadata.google_pay]]
name = "terminal_uuid"
label = "Terminal UUID"
placeholder = "Enter Terminal UUID"
required = true
type = "Text"
[[zen.metadata.google_pay]]
name = "pay_wall_secret"
label = "Pay Wall Secret"
placeholder = "Enter Pay Wall Secret"
required = true
type = "Text"

[zsl]
[[zsl.bank_transfer]]
payment_method_type = "local_bank_transfer"
[zsl.connector_auth.BodyKey]
api_key = "Key"
key1 = "Merchant ID"

[netcetera]
[netcetera.connector_auth.CertificateAuth]
certificate = "Base64 encoded PEM formatted certificate chain"
private_key = "Base64 encoded PEM formatted private key"

[netcetera.metadata.endpoint_prefix]
name = "endpoint_prefix"
label = "Live endpoint prefix"
placeholder = "string that will replace '{prefix}' in this base url 'https://{prefix}.3ds-server.prev.netcetera-cloud-payment.ch'"
required = true
type = "Text"
[netcetera.metadata.mcc]
name = "mcc"
label = "MCC"
placeholder = "Enter MCC"
required = false
type = "Text"
[netcetera.metadata.merchant_country_code]
name = "merchant_country_code"
label = "3 digit numeric country code"
placeholder = "Enter 3 digit numeric country code"
required = false
type = "Text"
[netcetera.metadata.merchant_name]
name = "merchant_name"
label = "Name of the merchant"
placeholder = "Enter Name of the merchant"
required = false
type = "Text"
[netcetera.metadata.three_ds_requestor_name]
name = "three_ds_requestor_name"
label = "ThreeDS requestor name"
placeholder = "Enter ThreeDS requestor name"
required = false
type = "Text"
[netcetera.metadata.three_ds_requestor_id]
name = "three_ds_requestor_id"
label = "ThreeDS request id"
placeholder = "Enter ThreeDS request id"
required = false
type = "Text"
[netcetera.metadata.merchant_configuration_id]
name = "merchant_configuration_id"
label = "Merchant Configuration ID"
placeholder = "Enter Merchant Configuration ID"
required = false
type = "Text"

[taxjar]
[taxjar.connector_auth.HeaderKey]
api_key = "Live Token"

[billwerk]
[[billwerk.credit]]
payment_method_type = "Mastercard"
[[billwerk.credit]]
payment_method_type = "Visa"
[[billwerk.credit]]
payment_method_type = "Interac"
[[billwerk.credit]]
payment_method_type = "AmericanExpress"
[[billwerk.credit]]
payment_method_type = "JCB"
[[billwerk.credit]]
payment_method_type = "DinersClub"
[[billwerk.credit]]
payment_method_type = "Discover"
[[billwerk.credit]]
payment_method_type = "CartesBancaires"
[[billwerk.credit]]
payment_method_type = "UnionPay"
[[billwerk.debit]]
payment_method_type = "Mastercard"
[[billwerk.debit]]
payment_method_type = "Visa"
[[billwerk.debit]]
payment_method_type = "Interac"
[[billwerk.debit]]
payment_method_type = "AmericanExpress"
[[billwerk.debit]]
payment_method_type = "JCB"
[[billwerk.debit]]
payment_method_type = "DinersClub"
[[billwerk.debit]]
payment_method_type = "Discover"
[[billwerk.debit]]
payment_method_type = "CartesBancaires"
[[billwerk.debit]]
payment_method_type = "UnionPay"
[billwerk.connector_auth.BodyKey]
api_key = "Private Api Key"
key1 = "Public Api Key"

[paybox]
[[paybox.credit]]
payment_method_type = "Mastercard"
[[paybox.credit]]
payment_method_type = "Visa"
[[paybox.credit]]
payment_method_type = "Interac"
[[paybox.credit]]
payment_method_type = "AmericanExpress"
[[paybox.credit]]
payment_method_type = "JCB"
[[paybox.credit]]
payment_method_type = "DinersClub"
[[paybox.credit]]
payment_method_type = "Discover"
[[paybox.credit]]
payment_method_type = "CartesBancaires"
[[paybox.credit]]
payment_method_type = "UnionPay"
[[paybox.debit]]
payment_method_type = "Mastercard"
[[paybox.debit]]
payment_method_type = "Visa"
[[paybox.debit]]
payment_method_type = "Interac"
[[paybox.debit]]
payment_method_type = "AmericanExpress"
[[paybox.debit]]
payment_method_type = "JCB"
[[paybox.debit]]
payment_method_type = "DinersClub"
[[paybox.debit]]
payment_method_type = "Discover"
[[paybox.debit]]
payment_method_type = "CartesBancaires"
[paybox.connector_auth.MultiAuthKey]
api_key = "SITE Key"
key1 = "Rang Identifier"
api_secret = "CLE Secret"
key2 = "Merchant Id"

[datatrans]
[[datatrans.credit]]
payment_method_type = "Mastercard"
[[datatrans.credit]]
payment_method_type = "Visa"
[[datatrans.credit]]
payment_method_type = "Interac"
[[datatrans.credit]]
payment_method_type = "AmericanExpress"
[[datatrans.credit]]
payment_method_type = "JCB"
[[datatrans.credit]]
payment_method_type = "DinersClub"
[[datatrans.credit]]
payment_method_type = "Discover"
[[datatrans.credit]]
payment_method_type = "CartesBancaires"
[[datatrans.credit]]
payment_method_type = "UnionPay"
[[datatrans.debit]]
payment_method_type = "Mastercard"
[[datatrans.debit]]
payment_method_type = "Visa"
[[datatrans.debit]]
payment_method_type = "Interac"
[[datatrans.debit]]
payment_method_type = "AmericanExpress"
[[datatrans.debit]]
payment_method_type = "JCB"
[[datatrans.debit]]
payment_method_type = "DinersClub"
[[datatrans.debit]]
payment_method_type = "Discover"
[[datatrans.debit]]
payment_method_type = "CartesBancaires"
[[datatrans.debit]]
payment_method_type = "UnionPay"
[datatrans.connector_auth.BodyKey]
api_key = "Passcode"
key1 = "datatrans MerchantId"

[datatrans.metadata.acquirer_bin]
name = "acquirer_bin"
label = "Acquirer Bin"
placeholder = "Enter Acquirer Bin"
required = false
type = "Text"
[datatrans.metadata.acquirer_merchant_id]
name = "acquirer_merchant_id"
label = "Acquirer Merchant ID"
placeholder = "Enter Acquirer Merchant ID"
required = false
type = "Text"
[datatrans.metadata.acquirer_country_code]
name = "acquirer_country_code"
label = "Acquirer Country Code"
placeholder = "Enter Acquirer Country Code"
required = false
type = "Text"

[wellsfargo]
[[wellsfargo.credit]]
payment_method_type = "Mastercard"
[[wellsfargo.credit]]
payment_method_type = "Visa"
[[wellsfargo.credit]]
payment_method_type = "Interac"
[[wellsfargo.credit]]
payment_method_type = "AmericanExpress"
[[wellsfargo.credit]]
payment_method_type = "JCB"
[[wellsfargo.credit]]
payment_method_type = "DinersClub"
[[wellsfargo.credit]]
payment_method_type = "Discover"
[[wellsfargo.credit]]
payment_method_type = "CartesBancaires"
[[wellsfargo.credit]]
payment_method_type = "UnionPay"
[[wellsfargo.debit]]
payment_method_type = "Mastercard"
[[wellsfargo.debit]]
payment_method_type = "Visa"
[[wellsfargo.debit]]
payment_method_type = "Interac"
[[wellsfargo.debit]]
payment_method_type = "AmericanExpress"
[[wellsfargo.debit]]
payment_method_type = "JCB"
[[wellsfargo.debit]]
payment_method_type = "DinersClub"
[[wellsfargo.debit]]
payment_method_type = "Discover"
[[wellsfargo.debit]]
payment_method_type = "CartesBancaires"
[[wellsfargo.debit]]
payment_method_type = "UnionPay"
[wellsfargo.connector_auth.SignatureKey]
api_key = "Key"
key1 = "Merchant ID"
api_secret = "Shared Secret"


[fiuu]
[[fiuu.credit]]
payment_method_type = "Mastercard"
[[fiuu.credit]]
payment_method_type = "Visa"
[[fiuu.credit]]
payment_method_type = "Interac"
[[fiuu.credit]]
payment_method_type = "AmericanExpress"
[[fiuu.credit]]
payment_method_type = "JCB"
[[fiuu.credit]]
payment_method_type = "DinersClub"
[[fiuu.credit]]
payment_method_type = "Discover"
[[fiuu.credit]]
payment_method_type = "CartesBancaires"
[[fiuu.credit]]
payment_method_type = "UnionPay"
[[fiuu.debit]]
payment_method_type = "Mastercard"
[[fiuu.debit]]
payment_method_type = "Visa"
[[fiuu.debit]]
payment_method_type = "Interac"
[[fiuu.debit]]
payment_method_type = "AmericanExpress"
[[fiuu.debit]]
payment_method_type = "JCB"
[[fiuu.debit]]
payment_method_type = "DinersClub"
[[fiuu.debit]]
payment_method_type = "Discover"
[[fiuu.debit]]
payment_method_type = "CartesBancaires"
[[fiuu.debit]]
payment_method_type = "UnionPay"
[[fiuu.real_time_payment]]
payment_method_type = "duit_now"
[[fiuu.wallet]]
payment_method_type = "google_pay"
[[fiuu.wallet]]
payment_method_type = "apple_pay"
[[fiuu.bank_redirect]]
payment_method_type = "online_banking_fpx"
[fiuu.connector_auth.SignatureKey]
api_key = "Verify Key"
key1 = "Merchant ID"
api_secret = "Secret Key"

[[fiuu.metadata.google_pay]]
name = "merchant_name"
label = "Google Pay Merchant Name"
placeholder = "Enter Google Pay Merchant Name"
required = true
type = "Text"
[[fiuu.metadata.google_pay]]
name = "merchant_id"
label = "Google Pay Merchant Id"
placeholder = "Enter Google Pay Merchant Id"
required = true
type = "Text"
[[fiuu.metadata.google_pay]]
name = "gateway_merchant_id"
label = "Google Pay Merchant Key"
placeholder = "Enter Google Pay Merchant Key"
required = true
type = "Text"
[[fiuu.metadata.google_pay]]
name = "allowed_auth_methods"
label = "Allowed Auth Methods"
placeholder = "Enter Allowed Auth Methods"
required = true
type = "MultiSelect"
options = ["PAN_ONLY", "CRYPTOGRAM_3DS"]

[[fiuu.connector_wallets_details.google_pay]]
name = "merchant_name"
label = "Google Pay Merchant Name"
placeholder = "Enter Google Pay Merchant Name"
required = true
type = "Text"
[[fiuu.connector_wallets_details.google_pay]]
name = "merchant_id"
label = "Google Pay Merchant Id"
placeholder = "Enter Google Pay Merchant Id"
required = true
type = "Text"
[[fiuu.connector_wallets_details.google_pay]]
name = "gateway_merchant_id"
label = "Google Pay Merchant Key"
placeholder = "Enter Google Pay Merchant Key"
required = true
type = "Text"
[[fiuu.connector_wallets_details.google_pay]]
name = "public_key"
label = "Google Pay Public Key"
placeholder = "Enter Google Pay Public Key"
required = true
type = "Text"
[[fiuu.connector_wallets_details.google_pay]]
name = "private_key"
label = "Google Pay Private Key"
placeholder = "Enter Google Pay Private Key"
required = true
type = "Text"
[[fiuu.connector_wallets_details.google_pay]]
name = "recipient_id"
label = "Recipient Id"
placeholder = "Enter Recipient Id"
required = true
type = "Text"
[[fiuu.connector_wallets_details.google_pay]]
name = "allowed_auth_methods"
label = "Allowed Auth Methods"
placeholder = "Enter Allowed Auth Methods"
required = true
type = "MultiSelect"
options = ["PAN_ONLY", "CRYPTOGRAM_3DS"]


[[fiuu.metadata.apple_pay]]
name = "certificate"
label = "Merchant Certificate (Base64 Encoded)"
placeholder = "Enter Merchant Certificate (Base64 Encoded)"
required = true
type = "Text"
[[fiuu.metadata.apple_pay]]
name = "certificate_keys"
label = "Merchant PrivateKey (Base64 Encoded)"
placeholder = "Enter Merchant PrivateKey (Base64 Encoded)"
required = true
type = "Text"
[[fiuu.metadata.apple_pay]]
name = "merchant_identifier"
label = "Apple Merchant Identifier"
placeholder = "Enter Apple Merchant Identifier"
required = true
type = "Text"
[[fiuu.metadata.apple_pay]]
name = "display_name"
label = "Display Name"
placeholder = "Enter Display Name"
required = true
type = "Text"
[[fiuu.metadata.apple_pay]]
name = "initiative"
label = "Domain"
placeholder = "Enter Domain"
required = true
type = "Select"
options = ["web", "ios"]
[[fiuu.metadata.apple_pay]]
name = "initiative_context"
label = "Domain Name"
placeholder = "Enter Domain Name"
required = true
type = "Text"
[[fiuu.metadata.apple_pay]]
name = "merchant_business_country"
label = "Merchant Business Country"
placeholder = "Enter Merchant Business Country"
required = true
type = "Select"
options = []
[[fiuu.metadata.apple_pay]]
name = "payment_processing_details_at"
label = "Payment Processing Details At"
placeholder = "Enter Payment Processing Details At"
required = true
type = "Radio"
options = ["Hyperswitch"]

[fiuu.connector_webhook_details]
merchant_secret = "Source verification key"


[tokenio]
[[tokenio.open_banking]]
payment_method_type = "open_banking_pis"
[tokenio.connector_auth.MultiAuthKey]
api_key = "Key Id"
api_secret = "Private Key"
key1 = "Merchant Id"
key2 = "Key Algorithm"
[tokenio.connector_webhook_details]
merchant_secret = "Tokenio Public Key"
[tokenio.additional_merchant_data.open_banking_recipient_data]
name = "open_banking_recipient_data"
label = "Open Banking Recipient Data"
placeholder = "Enter Open Banking Recipient Data"
required = true
type = "Select"
options = ["account_data"]
[tokenio.additional_merchant_data.account_data]
name = "account_data"
label = "Bank scheme"
placeholder = "Enter account_data"
required = true
type = "Select"
options = [
  "iban",
  "bacs",
  "faster_payments",
  "sepa",
  "sepa_instant",
  "elixir",
  "bankgiro",
  "plusgiro",
]
[[tokenio.additional_merchant_data.iban]]
name = "iban"
label = "IBAN"
placeholder = "Enter IBAN"
required = true
type = "Text"

[[tokenio.additional_merchant_data.iban]]
name = "iban_name"
label = "Account Holder Name"
placeholder = "Enter account holder name"
required = true
type = "Text"

# BACS Configuration (array of InputData)
[[tokenio.additional_merchant_data.bacs]]
name = "bacs_sort_code"
label = "Sort Code"
placeholder = "Enter sort code (e.g., 12-34-56)"
required = true
type = "Text"

[[tokenio.additional_merchant_data.bacs]]
name = "bacs_account_number"
label = "Account Number"
placeholder = "Enter account number"
required = true
type = "Text"

[[tokenio.additional_merchant_data.bacs]]
name = "bacs_name"
label = "Account Holder Name"
placeholder = "Enter account holder name"
required = true
type = "Text"

# Faster Payments Configuration (array of InputData)
[[tokenio.additional_merchant_data.faster_payments]]
name = "faster_payments_sort_code"
label = "Sort Code"
placeholder = "Enter sort code (e.g., 12-34-56)"
required = true
type = "Text"

[[tokenio.additional_merchant_data.faster_payments]]
name = "faster_payments_account_number"
label = "Account Number"
placeholder = "Enter account number"
required = true
type = "Text"

[[tokenio.additional_merchant_data.faster_payments]]
name = "faster_payments_name"
label = "Account Holder Name"
placeholder = "Enter account holder name"
required = true
type = "Text"

# SEPA Configuration (array of InputData)
[[tokenio.additional_merchant_data.sepa]]
name = "sepa_iban"
label = "IBAN"
placeholder = "Enter IBAN"
required = true
type = "Text"

[[tokenio.additional_merchant_data.sepa]]
name = "sepa_name"
label = "Account Holder Name"
placeholder = "Enter account holder name"
required = true
type = "Text"

# SEPA Instant Configuration (array of InputData)
[[tokenio.additional_merchant_data.sepa_instant]]
name = "sepa_instant_iban"
label = "IBAN"
placeholder = "Enter IBAN"
required = true
type = "Text"

[[tokenio.additional_merchant_data.sepa_instant]]
name = "sepa_instant_name"
label = "Account Holder Name"
placeholder = "Enter account holder name"
required = true
type = "Text"

# Elixir Configuration (array of InputData)
[[tokenio.additional_merchant_data.elixir]]
name = "elixir_account_number"
label = "Account Number"
placeholder = "Enter account number"
required = true
type = "Text"

[[tokenio.additional_merchant_data.elixir]]
name = "elixir_iban"
label = "IBAN"
placeholder = "Enter IBAN"
required = true
type = "Text"

[[tokenio.additional_merchant_data.elixir]]
name = "elixir_name"
label = "Account Holder Name"
placeholder = "Enter account holder name"
required = true
type = "Text"

# Bankgiro Configuration (array of InputData)
[[tokenio.additional_merchant_data.bankgiro]]
name = "bankgiro_number"
label = "Bankgiro Number"
placeholder = "Enter bankgiro number"
required = true
type = "Text"

[[tokenio.additional_merchant_data.bankgiro]]
name = "bankgiro_name"
label = "Account Holder Name"
placeholder = "Enter account holder name"
required = true
type = "Text"

# Plusgiro Configuration (array of InputData)
[[tokenio.additional_merchant_data.plusgiro]]
name = "plusgiro_number"
label = "Plusgiro Number"
placeholder = "Enter plusgiro number"
required = true
type = "Text"

[[tokenio.additional_merchant_data.plusgiro]]
name = "plusgiro_name"
label = "Account Holder Name"
placeholder = "Enter account holder name"
required = true
type = "Text"

[elavon]
[[elavon.credit]]
payment_method_type = "Mastercard"
[[elavon.credit]]
payment_method_type = "Visa"
[[elavon.credit]]
payment_method_type = "Interac"
[[elavon.credit]]
payment_method_type = "AmericanExpress"
[[elavon.credit]]
payment_method_type = "JCB"
[[elavon.credit]]
payment_method_type = "DinersClub"
[[elavon.credit]]
payment_method_type = "Discover"
[[elavon.credit]]
payment_method_type = "CartesBancaires"
[[elavon.credit]]
payment_method_type = "UnionPay"
[[elavon.debit]]
payment_method_type = "Mastercard"
[[elavon.debit]]
payment_method_type = "Visa"
[[elavon.debit]]
payment_method_type = "Interac"
[[elavon.debit]]
payment_method_type = "AmericanExpress"
[[elavon.debit]]
payment_method_type = "JCB"
[[elavon.debit]]
payment_method_type = "DinersClub"
[[elavon.debit]]
payment_method_type = "Discover"
[[elavon.debit]]
payment_method_type = "CartesBancaires"
[[elavon.debit]]
payment_method_type = "UnionPay"
[elavon.connector_auth.SignatureKey]
api_key = "Account Id"
key1 = "User ID"
api_secret = "Pin"

[xendit]
[[xendit.credit]]
payment_method_type = "Mastercard"
[[xendit.credit]]
payment_method_type = "Visa"
[[xendit.credit]]
payment_method_type = "Interac"
[[xendit.credit]]
payment_method_type = "AmericanExpress"
[[xendit.credit]]
payment_method_type = "JCB"
[[xendit.credit]]
payment_method_type = "DinersClub"
[[xendit.credit]]
payment_method_type = "Discover"
[[xendit.credit]]
payment_method_type = "CartesBancaires"
[[xendit.credit]]
payment_method_type = "UnionPay"
[[xendit.debit]]
payment_method_type = "Mastercard"
[[xendit.debit]]
payment_method_type = "Visa"
[[xendit.debit]]
payment_method_type = "Interac"
[[xendit.debit]]
payment_method_type = "AmericanExpress"
[[xendit.debit]]
payment_method_type = "JCB"
[[xendit.debit]]
payment_method_type = "DinersClub"
[[xendit.debit]]
payment_method_type = "Discover"
[[xendit.debit]]
payment_method_type = "CartesBancaires"
[[xendit.debit]]
payment_method_type = "UnionPay"
[xendit.connector_auth.HeaderKey]
api_key = "API Key"
[xendit.connector_webhook_details]
merchant_secret = "Webhook Verification Token"

[inespay]
[[inespay.bank_debit]]
payment_method_type = "sepa"
[inespay.connector_auth.BodyKey]
api_key = "API Key"
key1 = "API Token"
[inespay.connector_webhook_details]
merchant_secret = "API Key"

[nomupay_payout]
[[nomupay_payout.bank_transfer]]
payment_method_type = "sepa"
[nomupay_payout.connector_auth.BodyKey]
api_key = "Nomupay kid"
key1 = "Nomupay eid"
[nomupay_payout.metadata.private_key]
name = "Private key for signature generation"
label = "Enter your private key"
placeholder = "------BEGIN PRIVATE KEY-------"
required = true
type = "Text"

[hipay]
[[hipay.credit]]
payment_method_type = "Mastercard"
[[hipay.credit]]
payment_method_type = "Visa"
[[hipay.credit]]
payment_method_type = "Interac"
[[hipay.credit]]
payment_method_type = "AmericanExpress"
[[hipay.credit]]
payment_method_type = "JCB"
[[hipay.credit]]
payment_method_type = "DinersClub"
[[hipay.credit]]
payment_method_type = "Discover"
[[hipay.credit]]
payment_method_type = "CartesBancaires"
[[hipay.credit]]
payment_method_type = "UnionPay"
[[hipay.debit]]
payment_method_type = "Mastercard"
[[hipay.debit]]
payment_method_type = "Visa"
[[hipay.debit]]
payment_method_type = "Interac"
[[hipay.debit]]
payment_method_type = "AmericanExpress"
[[hipay.debit]]
payment_method_type = "JCB"
[[hipay.debit]]
payment_method_type = "DinersClub"
[[hipay.debit]]
payment_method_type = "Discover"
[[hipay.debit]]
payment_method_type = "CartesBancaires"
[[hipay.debit]]
payment_method_type = "UnionPay"
[hipay.connector_auth.BodyKey]
api_key = "API Login ID"
key1 = "API password"

[ctp_visa]
[ctp_visa.connector_auth.NoKey]

[ctp_visa.metadata.dpa_id]
name = "dpa_id"
label = "DPA Id"
placeholder = "Enter DPA Id"
required = true
type = "Text"

[ctp_visa.metadata.dpa_name]
name = "dpa_name"
label = "DPA Name"
placeholder = "Enter DPA Name"
required = true
type = "Text"

[ctp_visa.metadata.locale]
name = "locale"
label = "Locale"
placeholder = "Enter locale"
required = true
type = "Text"

[ctp_visa.metadata.acquirer_bin]
name = "acquirer_bin"
label = "Acquire Bin"
placeholder = "Enter Acquirer Bin"
required = true
type = "Text"

[ctp_visa.metadata.acquirer_merchant_id]
name = "acquirer_merchant_id"
label = "Acquire Merchant Id"
placeholder = "Enter Acquirer Merchant Id"
required = true
type = "Text"

[ctp_visa.metadata.merchant_category_code]
name = "merchant_category_code"
label = "Merchant Category Code"
placeholder = "Enter Merchant Category Code"
required = true
type = "Text"

[ctp_visa.metadata.merchant_country_code]
name = "merchant_country_code"
label = "Merchant Country Code"
placeholder = "Enter Merchant Country Code"
required = true
type = "Text"

[ctp_visa.metadata.dpa_client_id]
name = "dpa_client_id"
label = "DPA Client ID"
placeholder = "Enter DPA Client ID"
required = true
type = "Text"

[redsys]
[[redsys.credit]]
payment_method_type = "Mastercard"
[[redsys.credit]]
payment_method_type = "Visa"
[[redsys.credit]]
payment_method_type = "AmericanExpress"
[[redsys.credit]]
payment_method_type = "JCB"
[[redsys.credit]]
payment_method_type = "DinersClub"
[[redsys.credit]]
payment_method_type = "UnionPay"
[[redsys.debit]]
payment_method_type = "Mastercard"
[[redsys.debit]]
payment_method_type = "Visa"
[[redsys.debit]]
payment_method_type = "AmericanExpress"
[[redsys.debit]]
payment_method_type = "JCB"
[[redsys.debit]]
payment_method_type = "DinersClub"
[[redsys.debit]]
payment_method_type = "UnionPay"
[redsys.connector_auth.SignatureKey]
api_key = "Merchant ID"
key1 = "Terminal ID"
api_secret = "Secret Key"


[ctp_mastercard]
[ctp_mastercard.connector_auth.HeaderKey]
api_key = "API Key"

[ctp_mastercard.metadata.dpa_id]
name = "dpa_id"
label = "DPA Id"
placeholder = "Enter DPA Id"
required = true
type = "Text"

[ctp_mastercard.metadata.dpa_name]
name = "dpa_name"
label = "DPA Name"
placeholder = "Enter DPA Name"
required = true
type = "Text"

[ctp_mastercard.metadata.locale]
name = "locale"
label = "Locale"
placeholder = "Enter locale"
required = true
type = "Text"

[ctp_mastercard.metadata.acquirer_bin]
name = "acquirer_bin"
label = "Acquire Bin"
placeholder = "Enter Acquirer Bin"
required = true
type = "Text"

[ctp_mastercard.metadata.acquirer_merchant_id]
name = "acquirer_merchant_id"
label = "Acquire Merchant Id"
placeholder = "Enter Acquirer Merchant Id"
required = true
type = "Text"

[ctp_mastercard.metadata.merchant_category_code]
name = "merchant_category_code"
label = "Merchant Category Code"
placeholder = "Enter Merchant Category Code"
required = true
type = "Text"

[ctp_mastercard.metadata.merchant_country_code]
name = "merchant_country_code"
label = "Merchant Country Code"
placeholder = "Enter Merchant Country Code"
required = true
type = "Text"

[facilitapay]
[[facilitapay.bank_transfer]]
payment_method_type = "pix"
[facilitapay.connector_auth.BodyKey]
api_key = "Password"
key1 = "Username"

[facilitapay.metadata.destination_account_number]
name="destination_account_number"
label="Destination Account Number"
placeholder="Enter Destination Account Number"
required=true
type="Text"

[archipel]
[archipel.connector_auth.HeaderKey]
api_key = "Enter CA Certificate PEM"
[[archipel.credit]]
payment_method_type = "Mastercard"
[[archipel.credit]]
payment_method_type = "Visa"
[[archipel.credit]]
payment_method_type = "AmericanExpress"
[[archipel.credit]]
payment_method_type = "DinersClub"
[[archipel.credit]]
payment_method_type = "Discover"
[[archipel.credit]]
payment_method_type = "CartesBancaires"
[[archipel.debit]]
payment_method_type = "Mastercard"
[[archipel.debit]]
payment_method_type = "Visa"
[[archipel.debit]]
payment_method_type = "AmericanExpress"
[[archipel.debit]]
payment_method_type = "DinersClub"
[[archipel.debit]]
payment_method_type = "Discover"
[[archipel.debit]]
payment_method_type = "CartesBancaires"
[[archipel.wallet]]
payment_method_type = "apple_pay"
[archipel.metadata.tenant_id]
name = "tenant_id"
label = "Tenant ID"
placeholder = "Enter Archipel tenantID"
required = true
type = "Text"
[archipel.metadata.platform_url]
name = "platform_url"
label = "Platform Endpoint Prefix"
placeholder = "E.g. 192.0.0.1:8080"
required = true
type = "Text"
[[archipel.metadata.apple_pay]]
name = "certificate"
label = "Merchant Certificate (Base64 Encoded)"
placeholder = "Enter Merchant Certificate (Base64 Encoded)"
required = true
type = "Text"
[[archipel.metadata.apple_pay]]
name = "certificate_keys"
label = "Merchant PrivateKey (Base64 Encoded)"
placeholder = "Enter Merchant PrivateKey (Base64 Encoded)"
required = true
type = "Text"
[[archipel.metadata.apple_pay]]
name = "merchant_identifier"
label = "Apple Merchant Identifier"
placeholder = "Enter Apple Merchant Identifier"
required = true
type = "Text"
[[archipel.metadata.apple_pay]]
name = "display_name"
label = "Display Name"
placeholder = "Enter Display Name"
required = true
type = "Text"
[[archipel.metadata.apple_pay]]
name = "initiative"
label = "Domain"
placeholder = "Enter Domain"
required = true
type = "Select"
options = ["web", "ios"]
[[archipel.metadata.apple_pay]]
name = "initiative_context"
label = "Domain Name"
placeholder = "Enter Domain Name"
required = true
type = "Text"
[[archipel.metadata.apple_pay]]
name = "merchant_business_country"
label = "Merchant Business Country"
placeholder = "Enter Merchant Business Country"
required = true
type = "Select"
options = []
[[archipel.metadata.apple_pay]]
name = "payment_processing_details_at"
label = "Payment Processing Details At"
placeholder = "Enter Payment Processing Details At"
required = true
type = "Radio"
options = ["Hyperswitch"]

[archipel.metadata.acquirer_bin]
name = "acquirer_bin"
label = "Acquirer Bin"
placeholder = "Enter Acquirer Bin"
required = false
type = "Text"
[archipel.metadata.acquirer_merchant_id]
name = "acquirer_merchant_id"
label = "Acquirer Merchant ID"
placeholder = "Enter Acquirer Merchant ID"
required = false
type = "Text"

[worldpayxml]
[[worldpayxml.credit]]
payment_method_type = "Mastercard"
[[worldpayxml.credit]]
payment_method_type = "Visa"
[[worldpayxml.credit]]
payment_method_type = "Interac"
[[worldpayxml.credit]]
payment_method_type = "AmericanExpress"
[[worldpayxml.credit]]
payment_method_type = "JCB"
[[worldpayxml.credit]]
payment_method_type = "DinersClub"
[[worldpayxml.credit]]
payment_method_type = "Discover"
[[worldpayxml.credit]]
payment_method_type = "CartesBancaires"
[[worldpayxml.credit]]
payment_method_type = "UnionPay"
[[worldpayxml.debit]]
payment_method_type = "Mastercard"
[[worldpayxml.debit]]
payment_method_type = "Visa"
[[worldpayxml.debit]]
payment_method_type = "Interac"
[[worldpayxml.debit]]
payment_method_type = "AmericanExpress"
[[worldpayxml.debit]]
payment_method_type = "JCB"
[[worldpayxml.debit]]
payment_method_type = "DinersClub"
[[worldpayxml.debit]]
payment_method_type = "Discover"
[[worldpayxml.debit]]
payment_method_type = "CartesBancaires"
[[worldpayxml.debit]]
payment_method_type = "UnionPay"

[worldpayxml.connector_auth.SignatureKey]
api_secret = "Merchant Code"
api_key = "API Username"
key1 = "API Password"


[worldpayvantiv]
[[worldpayvantiv.credit]]
payment_method_type = "Mastercard"
[[worldpayvantiv.credit]]
payment_method_type = "Visa"
[[worldpayvantiv.credit]]
payment_method_type = "AmericanExpress"
[[worldpayvantiv.credit]]
payment_method_type = "JCB"
[[worldpayvantiv.credit]]
payment_method_type = "DinersClub"
[[worldpayvantiv.credit]]
payment_method_type = "Discover"
[[worldpayvantiv.debit]]
payment_method_type = "Mastercard"
[[worldpayvantiv.debit]]
payment_method_type = "Visa"
[[worldpayvantiv.debit]]
payment_method_type = "AmericanExpress"
[[worldpayvantiv.debit]]
payment_method_type = "JCB"
[[worldpayvantiv.debit]]
payment_method_type = "DinersClub"
[[worldpayvantiv.debit]]
payment_method_type = "Discover"

[worldpayvantiv.connector_auth.SignatureKey]
api_key = "Username"
api_secret = "Password"
key1 = "Merchant ID"
[worldpayvantiv.metadata.report_group]
name = "report_group"
label = "Default Report Group"
placeholder = "Enter Default Report Group"
required = true
type = "Text"

[worldpayvantiv.metadata.merchant_config_currency]
name = "merchant_config_currency"
label = "Currency"
placeholder = "Enter Currency"
required = true
type = "Select"
options = []

[threedsecureio]
[threedsecureio.connector_auth.HeaderKey]
api_key = "Api Key"

[threedsecureio.metadata.mcc]
name = "mcc"
label = "MCC"
placeholder = "Enter MCC"
required = true
type = "Text"
[threedsecureio.metadata.merchant_country_code]
name = "merchant_country_code"
label = "3 digit numeric country code"
placeholder = "Enter 3 digit numeric country code"
required = true
type = "Text"
[threedsecureio.metadata.merchant_name]
name = "merchant_name"
label = "Name of the merchant"
placeholder = "Enter Name of the merchant"
required = true
type = "Text"
[threedsecureio.metadata.pull_mechanism_for_external_3ds_enabled]
name = "pull_mechanism_for_external_3ds_enabled"
label = "Pull Mechanism Enabled"
placeholder = "Enter Pull Mechanism Enabled"
required = false
type = "Toggle"
[threedsecureio.metadata.acquirer_bin]
name = "acquirer_bin"
label = "Acquirer BIN"
placeholder = "Enter Acquirer BIN"
required = true
type = "Text"
[threedsecureio.metadata.acquirer_merchant_id]
name = "acquirer_merchant_id"
label = "Acquirer Merchant ID"
placeholder = "Enter Acquirer Merchant ID"
required = true
type = "Text"
[threedsecureio.metadata.acquirer_country_code]
name = "acquirer_country_code"
label = "Acquirer Country Code"
placeholder = "Enter Acquirer Country Code"
required = false
type = "Text"

[santander.connector_auth.BodyKey]
api_key = "Client ID"
key1 = "Client Secret"

[santander.metadata.pix_key]
name = "pix_key"
label = "Chave Key"
placeholder = "Enter your Chave/Pix Key"
required = true
type = "Text"

[santander.metadata.expiration_time]
name = "expiration_time"
label = "Expiration Time"
placeholder = "Enter your Pix QR Code Expiration Time"
required = true
type = "Number"

[santander.metadata.cpf]
name = "cpf"
label = "Cpf"
placeholder = "Enter your cpf number"
required = true
type = "Text"

[santander.metadata.merchant_city]
name = "merchant_city"
label = "Merchant City"
placeholder = "Enter the city the merchant is based in"
required = true
type = "Text"

[santander.metadata.merchant_name]
name = "merchant_name"
label = "Merchant Name"
placeholder = "Enter the merchant name"
required = true
type = "Text"

[payload]
[[payload.credit]]
payment_method_type = "AmericanExpress"
[[payload.credit]]
payment_method_type = "Discover"
[[payload.credit]]
payment_method_type = "Mastercard"
[[payload.credit]]
payment_method_type = "Visa"
[[payload.debit]]
payment_method_type = "AmericanExpress"
[[payload.debit]]
payment_method_type = "Discover"
[[payload.debit]]
payment_method_type = "Mastercard"
[[payload.debit]]
payment_method_type = "Visa"
[payload.connector_auth.HeaderKey]
api_key = "API Key"

[silverflow]
[[silverflow.credit]]
  payment_method_type = "Mastercard"
[[silverflow.credit]]
  payment_method_type = "Visa"
[[silverflow.debit]]
  payment_method_type = "Mastercard"
[[silverflow.debit]]
  payment_method_type = "Visa"
[silverflow.connector_auth.SignatureKey]
api_key="API Key"
api_secret="API Secret"
key1="Merchant Acceptor Key"
[silverflow.connector_webhook_details]
merchant_secret="Source verification key"

[affirm]
[affirm.connector_auth.HeaderKey]
api_key = "API Key"

[trustpayments]
[trustpayments.connector_auth.HeaderKey]
api_key = "API Key"

[blackhawknetwork]
[blackhawknetwork.connector_auth.HeaderKey]
api_key = "API Key"

[breadpay]
[breadpay.connector_auth.BodyKey]
api_key = "API Key"
key1 = "API Secret"


[flexiti]
[flexiti.connector_auth.HeaderKey]
api_key = "API Key"

[mpgs]
[mpgs.connector_auth.HeaderKey]
api_key = "API Key"
[bluecode]
[bluecode.connector_auth.HeaderKey]
<<<<<<< HEAD
api_key = "E-Order Token"
=======
api_key = "API Key"
>>>>>>> 4dea30ff
<|MERGE_RESOLUTION|>--- conflicted
+++ resolved
@@ -5074,8 +5074,4 @@
 api_key = "API Key"
 [bluecode]
 [bluecode.connector_auth.HeaderKey]
-<<<<<<< HEAD
-api_key = "E-Order Token"
-=======
-api_key = "API Key"
->>>>>>> 4dea30ff
+api_key = "E-Order Token"