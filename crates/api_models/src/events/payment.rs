use common_utils::events::{ApiEventMetric, ApiEventsType};

#[cfg(feature = "v2")]
use super::{
    PaymentStartRedirectionRequest, PaymentsCreateIntentRequest, PaymentsGetIntentRequest,
    PaymentsIntentResponse, PaymentsRequest,
};
#[cfg(all(
    any(feature = "v2", feature = "v1"),
    not(feature = "payment_methods_v2")
))]
use crate::payment_methods::CustomerPaymentMethodsListResponse;
#[cfg(feature = "v1")]
use crate::payments::{PaymentListFilterConstraints, PaymentListResponseV2};
#[cfg(all(feature = "v2", feature = "payment_methods_v2"))]
use crate::{events, payment_methods::CustomerPaymentMethodsListResponse};
use crate::{
    payment_methods::{
        self, ListCountriesCurrenciesRequest, ListCountriesCurrenciesResponse,
        PaymentMethodCollectLinkRenderRequest, PaymentMethodCollectLinkRequest,
        PaymentMethodCollectLinkResponse, PaymentMethodDeleteResponse, PaymentMethodListRequest,
        PaymentMethodListResponse, PaymentMethodMigrateResponse, PaymentMethodResponse,
        PaymentMethodUpdate,
    },
    payments::{
<<<<<<< HEAD
        self, ExtendedCardInfoResponse, PaymentIdType, PaymentListConstraints,
        PaymentListFilterConstraints, PaymentListFilters, PaymentListFiltersV2,
        PaymentsAggregateResponse, PaymentsApproveRequest, PaymentsCancelRequest,
        PaymentsCaptureRequest, PaymentsCompleteAuthorizeRequest,
        PaymentsDynamicTaxCalculationRequest, PaymentsDynamicTaxCalculationResponse,
        PaymentsExternalAuthenticationRequest, PaymentsExternalAuthenticationResponse,
        PaymentsIncrementalAuthorizationRequest, PaymentsManualUpdateRequest,
        PaymentsManualUpdateResponse, PaymentsPostSessionTokensRequest,
        PaymentsPostSessionTokensResponse, PaymentsRejectRequest, PaymentsRetrieveRequest,
        PaymentsSessionResponse, PaymentsStartRequest, RedirectionResponse,
=======
        self, ExtendedCardInfoResponse, PaymentIdType, PaymentListConstraints, PaymentListFilters,
        PaymentListFiltersV2, PaymentListResponse, PaymentsAggregateResponse,
        PaymentsApproveRequest, PaymentsCancelRequest, PaymentsCaptureRequest,
        PaymentsCompleteAuthorizeRequest, PaymentsDynamicTaxCalculationRequest,
        PaymentsDynamicTaxCalculationResponse, PaymentsExternalAuthenticationRequest,
        PaymentsExternalAuthenticationResponse, PaymentsIncrementalAuthorizationRequest,
        PaymentsManualUpdateRequest, PaymentsManualUpdateResponse,
        PaymentsPostSessionTokensRequest, PaymentsPostSessionTokensResponse, PaymentsRejectRequest,
        PaymentsResponse, PaymentsRetrieveRequest, PaymentsSessionResponse, PaymentsStartRequest,
        RedirectionResponse,
>>>>>>> de865bd1
    },
};

#[cfg(feature = "v1")]
impl ApiEventMetric for PaymentsRetrieveRequest {
    fn get_api_event_type(&self) -> Option<ApiEventsType> {
        match self.resource_id {
            PaymentIdType::PaymentIntentId(ref id) => Some(ApiEventsType::Payment {
                payment_id: id.clone(),
            }),
            _ => None,
        }
    }
}

#[cfg(feature = "v1")]
impl ApiEventMetric for PaymentsStartRequest {
    fn get_api_event_type(&self) -> Option<ApiEventsType> {
        Some(ApiEventsType::Payment {
            payment_id: self.payment_id.clone(),
        })
    }
}

#[cfg(feature = "v1")]
impl ApiEventMetric for PaymentsCaptureRequest {
    fn get_api_event_type(&self) -> Option<ApiEventsType> {
        Some(ApiEventsType::Payment {
            payment_id: self.payment_id.to_owned(),
        })
    }
}

#[cfg(feature = "v1")]
impl ApiEventMetric for PaymentsCompleteAuthorizeRequest {
    fn get_api_event_type(&self) -> Option<ApiEventsType> {
        Some(ApiEventsType::Payment {
            payment_id: self.payment_id.clone(),
        })
    }
}

#[cfg(feature = "v1")]
impl ApiEventMetric for PaymentsDynamicTaxCalculationRequest {
    fn get_api_event_type(&self) -> Option<ApiEventsType> {
        Some(ApiEventsType::Payment {
            payment_id: self.payment_id.clone(),
        })
    }
}

#[cfg(feature = "v1")]
impl ApiEventMetric for PaymentsPostSessionTokensRequest {
    fn get_api_event_type(&self) -> Option<ApiEventsType> {
        Some(ApiEventsType::Payment {
            payment_id: self.payment_id.clone(),
        })
    }
}

#[cfg(feature = "v1")]
impl ApiEventMetric for PaymentsPostSessionTokensResponse {
    fn get_api_event_type(&self) -> Option<ApiEventsType> {
        Some(ApiEventsType::Payment {
            payment_id: self.payment_id.clone(),
        })
    }
}

#[cfg(feature = "v1")]
impl ApiEventMetric for PaymentsDynamicTaxCalculationResponse {}

#[cfg(feature = "v1")]
impl ApiEventMetric for PaymentsCancelRequest {
    fn get_api_event_type(&self) -> Option<ApiEventsType> {
        Some(ApiEventsType::Payment {
            payment_id: self.payment_id.clone(),
        })
    }
}

#[cfg(feature = "v1")]
impl ApiEventMetric for PaymentsApproveRequest {
    fn get_api_event_type(&self) -> Option<ApiEventsType> {
        Some(ApiEventsType::Payment {
            payment_id: self.payment_id.clone(),
        })
    }
}

#[cfg(feature = "v1")]
impl ApiEventMetric for PaymentsRejectRequest {
    fn get_api_event_type(&self) -> Option<ApiEventsType> {
        Some(ApiEventsType::Payment {
            payment_id: self.payment_id.clone(),
        })
    }
}

#[cfg(feature = "v1")]
impl ApiEventMetric for payments::PaymentsRequest {
    fn get_api_event_type(&self) -> Option<ApiEventsType> {
        match self.payment_id {
            Some(PaymentIdType::PaymentIntentId(ref id)) => Some(ApiEventsType::Payment {
                payment_id: id.clone(),
            }),
            _ => None,
        }
    }
}

#[cfg(feature = "v2")]
impl ApiEventMetric for PaymentsCreateIntentRequest {
    fn get_api_event_type(&self) -> Option<ApiEventsType> {
        None
    }
}

#[cfg(feature = "v2")]
impl ApiEventMetric for PaymentsRequest {
    fn get_api_event_type(&self) -> Option<ApiEventsType> {
        None
    }
}

#[cfg(feature = "v2")]
impl ApiEventMetric for PaymentsGetIntentRequest {
    fn get_api_event_type(&self) -> Option<ApiEventsType> {
        Some(ApiEventsType::Payment {
            payment_id: self.id.clone(),
        })
    }
}

#[cfg(feature = "v2")]
impl ApiEventMetric for PaymentsIntentResponse {
    fn get_api_event_type(&self) -> Option<ApiEventsType> {
        Some(ApiEventsType::Payment {
            payment_id: self.id.clone(),
        })
    }
}

#[cfg(feature = "v2")]
impl ApiEventMetric for super::PaymentsResponse {
    fn get_api_event_type(&self) -> Option<ApiEventsType> {
        Some(ApiEventsType::Payment {
            payment_id: self.id.clone(),
        })
    }
}

#[cfg(feature = "v1")]
impl ApiEventMetric for payments::PaymentsResponse {
    fn get_api_event_type(&self) -> Option<ApiEventsType> {
        Some(ApiEventsType::Payment {
            payment_id: self.payment_id.clone(),
        })
    }
}

impl ApiEventMetric for PaymentMethodResponse {
    #[cfg(all(
        any(feature = "v1", feature = "v2"),
        not(feature = "payment_methods_v2")
    ))]
    fn get_api_event_type(&self) -> Option<ApiEventsType> {
        Some(ApiEventsType::PaymentMethod {
            payment_method_id: self.payment_method_id.clone(),
            payment_method: self.payment_method,
            payment_method_type: self.payment_method_type,
        })
    }

    #[cfg(all(feature = "v2", feature = "payment_methods_v2"))]
    fn get_api_event_type(&self) -> Option<ApiEventsType> {
        Some(ApiEventsType::PaymentMethod {
            payment_method_id: self.id.clone(),
            payment_method_type: self.payment_method_type,
            payment_method_subtype: self.payment_method_subtype,
        })
    }
}

impl ApiEventMetric for PaymentMethodMigrateResponse {
    #[cfg(all(
        any(feature = "v1", feature = "v2"),
        not(feature = "payment_methods_v2")
    ))]
    fn get_api_event_type(&self) -> Option<ApiEventsType> {
        Some(ApiEventsType::PaymentMethod {
            payment_method_id: self.payment_method_response.payment_method_id.clone(),
            payment_method: self.payment_method_response.payment_method,
            payment_method_type: self.payment_method_response.payment_method_type,
        })
    }

    #[cfg(all(feature = "v2", feature = "payment_methods_v2"))]
    fn get_api_event_type(&self) -> Option<ApiEventsType> {
        Some(ApiEventsType::PaymentMethod {
            payment_method_id: self.payment_method_response.id.clone(),
            payment_method_type: self.payment_method_response.payment_method_type,
            payment_method_subtype: self.payment_method_response.payment_method_subtype,
        })
    }
}

impl ApiEventMetric for PaymentMethodUpdate {}

#[cfg(feature = "v1")]
impl ApiEventMetric for payment_methods::DefaultPaymentMethod {
    fn get_api_event_type(&self) -> Option<ApiEventsType> {
        Some(ApiEventsType::PaymentMethod {
            payment_method_id: self.payment_method_id.clone(),
            payment_method: None,
            payment_method_type: None,
        })
    }
}

#[cfg(feature = "v2")]
impl ApiEventMetric for PaymentMethodDeleteResponse {
    fn get_api_event_type(&self) -> Option<ApiEventsType> {
        Some(ApiEventsType::PaymentMethod {
            payment_method_id: self.id.clone(),
            payment_method_type: None,
            payment_method_subtype: None,
        })
    }
}

#[cfg(feature = "v1")]
impl ApiEventMetric for PaymentMethodDeleteResponse {
    fn get_api_event_type(&self) -> Option<ApiEventsType> {
        Some(ApiEventsType::PaymentMethod {
            payment_method_id: self.payment_method_id.clone(),
            payment_method: None,
            payment_method_type: None,
        })
    }
}

impl ApiEventMetric for CustomerPaymentMethodsListResponse {}

impl ApiEventMetric for PaymentMethodListRequest {
    fn get_api_event_type(&self) -> Option<ApiEventsType> {
        Some(ApiEventsType::PaymentMethodList {
            payment_id: self
                .client_secret
                .as_ref()
                .and_then(|cs| cs.rsplit_once("_secret_"))
                .map(|(pid, _)| pid.to_string()),
        })
    }
}

impl ApiEventMetric for ListCountriesCurrenciesRequest {}

impl ApiEventMetric for ListCountriesCurrenciesResponse {}
impl ApiEventMetric for PaymentMethodListResponse {}

#[cfg(feature = "v1")]
impl ApiEventMetric for payment_methods::CustomerDefaultPaymentMethodResponse {
    fn get_api_event_type(&self) -> Option<ApiEventsType> {
        Some(ApiEventsType::PaymentMethod {
            payment_method_id: self.default_payment_method_id.clone().unwrap_or_default(),
            payment_method: Some(self.payment_method),
            payment_method_type: self.payment_method_type,
        })
    }
}

impl ApiEventMetric for PaymentMethodCollectLinkRequest {
    fn get_api_event_type(&self) -> Option<ApiEventsType> {
        self.pm_collect_link_id
            .as_ref()
            .map(|id| ApiEventsType::PaymentMethodCollectLink {
                link_id: id.clone(),
            })
    }
}

impl ApiEventMetric for PaymentMethodCollectLinkRenderRequest {
    fn get_api_event_type(&self) -> Option<ApiEventsType> {
        Some(ApiEventsType::PaymentMethodCollectLink {
            link_id: self.pm_collect_link_id.clone(),
        })
    }
}

impl ApiEventMetric for PaymentMethodCollectLinkResponse {
    fn get_api_event_type(&self) -> Option<ApiEventsType> {
        Some(ApiEventsType::PaymentMethodCollectLink {
            link_id: self.pm_collect_link_id.clone(),
        })
    }
}

#[cfg(feature = "v1")]
impl ApiEventMetric for PaymentListFilterConstraints {
    fn get_api_event_type(&self) -> Option<ApiEventsType> {
        Some(ApiEventsType::ResourceListAPI)
    }
}

impl ApiEventMetric for PaymentListFilters {
    fn get_api_event_type(&self) -> Option<ApiEventsType> {
        Some(ApiEventsType::ResourceListAPI)
    }
}
impl ApiEventMetric for PaymentListFiltersV2 {
    fn get_api_event_type(&self) -> Option<ApiEventsType> {
        Some(ApiEventsType::ResourceListAPI)
    }
}

impl ApiEventMetric for PaymentListConstraints {
    fn get_api_event_type(&self) -> Option<ApiEventsType> {
        Some(ApiEventsType::ResourceListAPI)
    }
}

impl ApiEventMetric for PaymentListResponse {
    fn get_api_event_type(&self) -> Option<ApiEventsType> {
        Some(ApiEventsType::ResourceListAPI)
    }
}

#[cfg(feature = "v1")]
impl ApiEventMetric for PaymentListResponseV2 {
    fn get_api_event_type(&self) -> Option<ApiEventsType> {
        Some(ApiEventsType::ResourceListAPI)
    }
}
impl ApiEventMetric for PaymentsAggregateResponse {
    fn get_api_event_type(&self) -> Option<ApiEventsType> {
        Some(ApiEventsType::ResourceListAPI)
    }
}

impl ApiEventMetric for RedirectionResponse {}

#[cfg(feature = "v1")]
impl ApiEventMetric for PaymentsIncrementalAuthorizationRequest {
    fn get_api_event_type(&self) -> Option<ApiEventsType> {
        Some(ApiEventsType::Payment {
            payment_id: self.payment_id.clone(),
        })
    }
}

#[cfg(feature = "v1")]
impl ApiEventMetric for PaymentsExternalAuthenticationResponse {}

#[cfg(feature = "v1")]
impl ApiEventMetric for PaymentsExternalAuthenticationRequest {
    fn get_api_event_type(&self) -> Option<ApiEventsType> {
        Some(ApiEventsType::Payment {
            payment_id: self.payment_id.clone(),
        })
    }
}

#[cfg(feature = "v1")]
impl ApiEventMetric for ExtendedCardInfoResponse {}

#[cfg(feature = "v1")]
impl ApiEventMetric for PaymentsManualUpdateRequest {
    fn get_api_event_type(&self) -> Option<ApiEventsType> {
        Some(ApiEventsType::Payment {
            payment_id: self.payment_id.clone(),
        })
    }
}

#[cfg(feature = "v1")]
impl ApiEventMetric for PaymentsManualUpdateResponse {
    fn get_api_event_type(&self) -> Option<ApiEventsType> {
        Some(ApiEventsType::Payment {
            payment_id: self.payment_id.clone(),
        })
    }
}

impl ApiEventMetric for PaymentsSessionResponse {
    fn get_api_event_type(&self) -> Option<ApiEventsType> {
        Some(ApiEventsType::Payment {
            payment_id: self.payment_id.clone(),
        })
    }
}

#[cfg(feature = "v2")]
impl ApiEventMetric for PaymentStartRedirectionRequest {
    fn get_api_event_type(&self) -> Option<ApiEventsType> {
        Some(ApiEventsType::Payment {
            payment_id: self.id.clone(),
        })
    }
}

#[cfg(feature = "v2")]
impl ApiEventMetric for payments::PaymentMethodListResponseForPayments {
    // Payment id would be populated by the request
    fn get_api_event_type(&self) -> Option<ApiEventsType> {
        None
    }
}

#[cfg(feature = "v2")]
impl ApiEventMetric for payments::PaymentsCaptureResponse {
    fn get_api_event_type(&self) -> Option<ApiEventsType> {
        Some(ApiEventsType::Payment {
            payment_id: self.id.clone(),
        })
    }
}<|MERGE_RESOLUTION|>--- conflicted
+++ resolved
@@ -23,18 +23,6 @@
         PaymentMethodUpdate,
     },
     payments::{
-<<<<<<< HEAD
-        self, ExtendedCardInfoResponse, PaymentIdType, PaymentListConstraints,
-        PaymentListFilterConstraints, PaymentListFilters, PaymentListFiltersV2,
-        PaymentsAggregateResponse, PaymentsApproveRequest, PaymentsCancelRequest,
-        PaymentsCaptureRequest, PaymentsCompleteAuthorizeRequest,
-        PaymentsDynamicTaxCalculationRequest, PaymentsDynamicTaxCalculationResponse,
-        PaymentsExternalAuthenticationRequest, PaymentsExternalAuthenticationResponse,
-        PaymentsIncrementalAuthorizationRequest, PaymentsManualUpdateRequest,
-        PaymentsManualUpdateResponse, PaymentsPostSessionTokensRequest,
-        PaymentsPostSessionTokensResponse, PaymentsRejectRequest, PaymentsRetrieveRequest,
-        PaymentsSessionResponse, PaymentsStartRequest, RedirectionResponse,
-=======
         self, ExtendedCardInfoResponse, PaymentIdType, PaymentListConstraints, PaymentListFilters,
         PaymentListFiltersV2, PaymentListResponse, PaymentsAggregateResponse,
         PaymentsApproveRequest, PaymentsCancelRequest, PaymentsCaptureRequest,
@@ -43,9 +31,8 @@
         PaymentsExternalAuthenticationResponse, PaymentsIncrementalAuthorizationRequest,
         PaymentsManualUpdateRequest, PaymentsManualUpdateResponse,
         PaymentsPostSessionTokensRequest, PaymentsPostSessionTokensResponse, PaymentsRejectRequest,
-        PaymentsResponse, PaymentsRetrieveRequest, PaymentsSessionResponse, PaymentsStartRequest,
+        PaymentsRetrieveRequest, PaymentsSessionResponse, PaymentsStartRequest,
         RedirectionResponse,
->>>>>>> de865bd1
     },
 };
 
@@ -190,7 +177,7 @@
 }
 
 #[cfg(feature = "v2")]
-impl ApiEventMetric for super::PaymentsResponse {
+impl ApiEventMetric for payments::PaymentsResponse {
     fn get_api_event_type(&self) -> Option<ApiEventsType> {
         Some(ApiEventsType::Payment {
             payment_id: self.id.clone(),
