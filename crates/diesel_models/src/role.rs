--- conflicted
+++ resolved
@@ -18,12 +18,8 @@
     pub created_by: String,
     pub last_modified_at: PrimitiveDateTime,
     pub last_modified_by: String,
-<<<<<<< HEAD
-    pub entity_type: Option<enums::EntityType>,
+    pub entity_type: enums::EntityType,
     pub profile_id: Option<id_type::ProfileId>,
-=======
-    pub entity_type: enums::EntityType,
->>>>>>> adc5262f
 }
 
 #[derive(router_derive::Setter, Clone, Debug, Insertable, router_derive::DebugAsDisplay)]
@@ -40,12 +36,8 @@
     pub created_by: String,
     pub last_modified_at: PrimitiveDateTime,
     pub last_modified_by: String,
-<<<<<<< HEAD
-    pub entity_type: Option<enums::EntityType>,
+    pub entity_type: enums::EntityType,
     pub profile_id: Option<id_type::ProfileId>,
-=======
-    pub entity_type: enums::EntityType,
->>>>>>> adc5262f
 }
 
 #[derive(Clone, Debug, AsChangeset, router_derive::DebugAsDisplay)]
