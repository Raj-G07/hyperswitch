--- conflicted
+++ resolved
@@ -536,10 +536,7 @@
         platform: conf.platform,
         authentication_providers: conf.authentication_providers,
         open_router: conf.open_router,
-<<<<<<< HEAD
         debit_routing_config: conf.debit_routing_config,
-=======
         clone_connector_allowlist: conf.clone_connector_allowlist,
->>>>>>> b81906d0
     }
 }